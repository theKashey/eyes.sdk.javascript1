'use strict';
const puppeteer = require('puppeteer');
const getStories = require('./getStories');
const {makeVisualGridClient} = require('@applitools/visual-grid-client');
const {getProcessPageAndSerializeScript} = require('@applitools/dom-snapshot');
const {presult} = require('@applitools/functional-commons');
const makeRenderStory = require('./renderStory');
const makeRenderStories = require('./renderStories');
const makeGetStoryData = require('./getStoryData');
const getChunks = require('./getChunks');
const ora = require('ora');
const flatten = require('lodash.flatten');
const chalk = require('chalk');
const filterStories = require('./filterStories');
const addRTLStories = require('./addRTLStories');

const CONCURRENT_PAGES = 3;

async function eyesStorybook({config, logger, performance, timeItAsync}) {
  logger.log('eyesStorybook started');
  const {storybookUrl, waitBeforeScreenshots} = config;
  const browser = await puppeteer.launch(config.puppeteerOptions);
  logger.log('browser launched');
  const pages = await Promise.all(new Array(CONCURRENT_PAGES).fill().map(() => browser.newPage()));
  logger.log(`${CONCURRENT_PAGES} pages open`);
  const page = pages[0];
  const userAgent = await page.evaluate('navigator.userAgent');
  const {openEyes} = makeVisualGridClient({userAgent, ...config, logger: logger.extend('vgc')});

  const processPageAndSerialize = `(${await getProcessPageAndSerializeScript()})()`;
  logger.log('got script for processPage');
  const getStoryData = makeGetStoryData({logger, processPageAndSerialize, waitBeforeScreenshots});
  const renderStory = makeRenderStory({
    logger: logger.extend('renderStory'),
    openEyes,
    performance,
    timeItAsync,
  });
  const renderStories = makeRenderStories({
    getChunks,
    getStoryData,
    pages,
    renderStory,
    storybookUrl,
    logger,
  });

  logger.log('finished creating functions');
  try {
    page.on('console', msg => {
      logger.log(msg.args().join(' '));
    });

    const spinner = ora('Reading stories');
    spinner.start();
    logger.log('navigating to storybook url:', storybookUrl);
    await page.goto(storybookUrl);

    logger.log('Getting stories from storybook');
    let stories = await page.evaluate(getStories);
    logger.log(`got ${stories.length} stories:`, JSON.stringify(stories));
    spinner.succeed();

    if (process.env.APPLITOOLS_STORYBOOK_DEBUG) {
      stories = stories.slice(0, 5);
    }

    const filteredStories = filterStories({stories, config});

<<<<<<< HEAD
    const storiesIncludingRTL = addRTLStories({stories: filteredStories, config});
=======
    logger.log(`starting to run ${filteredStories.length} stories`);
>>>>>>> 0949adca

    const [error, results] = await presult(
      timeItAsync('renderStories', async () => renderStories(storiesIncludingRTL)),
    );

    if (error) {
      console.log(chalk.red(`Error when rendering stories: ${error}`));
      return [];
    } else {
      return flatten(results);
    }
  } catch (ex) {
    logger.log(ex);
    if (ex instanceof SyntaxError) {
      throw ex;
    }
  } finally {
    logger.log('total time: ', performance['renderStories']);
    await browser.close();
  }
}

module.exports = eyesStorybook;<|MERGE_RESOLUTION|>--- conflicted
+++ resolved
@@ -67,11 +67,9 @@
 
     const filteredStories = filterStories({stories, config});
 
-<<<<<<< HEAD
     const storiesIncludingRTL = addRTLStories({stories: filteredStories, config});
-=======
-    logger.log(`starting to run ${filteredStories.length} stories`);
->>>>>>> 0949adca
+
+    logger.log(`starting to run ${storiesIncludingRTL.length} stories`);
 
     const [error, results] = await presult(
       timeItAsync('renderStories', async () => renderStories(storiesIncludingRTL)),

--- conflicted
+++ resolved
@@ -4,9 +4,6 @@
 function makeRenderStory({logger, openEyes, performance, timeItAsync}) {
   return function renderStory({story, resourceUrls, resourceContents, frames, cdt, url}) {
     const {name, kind, parameters} = story;
-<<<<<<< HEAD
-    const title = getStoryTitle({name, kind, parameters});
-=======
     const title = getStoryTitle({name, kind});
     const eyesOptions = (parameters && parameters.eyes) || {};
     const {
@@ -23,7 +20,6 @@
 
     const ignoreWithDataAttrs = (ignore || []).concat({selector: '[data-eyes-ignore]'});
 
->>>>>>> 0949adca
     logger.log('running story', title);
     return timeItAsync(title, async () => {
       const {checkWindow, close} = await openEyes({

import browser from 'webextension-polyfill'
import Modes from '../commons/modes'
import ideLogger from './utils/ide-logger'
import {
  getExternalState,
  setExternalState,
  resetMode,
  validateOptions,
} from './external-state'
import { sendMessage, startPolling } from '../IO/message-port'
import { isEyesCommand } from './commands'
import { getViewportSize, setViewportSize } from './commands/viewport'
import {
  checkWindow,
  checkRegion,
  checkElement,
  endTest,
} from './commands/check'
import { getEyes, hasEyes, getResultsUrl } from './utils/eyes'
import { parseViewport, parseRegion } from './utils/parsers'
import { setupOptions } from './utils/options.js'

startPolling(
  {
    name: 'Applitools',
    version: '1.0.0',
    commands: [
      {
        id: 'checkWindow',
        name: 'check window',
        docs: {
          description:
            'Sets a visual checkpoint on the entire window. This will scroll throughout the page, and build a screenshot of it.',
          target: {
            name: 'step name',
            description:
              'A name to display at the test results, defaults to url.',
          },
        },
      },
      {
        id: 'checkRegion',
        name: 'check region',
        type: 'region',
        docs: {
          description:
            'Sets a visual checkpoint on part of the page. This will not scroll, region has to fit inside the viewport.',
          target: 'region',
          value: {
            name: 'step name',
            description:
              'A name to display at the test results, defaults to url.',
          },
        },
      },
      {
        id: 'checkElement',
        name: 'check element',
        type: 'locator',
        docs: {
          description:
            'Sets a visual checkpoint on an element. This will not scroll, element has to fit inside the viewport.',
          target: 'locator',
          value: {
            name: 'step name',
            description:
              'A name to display at the test results, defaults to url.',
          },
        },
      },
      {
        id: 'setMatchLevel',
        name: 'set match level',
        docs: {
          description:
            'Sets the match level for the subsequent check points, defaults to Strict.',
          target: {
            name: 'match level',
            description:
              'The match level describes the way that Eyes matches two images, or two regions of an image. For example a Strict level checks if images are visibly the same, whereas a Layout level allows different text as long as the general geometry of the area is the same. You can specify one of the following: Exact, Strict, Content, Layout.',
          },
        },
      },
      {
        id: 'setMatchTimeout',
        name: 'set match timeout',
        docs: {
          description:
            'Sets the match timeout for the subsequent check points, higher timeout means more retries will be made. defaults to 2 seconds.',
          target: {
            name: 'waitTime',
          },
        },
      },
      {
        id: 'setViewportSize',
        name: 'set viewport size',
        docs: {
          description:
            'Resizes the browser to match the viewport size (excluding window borders).',
          target: 'resolution',
        },
      },
    ],
    dependencies: {
      'eyes.selenium': '0.0.81',
    },
  },
  err => {
    if (err) {
      setExternalState({
        mode: Modes.DISCONNECTED,
      })
    } else {
      resetMode()
    }
  }
)

setupOptions().then(() => {
  validateOptions().then(() => {
    resetMode()
  })
})

function updateBrowserActionIcon(disableVisualCheckpoints) {
  return browser.browserAction.setIcon({
    path: disableVisualCheckpoints
      ? {
          16: 'icons/icon_menu16_disabled.png',
          32: 'icons/icon_menu32_disabled.png',
          64: 'icons/icon_menu64_disabled.png',
        }
      : {
          16: 'icons/icon_menu16.png',
          32: 'icons/icon_menu32.png',
          64: 'icons/icon_menu64.png',
        },
  })
}

browser.runtime.onMessage.addListener((message, _sender, sendResponse) => {
  if (message.requestExternalState) {
    return sendResponse({ state: getExternalState() })
  }
  if (message.setVisualChecks) {
    browser.storage.local.set({
      disableVisualCheckpoints: message.disableVisualCheckpoints,
    })
    updateBrowserActionIcon(message.disableVisualCheckpoints)
    setExternalState({
      disableVisualCheckpoints: message.disableVisualCheckpoints,
    })
  }
  if (message.optionsUpdated) {
    browser.storage.local
      .get(['disableVisualCheckpoints'])
      .then(({ disableVisualCheckpoints }) => {
        updateBrowserActionIcon(disableVisualCheckpoints)
        setExternalState({ disableVisualCheckpoints })
      })
    validateOptions().then(() => {
      resetMode()
    })
  }
})

browser.runtime.onMessageExternal.addListener(
  (message, _sender, sendResponse) => {
    if (message.event === 'recordingStarted') {
      setExternalState({
        normalMode: Modes.RECORD,
        record: {
          testName: message.options.testName,
        },
      })
    }
    if (message.event === 'recordingStopped') {
      setExternalState({
        normalMode: Modes.NORMAL,
      })
      resetMode()
    }
    if (message.event === 'projectLoaded') {
      browser.storage.local
        .get(['branch', 'parentBranch'])
        .then(({ branch, parentBranch }) => {
          if (branch || parentBranch) {
            sendMessage({
              uri: '/popup/alert',
              verb: 'post',
              payload: {
                message:
                  `Your applitools' branches are not at the default state,${
                    branch ? ' branch: ' + branch : ''
                  }${
                    parentBranch ? ' parent branch: ' + parentBranch : ''
                  }.  \n` + 'Would you like to reset them?',
                confirm: 'Reset branches',
                cancel: 'Continue',
              },
            }).then(shouldReset => {
              if (shouldReset) {
                browser.storage.local.set({
                  branch: '',
                  parentBranch: '',
                })
              }
            })
          }
        })
    }
    if (message.event === 'playbackStarted' && message.options.runId) {
      getEyes(
        `${message.options.runId}${message.options.testId}`,
        message.options.runId,
        message.options.projectName,
        message.options.suiteName,
        message.options.testName
      )
        .then(() => {
          if (getExternalState().disableVisualCheckpoints) {
            ideLogger.log('visual checkpoints are disabled').then(() => {
              return sendResponse(true)
            })
          } else {
            return sendResponse(true)
          }
        })
        .catch(() => {
          return sendResponse(true)
        })
      return true
    }
    if (
      message.event === 'playbackStopped' &&
      message.options.runId &&
      hasEyes(`${message.options.runId}${message.options.testId}`)
    ) {
      endTest(`${message.options.runId}${message.options.testId}`)
        .catch(r => r)
        .then(results => {
          resetMode()
          browser.storage.local.get(['openUrls']).then(({ openUrls }) => {
            const url = getResultsUrl()
            if (openUrls && url && !message.options.suiteName) {
              browser.tabs.create({ url })
            }
          })
          return sendResponse(results)
        })
        .catch(sendResponse)
      return true
    }
    if (message.event === 'suitePlaybackStopped' && message.options.runId) {
      browser.storage.local.get(['openUrls']).then(({ openUrls }) => {
        const url = getResultsUrl()
        if (openUrls && url) {
          browser.tabs.create({ url })
        }
      })
      return sendResponse(true)
    }
    if (message.action === 'execute') {
      switch (message.command.command) {
        case 'setMatchLevel': {
          getEyes(`${message.options.runId}${message.options.testId}`)
            .then(eyes => {
              return eyes.setMatchLevel(message.command.target)
            })
            .then(() => {
              return sendResponse(true)
            })
            .catch(error => {
              return sendResponse(
                error instanceof Error ? { error: error.message } : { error }
              )
            })
          return true
        }
        case 'setMatchTimeout': {
          getEyes(`${message.options.runId}${message.options.testId}`)
            .then(eyes => {
              return eyes.setDefaultMatchTimeout(message.command.target)
            })
            .then(() => {
              return sendResponse(true)
            })
            .catch(error => {
              return sendResponse(
                error instanceof Error ? { error: error.message } : { error }
              )
            })
          return true
        }
        case 'setViewportSize': {
          const { width, height } = parseViewport(message.command.target)
          setViewportSize(width, height, message.options)
            .then(() => {
              // remember that we set the viewport size so we won't warn about that later
              if (
                hasEyes(`${message.options.runId}${message.options.testId}`)
              ) {
                getEyes(
                  `${message.options.runId}${message.options.testId}`
                ).then(eyes => {
                  eyes.didSetViewportSize = true
                })
              }
              return sendResponse(true)
            })
            .catch(error => {
              return sendResponse({
                error: error && error.message ? error.message : error,
                status: 'fatal',
              })
            })
          return true
        }
        case 'checkWindow': {
          if (getExternalState().disableVisualCheckpoints) {
            return sendResponse(true)
          } else if (message.options.runId) {
            getViewportSize(message.options.tabId).then(viewport => {
              checkWindow(
                message.options.runId,
                message.options.testId,
                message.options.commandId,
                message.options.tabId,
                message.options.windowId,
                message.command.target,
                viewport
              )
                .then(results => {
                  sendResponse(results)
                })
                .catch(error => {
                  sendResponse(
                    error instanceof Error
                      ? { error: error.message }
                      : { error }
                  )
                })
            })
            return true
          } else {
            return sendResponse({
              status: 'fatal',
              error:
                "This command can't be run individually, please run the test case.",
            })
          }
        }
        case 'checkRegion': {
          if (getExternalState().disableVisualCheckpoints) {
            return sendResponse(true)
          } else if (message.options.runId) {
            getViewportSize(message.options.tabId).then(viewport => {
              const region = parseRegion(message.command.target)
              checkRegion(
                message.options.runId,
                message.options.testId,
                message.options.commandId,
                message.options.tabId,
                message.options.windowId,
                region,
                message.command.value,
                viewport
              )
                .then(results => {
                  sendResponse(results)
                })
                .catch(error => {
                  sendResponse(
                    error instanceof Error
                      ? { error: error.message }
                      : { error }
                  )
                })
            })
            return true
          } else {
            return sendResponse({
              status: 'fatal',
              error:
                "This command can't be run individually, please run the test case.",
            })
          }
        }
        case 'checkElement': {
          if (getExternalState().disableVisualCheckpoints) {
            return sendResponse(true)
          } else if (message.options.runId) {
            sendMessage({
              uri: '/playback/location',
              verb: 'get',
              payload: {
                location: message.command.target,
              },
            }).then(target => {
              if (target.error) {
                sendResponse({ error: target.error })
              } else {
                getViewportSize(message.options.tabId).then(viewport => {
                  checkElement(
                    message.options.runId,
                    message.options.testId,
                    message.options.commandId,
                    message.options.tabId,
                    message.options.windowId,
                    target,
                    message.command.value,
                    viewport
                  )
                    .then(results => {
                      sendResponse(results)
                    })
                    .catch(error => {
                      sendResponse(
                        error instanceof Error
                          ? { error: error.message }
                          : { error }
                      )
                    })
                })
              }
            })
            return true
          } else {
            return sendResponse({
              status: 'fatal',
              error:
                "This command can't be run individually, please run the test case.",
            })
          }
        }
      }
    }
<<<<<<< HEAD
    if (message.action === 'emit') {
      switch (message.entity) {
        case 'project': {
          const { project } = message
          const hasEyesCommands = project.tests
            .reduce((commands, test) => {
              return [...commands, ...test.commands]
            }, [])
            .find(({ command }) => isEyesCommand(command))
          return sendResponse({ canEmit: !!hasEyesCommands })
=======
  }
  if (message.action === "emit") {
    switch (message.entity) {
      case "project": {
        const { project } = message;
        const hasEyesCommands = project.tests.reduce((commands, test) => {
          return [...commands, ...test.commands];
        }, []).find(({command}) => (isEyesCommand(command)));
        return sendResponse({ canEmit: !!hasEyesCommands });
      }
      case "config": {
        return sendResponse(`const Eyes = require('eyes.selenium').Eyes;let apiKey = process.env.APPLITOOLS_API_KEY, serverUrl = process.env.APPLITOOLS_SERVER_URL, appName = "${message.project.name}", batchId = configuration.runId, batchName;`);
      }
      case "suite": {
        const { suite } = message;
        const hasEyesCommands = suite.tests.reduce((commands, test) => {
          return [...commands, ...test.commands];
        }, []).find(({command}) => (isEyesCommand(command)));
        if (hasEyesCommands) {
          return sendResponse({
            beforeAll: `batchName = "${message.suite.name}";`,
            before: "global.eyes = new Eyes(serverUrl, configuration.params.eyesDisabled);eyes.setApiKey(apiKey);eyes.setAgentId(\"eyes.seleniumide.runner\");eyes.setBatch(batchName, batchId);eyes.setHideScrollbars(true);",
            after: "if (eyes._isOpen) {await eyes.close();}"
          });
>>>>>>> 9f9f4b6b
        }
        case 'config': {
          return sendResponse(
            `const Eyes = require('eyes.selenium').Eyes;let apiKey = process.env.APPLITOOLS_API_KEY, serverUrl = process.env.APPLITOOLS_SERVER_URL, appName = "${
              message.project.name
            }", batchId = configuration.runId, batchName;`
          )
        }
        case 'suite': {
          const { suite } = message
          const hasEyesCommands = suite.tests
            .reduce((commands, test) => {
              return [...commands, ...test.commands]
            }, [])
            .find(({ command }) => isEyesCommand(command))
          if (hasEyesCommands) {
            return sendResponse({
              beforeAll: `batchName = "${message.suite.name}";`,
              before:
                'global.eyes = new Eyes(serverUrl, configuration.params.eyesDisabled);eyes.setApiKey(apiKey);eyes.setBatch(batchName, batchId);eyes.setHideScrollbars(true);',
              after: 'if (eyes._isOpen) {await eyes.close();}',
            })
          }
          break
        }
        case 'test': {
          const hasEyesCommands = message.test.commands.find(command =>
            isEyesCommand(command.command)
          )
          if (hasEyesCommands) {
            return sendResponse({
              setup: `const _driver = driver;driver = await eyes.open(driver, appName, "${
                message.test.name
              }");`,
              teardown: 'driver = _driver;',
            })
          }
          break
        }
        case 'command': {
          const { command, target, value } = message.command // eslint-disable-line no-unused-vars
          if (command === 'checkWindow') {
            return sendResponse(
              `eyes.setForceFullPageScreenshot(true);await eyes.checkWindow("${target}" || (new URL(await driver.getCurrentUrl())).pathname).then(() => {eyes.setForceFullPageScreenshot(false);});`
            )
          } else if (command === 'checkRegion') {
            const { x, y, width, height } = parseRegion(target)
            return sendResponse(
              `await eyes.checkRegion({left:${x},top:${y},width:${width},height:${height}}, "${value}" || (new URL(await driver.getCurrentUrl())).pathname);`
            )
          } else if (command === 'checkElement') {
            sendMessage({
              uri: '/export/location',
              verb: 'get',
              payload: {
                location: target,
              },
            })
              .then(locator => {
                sendResponse(
                  `await eyes.checkElementBy(${locator}, undefined, "${value}" || (new URL(await driver.getCurrentUrl())).pathname);`
                )
              })
              .catch(console.error) // eslint-disable-line no-console
            return true
          } else if (command === 'setMatchLevel') {
            return sendResponse(
              `eyes.setMatchLevel("${
                target === 'Layout' ? 'Layout2' : target
              }");`
            )
          } else if (command === 'setMatchTimeout') {
            return sendResponse(`eyes.setDefaultMatchTimeout("${target}");`)
          } else if (command === 'setViewportSize') {
            const { width, height } = parseViewport(target)
            return sendResponse(
              `await eyes.setViewportSize({width: ${width}, height: ${height}});`
            )
          }
        }
      }
    }
  }
)<|MERGE_RESOLUTION|>--- conflicted
+++ resolved
@@ -140,6 +140,7 @@
 }
 
 browser.runtime.onMessage.addListener((message, _sender, sendResponse) => {
+  // eslint-disable-line no-unused-vars
   if (message.requestExternalState) {
     return sendResponse({ state: getExternalState() })
   }
@@ -436,7 +437,6 @@
         }
       }
     }
-<<<<<<< HEAD
     if (message.action === 'emit') {
       switch (message.entity) {
         case 'project': {
@@ -447,32 +447,6 @@
             }, [])
             .find(({ command }) => isEyesCommand(command))
           return sendResponse({ canEmit: !!hasEyesCommands })
-=======
-  }
-  if (message.action === "emit") {
-    switch (message.entity) {
-      case "project": {
-        const { project } = message;
-        const hasEyesCommands = project.tests.reduce((commands, test) => {
-          return [...commands, ...test.commands];
-        }, []).find(({command}) => (isEyesCommand(command)));
-        return sendResponse({ canEmit: !!hasEyesCommands });
-      }
-      case "config": {
-        return sendResponse(`const Eyes = require('eyes.selenium').Eyes;let apiKey = process.env.APPLITOOLS_API_KEY, serverUrl = process.env.APPLITOOLS_SERVER_URL, appName = "${message.project.name}", batchId = configuration.runId, batchName;`);
-      }
-      case "suite": {
-        const { suite } = message;
-        const hasEyesCommands = suite.tests.reduce((commands, test) => {
-          return [...commands, ...test.commands];
-        }, []).find(({command}) => (isEyesCommand(command)));
-        if (hasEyesCommands) {
-          return sendResponse({
-            beforeAll: `batchName = "${message.suite.name}";`,
-            before: "global.eyes = new Eyes(serverUrl, configuration.params.eyesDisabled);eyes.setApiKey(apiKey);eyes.setAgentId(\"eyes.seleniumide.runner\");eyes.setBatch(batchName, batchId);eyes.setHideScrollbars(true);",
-            after: "if (eyes._isOpen) {await eyes.close();}"
-          });
->>>>>>> 9f9f4b6b
         }
         case 'config': {
           return sendResponse(
@@ -492,7 +466,7 @@
             return sendResponse({
               beforeAll: `batchName = "${message.suite.name}";`,
               before:
-                'global.eyes = new Eyes(serverUrl, configuration.params.eyesDisabled);eyes.setApiKey(apiKey);eyes.setBatch(batchName, batchId);eyes.setHideScrollbars(true);',
+                'global.eyes = new Eyes(serverUrl, configuration.params.eyesDisabled);eyes.setApiKey(apiKey);eyes.setAgentId("eyes.seleniumide.runner");eyes.setBatch(batchName, batchId);eyes.setHideScrollbars(true);',
               after: 'if (eyes._isOpen) {await eyes.close();}',
             })
           }

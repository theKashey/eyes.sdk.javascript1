<<<<<<< HEAD
import browser from "webextension-polyfill";
import Modes from "../../commons/modes";
import { sendMessage } from "../../IO/message-port";
import { getScreenshot, getRegionScreenshot } from "../utils/screenshot";
import { getEyes, closeEyes, promiseFactory } from "../utils/eyes";
import { getExternalState, setExternalState } from "../external-state";
import { parseEnvironment } from "../utils/parsers";
import ideLogger from "../utils/ide-logger";
import { getDomCapture } from "../dom-capture";
=======
import browser from 'webextension-polyfill'
import Modes from '../../commons/modes'
import { sendMessage } from '../../IO/message-port'
import { getScreenshot, getRegionScreenshot } from '../utils/screenshot'
import { getEyes, closeEyes, promiseFactory } from '../utils/eyes'
import { getExternalState, setExternalState } from '../external-state'
import { parseEnvironment } from '../utils/parsers'
import ideLogger from '../utils/ide-logger'
>>>>>>> 808c1331

const imageProvider = new window.EyesImages.ImageProvider()

<<<<<<< HEAD
export async function checkWindow(
=======
export function checkWindow(
>>>>>>> 808c1331
  runId,
  testId,
  commandId,
  tabId,
<<<<<<< HEAD
  windowId,
=======
  _windowId,
>>>>>>> 808c1331
  stepName,
  viewport
) {
  return new Promise((resolve, reject) => {
    getEyes(`${runId}${testId}`)
      .then(eyes => {
        preCheck(eyes, viewport).then(() => {
<<<<<<< HEAD
          getTabPathname(tabId).then(async pathname => {
            eyes.commands.push(commandId);
            eyes.setViewportSize(viewport);
=======
          getTabPathname(tabId).then(pathname => {
            eyes.commands.push(commandId)
            eyes.setViewportSize(viewport)
>>>>>>> 808c1331
            imageProvider.getScreenshot = () => {
              return getScreenshot(tabId).then(image => {
                return new window.EyesImages.MutableImage(
                  image.data,
                  promiseFactory
<<<<<<< HEAD
                );
              });
            };

            const domCap = await getDomCapture(tabId);
            debugger;
=======
                )
              })
            }
>>>>>>> 808c1331

            eyes
              .checkImage(imageProvider, stepName || pathname)
              .then(imageResult => {
                return imageResult.asExpected
                  ? resolve(true)
<<<<<<< HEAD
                  : resolve({ status: "undetermined" });
              })
              .catch(reject);
          });
        });
      })
      .catch(reject);
  });
=======
                  : resolve({ status: 'undetermined' })
              })
              .catch(reject)
          })
        })
      })
      .catch(reject)
  })
>>>>>>> 808c1331
}

export function checkRegion(
  runId,
  testId,
  commandId,
  tabId,
<<<<<<< HEAD
  windowId,
=======
  _windowId,
>>>>>>> 808c1331
  region,
  stepName,
  viewport
) {
  if (!region || !region.x || !region.y || !region.width || !region.height)
    return Promise.reject(
<<<<<<< HEAD
      "Invalid region. Region should be x: [number], y: [number], width: [number], height: [number]"
    );
=======
      'Invalid region. Region should be x: [number], y: [number], width: [number], height: [number]'
    )
>>>>>>> 808c1331
  return new Promise((resolve, reject) => {
    getEyes(`${runId}${testId}`)
      .then(eyes => {
        preCheck(eyes, viewport).then(() => {
          getTabPathname(tabId).then(pathname => {
<<<<<<< HEAD
            eyes.commands.push(commandId);
            eyes.setViewportSize(viewport);
=======
            eyes.commands.push(commandId)
            eyes.setViewportSize(viewport)
>>>>>>> 808c1331
            imageProvider.getScreenshot = () => {
              return getRegionScreenshot(tabId, region).then(image => {
                return new window.EyesImages.MutableImage(
                  image.data,
                  promiseFactory
<<<<<<< HEAD
                );
              });
            };
=======
                )
              })
            }
>>>>>>> 808c1331

            eyes
              .checkImage(imageProvider, stepName || pathname)
              .then(imageResult => {
                return imageResult.asExpected
                  ? resolve(true)
<<<<<<< HEAD
                  : resolve({ status: "undetermined" });
              })
              .catch(reject);
          });
        });
      })
      .catch(reject);
  });
=======
                  : resolve({ status: 'undetermined' })
              })
              .catch(reject)
          })
        })
      })
      .catch(reject)
  })
>>>>>>> 808c1331
}

export function checkElement(
  runId,
  testId,
  commandId,
  tabId,
<<<<<<< HEAD
  windowId,
=======
  _windowId,
>>>>>>> 808c1331
  elementXPath,
  stepName,
  viewport
) {
  return new Promise((resolve, reject) => {
    getEyes(`${runId}${testId}`)
      .then(eyes => {
        preCheck(eyes, viewport).then(() => {
          getTabPathname(tabId).then(pathname => {
<<<<<<< HEAD
            eyes.commands.push(commandId);
            eyes.setViewportSize(viewport);
            browser.tabs
              .sendMessage(tabId, {
                getElementRect: true,
                path: elementXPath
=======
            eyes.commands.push(commandId)
            eyes.setViewportSize(viewport)
            browser.tabs
              .sendMessage(tabId, {
                getElementRect: true,
                path: elementXPath,
>>>>>>> 808c1331
              })
              .then(rect => {
                imageProvider.getScreenshot = () => {
                  return getRegionScreenshot(tabId, rect).then(image => {
                    return new window.EyesImages.MutableImage(
                      image.data,
                      promiseFactory
<<<<<<< HEAD
                    );
                  });
                };
=======
                    )
                  })
                }
>>>>>>> 808c1331

                eyes
                  .checkImage(imageProvider, stepName || pathname)
                  .then(imageResult => {
                    return imageResult.asExpected
                      ? resolve(true)
<<<<<<< HEAD
                      : resolve({ status: "undetermined" });
                  })
                  .catch(reject);
              });
          });
        });
      })
      .catch(reject);
  });
=======
                      : resolve({ status: 'undetermined' })
                  })
                  .catch(reject)
              })
          })
        })
      })
      .catch(reject)
  })
>>>>>>> 808c1331
}

export function endTest(id) {
  return closeEyes(id).then(results => {
<<<<<<< HEAD
    console.log(results);
    return Promise.all(
      results.commands.map((commandId, index) =>
        sendMessage({
          uri: "/playback/command",
          verb: "post",
          payload: {
            commandId,
            state: results.stepsInfo[index].isDifferent ? "failed" : "passed"
          }
        })
      )
    ).then(commandStates => {
      console.log(commandStates);
      return results.status === "Passed"
        ? {
            message: `All visual tests have passed,\nresults: ${
              results.appUrls.session
            }`
=======
    console.log(results) // eslint-disable-line no-console
    return Promise.all(
      results.commands.map((commandId, index) =>
        sendMessage({
          uri: '/playback/command',
          verb: 'post',
          payload: {
            commandId,
            state: results.stepsInfo[index].isDifferent ? 'failed' : 'passed',
          },
        })
      )
    ).then(commandStates => {
      console.log(commandStates) // eslint-disable-line no-console
      return results.status === 'Passed'
        ? {
            message: `All visual tests have passed,\nresults: ${
              results.appUrls.session
            }`,
>>>>>>> 808c1331
          }
        : {
            error: `Diffs were found in visual tests,\nresults: ${
              results.appUrls.session
<<<<<<< HEAD
            }`
          };
    });
  });
=======
            }`,
          }
    })
  })
>>>>>>> 808c1331
}

function preCheck(eyes, viewport) {
  if (getExternalState().mode !== Modes.PLAYBACK) {
    let notification = `connecting to ${eyes._serverUrl}`
    if (eyes.getBranchName()) {
      notification += `, running on branch ${eyes.getBranchName()}`
    }
    return ideLogger.log(notification).then(() => {
      return setExternalState({
        mode: Modes.PLAYBACK,
        playback: {
          testName: eyes._testName,
          startTime: new Date().toString(),
          hasFailed: false,
          batchName: eyes._batch.name || eyes._testName,
          appName: eyes._appName,
          eyesServer: eyes._serverUrl,
          environment: parseEnvironment(navigator.userAgent, viewport),
          branch: eyes.getBranchName(),
        },
      })
    })
  } else {
    return Promise.resolve()
  }
}

function getTabPathname(tab) {
<<<<<<< HEAD
  return browser.tabs.get(tab).then(data => new URL(data.url).pathname);
=======
  return browser.tabs.get(tab).then(data => new URL(data.url).pathname)
>>>>>>> 808c1331
}<|MERGE_RESOLUTION|>--- conflicted
+++ resolved
@@ -1,14 +1,3 @@
-<<<<<<< HEAD
-import browser from "webextension-polyfill";
-import Modes from "../../commons/modes";
-import { sendMessage } from "../../IO/message-port";
-import { getScreenshot, getRegionScreenshot } from "../utils/screenshot";
-import { getEyes, closeEyes, promiseFactory } from "../utils/eyes";
-import { getExternalState, setExternalState } from "../external-state";
-import { parseEnvironment } from "../utils/parsers";
-import ideLogger from "../utils/ide-logger";
-import { getDomCapture } from "../dom-capture";
-=======
 import browser from 'webextension-polyfill'
 import Modes from '../../commons/modes'
 import { sendMessage } from '../../IO/message-port'
@@ -17,24 +6,16 @@
 import { getExternalState, setExternalState } from '../external-state'
 import { parseEnvironment } from '../utils/parsers'
 import ideLogger from '../utils/ide-logger'
->>>>>>> 808c1331
+import { getDomCapture } from '../dom-capture'
 
 const imageProvider = new window.EyesImages.ImageProvider()
 
-<<<<<<< HEAD
 export async function checkWindow(
-=======
-export function checkWindow(
->>>>>>> 808c1331
   runId,
   testId,
   commandId,
   tabId,
-<<<<<<< HEAD
   windowId,
-=======
-  _windowId,
->>>>>>> 808c1331
   stepName,
   viewport
 ) {
@@ -42,48 +23,26 @@
     getEyes(`${runId}${testId}`)
       .then(eyes => {
         preCheck(eyes, viewport).then(() => {
-<<<<<<< HEAD
           getTabPathname(tabId).then(async pathname => {
-            eyes.commands.push(commandId);
-            eyes.setViewportSize(viewport);
-=======
-          getTabPathname(tabId).then(pathname => {
             eyes.commands.push(commandId)
             eyes.setViewportSize(viewport)
->>>>>>> 808c1331
             imageProvider.getScreenshot = () => {
               return getScreenshot(tabId).then(image => {
                 return new window.EyesImages.MutableImage(
                   image.data,
                   promiseFactory
-<<<<<<< HEAD
-                );
-              });
-            };
-
-            const domCap = await getDomCapture(tabId);
-            debugger;
-=======
                 )
               })
             }
->>>>>>> 808c1331
+
+            const domCap = await getDomCapture(tabId)
+            debugger
 
             eyes
               .checkImage(imageProvider, stepName || pathname)
               .then(imageResult => {
                 return imageResult.asExpected
                   ? resolve(true)
-<<<<<<< HEAD
-                  : resolve({ status: "undetermined" });
-              })
-              .catch(reject);
-          });
-        });
-      })
-      .catch(reject);
-  });
-=======
                   : resolve({ status: 'undetermined' })
               })
               .catch(reject)
@@ -92,7 +51,6 @@
       })
       .catch(reject)
   })
->>>>>>> 808c1331
 }
 
 export function checkRegion(
@@ -100,66 +58,36 @@
   testId,
   commandId,
   tabId,
-<<<<<<< HEAD
   windowId,
-=======
-  _windowId,
->>>>>>> 808c1331
   region,
   stepName,
   viewport
 ) {
   if (!region || !region.x || !region.y || !region.width || !region.height)
     return Promise.reject(
-<<<<<<< HEAD
-      "Invalid region. Region should be x: [number], y: [number], width: [number], height: [number]"
-    );
-=======
       'Invalid region. Region should be x: [number], y: [number], width: [number], height: [number]'
     )
->>>>>>> 808c1331
   return new Promise((resolve, reject) => {
     getEyes(`${runId}${testId}`)
       .then(eyes => {
         preCheck(eyes, viewport).then(() => {
           getTabPathname(tabId).then(pathname => {
-<<<<<<< HEAD
-            eyes.commands.push(commandId);
-            eyes.setViewportSize(viewport);
-=======
             eyes.commands.push(commandId)
             eyes.setViewportSize(viewport)
->>>>>>> 808c1331
             imageProvider.getScreenshot = () => {
               return getRegionScreenshot(tabId, region).then(image => {
                 return new window.EyesImages.MutableImage(
                   image.data,
                   promiseFactory
-<<<<<<< HEAD
-                );
-              });
-            };
-=======
                 )
               })
             }
->>>>>>> 808c1331
 
             eyes
               .checkImage(imageProvider, stepName || pathname)
               .then(imageResult => {
                 return imageResult.asExpected
                   ? resolve(true)
-<<<<<<< HEAD
-                  : resolve({ status: "undetermined" });
-              })
-              .catch(reject);
-          });
-        });
-      })
-      .catch(reject);
-  });
-=======
                   : resolve({ status: 'undetermined' })
               })
               .catch(reject)
@@ -168,7 +96,6 @@
       })
       .catch(reject)
   })
->>>>>>> 808c1331
 }
 
 export function checkElement(
@@ -176,11 +103,7 @@
   testId,
   commandId,
   tabId,
-<<<<<<< HEAD
   windowId,
-=======
-  _windowId,
->>>>>>> 808c1331
   elementXPath,
   stepName,
   viewport
@@ -190,21 +113,12 @@
       .then(eyes => {
         preCheck(eyes, viewport).then(() => {
           getTabPathname(tabId).then(pathname => {
-<<<<<<< HEAD
-            eyes.commands.push(commandId);
-            eyes.setViewportSize(viewport);
-            browser.tabs
-              .sendMessage(tabId, {
-                getElementRect: true,
-                path: elementXPath
-=======
             eyes.commands.push(commandId)
             eyes.setViewportSize(viewport)
             browser.tabs
               .sendMessage(tabId, {
                 getElementRect: true,
                 path: elementXPath,
->>>>>>> 808c1331
               })
               .then(rect => {
                 imageProvider.getScreenshot = () => {
@@ -212,32 +126,15 @@
                     return new window.EyesImages.MutableImage(
                       image.data,
                       promiseFactory
-<<<<<<< HEAD
-                    );
-                  });
-                };
-=======
                     )
                   })
                 }
->>>>>>> 808c1331
 
                 eyes
                   .checkImage(imageProvider, stepName || pathname)
                   .then(imageResult => {
                     return imageResult.asExpected
                       ? resolve(true)
-<<<<<<< HEAD
-                      : resolve({ status: "undetermined" });
-                  })
-                  .catch(reject);
-              });
-          });
-        });
-      })
-      .catch(reject);
-  });
-=======
                       : resolve({ status: 'undetermined' })
                   })
                   .catch(reject)
@@ -247,33 +144,11 @@
       })
       .catch(reject)
   })
->>>>>>> 808c1331
 }
 
 export function endTest(id) {
   return closeEyes(id).then(results => {
-<<<<<<< HEAD
-    console.log(results);
-    return Promise.all(
-      results.commands.map((commandId, index) =>
-        sendMessage({
-          uri: "/playback/command",
-          verb: "post",
-          payload: {
-            commandId,
-            state: results.stepsInfo[index].isDifferent ? "failed" : "passed"
-          }
-        })
-      )
-    ).then(commandStates => {
-      console.log(commandStates);
-      return results.status === "Passed"
-        ? {
-            message: `All visual tests have passed,\nresults: ${
-              results.appUrls.session
-            }`
-=======
-    console.log(results) // eslint-disable-line no-console
+    console.log(results)
     return Promise.all(
       results.commands.map((commandId, index) =>
         sendMessage({
@@ -286,28 +161,20 @@
         })
       )
     ).then(commandStates => {
-      console.log(commandStates) // eslint-disable-line no-console
+      console.log(commandStates)
       return results.status === 'Passed'
         ? {
             message: `All visual tests have passed,\nresults: ${
               results.appUrls.session
             }`,
->>>>>>> 808c1331
           }
         : {
             error: `Diffs were found in visual tests,\nresults: ${
               results.appUrls.session
-<<<<<<< HEAD
-            }`
-          };
-    });
-  });
-=======
             }`,
           }
     })
   })
->>>>>>> 808c1331
 }
 
 function preCheck(eyes, viewport) {
@@ -337,9 +204,5 @@
 }
 
 function getTabPathname(tab) {
-<<<<<<< HEAD
-  return browser.tabs.get(tab).then(data => new URL(data.url).pathname);
-=======
   return browser.tabs.get(tab).then(data => new URL(data.url).pathname)
->>>>>>> 808c1331
 }
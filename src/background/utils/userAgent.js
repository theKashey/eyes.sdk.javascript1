--- conflicted
+++ resolved
@@ -1,13 +1,8 @@
 import UAParser from 'ua-parser-js'
 
-<<<<<<< HEAD
 const parser = new UAParser(window.navigator.userAgent)
-const browserName = parser.getBrowser().name
-=======
-const parser = new UAParser(window.navigator.userAgent);
 
-export const browserName = parser.getBrowser().name;
->>>>>>> 9f9f4b6b
+export const browserName = parser.getBrowser().name
 
 export const isChrome = browserName === 'Chrome'
 

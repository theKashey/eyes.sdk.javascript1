--- conflicted
+++ resolved
@@ -1,13 +1,7 @@
-<<<<<<< HEAD
 import browser from 'webextension-polyfill'
 import { parseApiServer } from './parsers.js'
 const { Eyes } = window.EyesImages
-=======
-import browser from "webextension-polyfill";
-import { parseApiServer } from "./parsers.js";
-const { Eyes } = window.EyesImages;
-import { browserName } from "./userAgent";
->>>>>>> 9f9f4b6b
+import { browserName } from './userAgent'
 
 export const promiseFactory = {
   makePromise: p => new Promise(p),
@@ -27,7 +21,6 @@
     lastResults.url = ''
   }
   return new Promise((res, rej) => {
-<<<<<<< HEAD
     browser.storage.local
       .get(['apiKey', 'branch', 'parentBranch', 'eyesServer'])
       .then(({ apiKey, branch, parentBranch, eyesServer }) => {
@@ -40,29 +33,15 @@
           ? parseApiServer(eyesServer)
           : undefined
         const eyes = new Eyes(eyesApiServerUrl, undefined, promiseFactory)
+        if (process.env.NODE_ENV !== 'production')
+          eyes.setLogHandler(new window.EyesImages.ConsoleLogHandler(true))
         eyes.setApiKey(apiKey)
         eyes.setBranchName(branch)
         eyes.setParentBranchName(parentBranch)
-        eyes.setAgentId(navigator.userAgent)
+        eyes.setAgentId(`eyes.seleniumide.${browserName.toLowerCase()}`)
         eyes.setInferredEnvironment(`useragent:${navigator.userAgent}`)
         eyes.setBatch(batchName, batchId)
         decorateEyes(eyes)
-=======
-    browser.storage.local.get(["apiKey", "branch", "parentBranch", "eyesServer"]).then(({ apiKey, branch, parentBranch, eyesServer }) => {
-      if (!apiKey) {
-        return rej("No API key was provided, please set one in the options page");
-      }
-      const eyesApiServerUrl = eyesServer ? parseApiServer(eyesServer) : undefined;
-      const eyes = new Eyes(eyesApiServerUrl, undefined, promiseFactory);
-      if (process.env.NODE_ENV !== "production") eyes.setLogHandler(new window.EyesImages.ConsoleLogHandler(true));
-      eyes.setApiKey(apiKey);
-      eyes.setBranchName(branch);
-      eyes.setParentBranchName(parentBranch);
-      eyes.setAgentId(`eyes.seleniumide.${browserName.toLowerCase()}`);
-      eyes.setInferredEnvironment(`useragent:${navigator.userAgent}`);
-      eyes.setBatch(batchName, batchId);
-      decorateEyes(eyes);
->>>>>>> 9f9f4b6b
 
         eyes.open(appName, testName).then(() => {
           res(eyes)

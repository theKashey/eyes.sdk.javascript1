/*
 ---

 name: ImageUtils

 description: Provide means of image manipulations.

 ---
 */

(function () {
    "use strict";

    var fs = require('fs'),
<<<<<<< HEAD
        /** @type {PNG} */
        PNG = require('pngjs').PNG,
        StreamUtils = require('./StreamUtils');
=======
        png = require('png-async'),
        StreamUtils = require('./StreamUtils');

>>>>>>> 2a7956a3
    var ReadableBufferStream = StreamUtils.ReadableBufferStream,
        WritableBufferStream = StreamUtils.WritableBufferStream;

    var ImageUtils = {};

    /**
     * Processes a PNG buffer - returns it as parsed png.Image.
     *
     * @param {Buffer} buffer Original image as PNG Buffer
     * @param {PromiseFactory} promiseFactory
     * @returns {Promise.<png.Image>} Decoded png image with byte buffer
     **/
    ImageUtils.parseImage = function parseImage(buffer, promiseFactory) {
        return promiseFactory.makePromise(function (resolve) {
            if (!fs.open) {
                return resolve(buffer);
            }

            // pass the file to PNG using read stream
            var imageReadableStream = new ReadableBufferStream(buffer, undefined);
            var image = png.createImage({filterType: 4});
            imageReadableStream.pipe(image).on('parsed', function () {
                resolve(image);
            });
        });
    };

    /**
     * Repacks a parsed png.Image to a PNG buffer.
     *
     * @param {png.Image} image Parsed image as returned from parseImage
     * @param {PromiseFactory} promiseFactory
     * @returns {Promise.<Buffer>} PNG buffer which can be written to file or base64 string
     **/
    ImageUtils.packImage = function packImage(image, promiseFactory) {
        return promiseFactory.makePromise(function (resolve) {
            if (!fs.open) {
                return resolve(image);
            }

            // Write back to a temp png file
            var imageWritableStream = new WritableBufferStream();
            image.pack().pipe(imageWritableStream).on('finish', function () {
                resolve(imageWritableStream.getBuffer());
            });
        });
    };

    /**
     * Scaled a parsed image by a given factor.
     *
     * @param {png.Image} image - will be modified
     * @param {number} scaleRatio factor to multiply the image dimensions by (lower than 1 for scale down)
     * @param {PromiseFactory} promiseFactory
     * @returns {Promise.<void>}
     **/
    ImageUtils.scaleImage = function scaleImage(image, scaleRatio, promiseFactory) {
        if (scaleRatio === 1) {
            return promiseFactory.makePromise(function (resolve) {
                resolve(image);
            });
        }

        var ratio = image.height / image.width;
        var scaledWidth = Math.ceil(image.width * scaleRatio);
        var scaledHeight = Math.ceil(scaledWidth * ratio);
        return ImageUtils.resizeImage(image, scaledWidth, scaledHeight, promiseFactory);
    };

    /**
     * Resize a parsed image by a given dimensions.
     *
     * @param {png.Image} image - will be modified
     * @param {int} targetWidth The width to resize the image to
     * @param {int} targetHeight The height to resize the image to
     * @param {PromiseFactory} promiseFactory
     * @returns {Promise.<void>}
     **/
    ImageUtils.resizeImage = function resizeImage(image, targetWidth, targetHeight, promiseFactory) {

        function _interpolateCubic(x0, x1, x2, x3, t) {
            var a0 = x3 - x2 - x0 + x1;
            var a1 = x0 - x1 - a0;
            var a2 = x2 - x0;
            return Math.ceil(Math.max(0, Math.min(255, (a0 * (t * t * t)) + (a1 * (t * t)) + (a2 * t) + (x1))));
        }

        function _doBicubicInterpolation(src, dst) {
            var bufSrc = src.data;
            var bufDst = dst.data;

            var wSrc = src.width;
            var hSrc = src.height;

            var wDst = dst.width;
            var hDst = dst.height;

            // when dst smaller than src/2, interpolate first to a multiple between 0.5 and 1.0 src, then sum squares
            var wM = Math.max(1, Math.floor(wSrc / wDst));
            var wDst2 = wDst * wM;
            var hM = Math.max(1, Math.floor(hSrc / hDst));
            var hDst2 = hDst * hM;

            var i, j, x, y, k, t, xPos, yPos, kPos, buf1Pos, buf2Pos;

            // Pass 1 - interpolate rows
            // buf1 has width of dst2 and height of src
            var buf1 = new Buffer(wDst2 * hSrc * 4);
            for (i = 0; i < hSrc; i++) {
                for (j = 0; j < wDst2; j++) {
                    x = j * (wSrc - 1) / wDst2;
                    xPos = Math.floor(x);
                    t = x - xPos;
                    var srcPos = (i * wSrc + xPos) * 4;

                    buf1Pos = (i * wDst2 + j) * 4;
                    for (k = 0; k < 4; k++) {
                        kPos = srcPos + k;
                        var x0 = (xPos > 0) ? bufSrc[kPos - 4] : 2 * bufSrc[kPos] - bufSrc[kPos + 4];
                        var x1 = bufSrc[kPos];
                        var x2 = bufSrc[kPos + 4];
                        var x3 = (xPos < wSrc - 2) ? bufSrc[kPos + 8] : 2 * bufSrc[kPos + 4] - bufSrc[kPos];
                        buf1[buf1Pos + k] = _interpolateCubic(x0, x1, x2, x3, t);
                    }
                }
            }

            // Pass 2 - interpolate columns
            // buf2 has width and height of dst2
            var buf2 = new Buffer(wDst2 * hDst2 * 4);
            for (i = 0; i < hDst2; i++) {
                for (j = 0; j < wDst2; j++) {
                    y = i * (hSrc - 1) / hDst2;
                    yPos = Math.floor(y);
                    t = y - yPos;
                    buf1Pos = (yPos * wDst2 + j) * 4;
                    buf2Pos = (i * wDst2 + j) * 4;
                    for (k = 0; k < 4; k++) {
                        kPos = buf1Pos + k;
                        var y0 = (yPos > 0) ? buf1[kPos - wDst2 * 4] : 2 * buf1[kPos] - buf1[kPos + wDst2 * 4];
                        var y1 = buf1[kPos];
                        var y2 = buf1[kPos + wDst2 * 4];
                        var y3 = (yPos < hSrc - 2) ? buf1[kPos + wDst2 * 8] : 2 * buf1[kPos + wDst2 * 4] - buf1[kPos];
                        buf2[buf2Pos + k] = _interpolateCubic(y0, y1, y2, y3, t);
                    }
                }
            }

            // Pass 3 - scale to dst
            var m = wM * hM;
            if (m > 1) {
                for (i = 0; i < hDst; i++) {
                    for (j = 0; j < wDst; j++) {
                        var r = 0;
                        var g = 0;
                        var b = 0;
                        var a = 0;
                        for (y = 0; y < hM; y++) {
                            yPos = i * hM + y;
                            for (x = 0; x < wM; x++) {
                                xPos = j * wM + x;
                                var xyPos = (yPos * wDst2 + xPos) * 4;
                                r += buf2[xyPos];
                                g += buf2[xyPos + 1];
                                b += buf2[xyPos + 2];
                                a += buf2[xyPos + 3];
                            }
                        }

                        var pos = (i * wDst + j) * 4;
                        bufDst[pos] = Math.round(r / m);
                        bufDst[pos + 1] = Math.round(g / m);
                        bufDst[pos + 2] = Math.round(b / m);
                        bufDst[pos + 3] = Math.round(a / m);
                    }
                }
            } else {
                dst.data = buf2;
            }

            return dst;
        }

        function _scaleImageIncrementally(src, dst) {
            var incrementCount = 0;
            var currentWidth = src.width,
                currentHeight = src.height;
            var targetWidth = dst.width,
                targetHeight = dst.height;

            dst.data = src.data;
            dst.width = src.width;
            dst.height = src.height;

            // For ultra quality should use 7
            var fraction = 2;

            do {
                var prevCurrentWidth = currentWidth;
                var prevCurrentHeight = currentHeight;

                // If the current width is bigger than our target, cut it in half and sample again.
                if (currentWidth > targetWidth) {
                    currentWidth -= (currentWidth / fraction);

                    // If we cut the width too far it means we are on our last iteration. Just set it to the target width and finish up.
                    if (currentWidth < targetWidth)
                        currentWidth = targetWidth;
                }

                // If the current height is bigger than our target, cut it in half and sample again.
                if (currentHeight > targetHeight) {
                    currentHeight -= (currentHeight / fraction);

                    // If we cut the height too far it means we are on our last iteration. Just set it to the target height and finish up.
                    if (currentHeight < targetHeight)
                        currentHeight = targetHeight;
                }

                // Stop when we cannot incrementally step down anymore.
                if (prevCurrentWidth === currentWidth && prevCurrentHeight === currentHeight)
                    break;

                // Render the incremental scaled image.
                var incrementalImage = {
                    data: new Buffer(currentWidth * currentHeight * 4),
                    width: currentWidth,
                    height: currentHeight
                };
                _doBicubicInterpolation(dst, incrementalImage);

                // Now treat our incremental partially scaled image as the src image
                // and cycle through our loop again to do another incremental scaling of it (if necessary).
                dst.data = incrementalImage.data;
                dst.width = incrementalImage.width;
                dst.height = incrementalImage.height;

                // Track how many times we go through this cycle to scale the image.
                incrementCount++;
            } while (currentWidth !== targetWidth || currentHeight !== targetHeight);

            return dst;
        }

        return promiseFactory.makePromise(function (resolve) {
            var dst = {
                data: new Buffer(targetWidth * targetHeight * 4),
                width: targetWidth,
                height: targetHeight
            };

            if (dst.width > image.width || dst.height > image.height) {
                _doBicubicInterpolation(image, dst);
            } else {
                _scaleImageIncrementally(image, dst);
            }

            image.data = dst.data;
            image.width = dst.width;
            image.height = dst.height;
            resolve(image);
        });
    };

    /**
     * Crops a parsed image - the image is changed
     *
     * @param {png.Image} image
     * @param {{left: number, top: number, width: number, height: number}} region Region to crop
     * @param {PromiseFactory} promiseFactory
     * @returns {Promise.<png.Image>}
     **/
    ImageUtils.cropImage = function cropImage(image, region, promiseFactory) {
        return promiseFactory.makePromise(function (resolve, reject) {
            if (!region) {
                resolve(image);
                return;
            }

            if (region.top < 0 || region.top >= image.height || region.left < 0 || region.left >= image.width) {
                return reject(new Error('region is outside the image bounds!'));
            }

            // process the pixels - crop
            var croppedArray = [];
            var yStart = region.top,
                yEnd = Math.min(region.top + region.height, image.height),
                xStart = region.left,
                xEnd = Math.min(region.left + region.width, image.width);

            var y, x, idx, i;
            for (y = yStart; y < yEnd; y++) {
                for (x = xStart; x < xEnd; x++) {
                    idx = (image.width * y + x) << 2;
                    for (i = 0; i < 4; i++) {
                        croppedArray.push(image.data[idx + i]);
                    }
                }
            }

            image.data = new Buffer(croppedArray);
            image.width = xEnd - xStart;
            image.height = yEnd - yStart;

            resolve(image);
        });
    };

    /**
     * Rotates a parsed image - the image is changed
     *
     * @param {png.Image} image
     * @param {number} deg how many degrees to rotate (in actuality it's only by multipliers of 90)
     * @param {PromiseFactory} promiseFactory
     * @returns {Promise.<png.Image>}
     **/
    ImageUtils.rotateImage = function rotateImage(image, deg, promiseFactory) {
        return promiseFactory.makePromise(function (resolve, reject) {
            if (typeof deg !== "number") {
                return reject(new Error('deg must be a number!'));
            }

            var i = Math.round(deg / 90) % 4;
            if (i < 0) i += 4;

            while (i > 0) {
                var buffer = new Buffer(image.data.length);
                var offset = 0;
                for (var x = 0; x < image.width; x++) {
                    for (var y = image.height - 1; y >= 0; y--) {
                        var idx = (image.width * y + x) << 2;
                        var data = image.data.readUInt32BE(idx, true);
                        buffer.writeUInt32BE(data, offset, true);
                        offset += 4;
                    }
                }

                image.data = Buffer.from(buffer);
                var tmp = image.width;
                //noinspection JSSuspiciousNameCombination
                image.width = image.height;
                image.height = tmp;

                i--;
            }

            resolve(image);
        });
    };

    /**
     * Copies pixels from the source image to the destination image.
     *
     * @param {png.Image} dstImage The destination image.
     * @param {{x: number, y: number}} dstPosition The pixel which is the starting point to copy to.
     * @param {png.Image} srcImage The source image.
     * @param {{x: number, y: number}} srcPosition The pixel from which to start copying.
     * @param {{width: number, height: number}} size The region to be copied.
     * @returns {void}
     */
    ImageUtils.copyPixels = function copyPixels(dstImage, dstPosition, srcImage, srcPosition, size) {
        var y, dstY, srcY, x, dstX, srcX, dstIndex, srcIndex;

        // Fix the problem when src image was out of dst image and pixels was copied to wrong position in dst image.
        var maxHeight = dstPosition.y + size.height <= dstImage.height ? size.height : dstImage.height - dstPosition.y;
        var maxWidth = dstPosition.x + size.width <= dstImage.width ? size.width : dstImage.width - dstPosition.x;
        for (y = 0; y < maxHeight; ++y) {
            dstY = dstPosition.y + y;
            srcY = srcPosition.y + y;

            for (x = 0; x < maxWidth; ++x) {
                dstX = dstPosition.x + x;
                srcX = srcPosition.x + x;

                // Since each pixel is composed of 4 values (RGBA) we multiply each index by 4.
                dstIndex = (dstY * dstImage.width + dstX) << 2;
                srcIndex = (srcY * srcImage.width + srcX) << 2;

                dstImage.data[dstIndex] = srcImage.data[srcIndex];
                dstImage.data[dstIndex + 1] = srcImage.data[srcIndex + 1];
                dstImage.data[dstIndex + 2] = srcImage.data[srcIndex + 2];
                dstImage.data[dstIndex + 3] = srcImage.data[srcIndex + 3];
            }
        }
    };

    /**
     * Stitches a part into the image.
     *
     * @private
     * @param {Promise.<void>} stitchingPromise A promise which its "then" block will execute the stitching.
     * @param {png.Image} stitchedImage A PNG instance into which the part will be stitched.
     * @param {{position: {x: number, y: number}, size: {width: number, height: number}, image: Buffer}} part
     *         A "part" object given in the {@code parts} argument of {@link ImageUtils.stitchImage}.
     * @param {PromiseFactory} promiseFactory
     * @return {Promise.<void>} A promise which is resolved when the stitching is done.
     */
    var _stitchPart = function (stitchingPromise, stitchedImage, part, promiseFactory) {
        //noinspection JSUnresolvedFunction
        return stitchingPromise.then(function () {
            return promiseFactory.makePromise(function(resolve) {
                //noinspection JSUnresolvedFunction
                ImageUtils.parseImage(part.image, promiseFactory).then(function (pngImage) {
                    ImageUtils.copyPixels(stitchedImage, part.position, pngImage, {x: 0, y: 0}, part.size);
                    resolve(stitchedImage);
                });
            });
        });
    };

    /**
     * Stitches the given parts to a full image.
     *
     * @param {{width: number, height: number}} fullSize The size of the stitched image.
     * @param {Array<{position: {x: number, y: number}, size: {width: number, height: number}, image: Buffer}>} parts
     *         The parts to stitch into an image.
     * @param {PromiseFactory} promiseFactory
     * @return {Promise.<png.Image>} A promise which resolves to the stitched image.
     */
    ImageUtils.stitchImage = function stitchImage(fullSize, parts, promiseFactory) {
        return promiseFactory.makePromise(function(resolve) {
            var stitchedImage = png.createImage({filterType: 4, width: fullSize.width, height: fullSize.height});
            var stitchingPromise = promiseFactory.makePromise(function (resolve) { resolve(); });

            for (var i = 0; i < parts.length; ++i) {
                stitchingPromise = _stitchPart(stitchingPromise, stitchedImage, parts[i], promiseFactory);
            }

            var lastPart = parts[parts.length - 1];
            var actualImageWidth = lastPart.position.x + lastPart.size.width;
            var actualImageHeight = lastPart.position.y + lastPart.size.height;

            stitchingPromise.then(function () {
                // If the actual image size is smaller than the extracted size, we crop the image.
                if (actualImageWidth < stitchedImage.width || actualImageHeight < stitchedImage.height) {
                    var newWidth = stitchedImage.width > actualImageWidth ? actualImageWidth : stitchedImage.width;
                    var newHeight = stitchedImage.height > actualImageHeight ? actualImageHeight : stitchedImage.height;
                    return ImageUtils.cropImage(stitchedImage, {left: 0, top: 0, width: newWidth, height: newHeight}, promiseFactory);
                }
            }).then(function () {
                return ImageUtils.packImage(stitchedImage, promiseFactory);
            }).then(function (buffer) {
                resolve(buffer);
            });
        });
    };

    /**
     * Get png size from image buffer. Don't require parsing the image
     *
     * @param {Buffer} imageBuffer
     * @param {PromiseFactory} promiseFactory
     * @return {{width: number, height: number}}
     */
    ImageUtils.getImageSizeFromBuffer = function (imageBuffer, promiseFactory) {
        return promiseFactory.makePromise(function (resolve, reject) {
            if (imageBuffer[12] === 0x49 && imageBuffer[13] === 0x48 && imageBuffer[14] === 0x44 && imageBuffer[15] === 0x52) {
                var width = (imageBuffer[16] * 256 * 256 * 256) + (imageBuffer[17] * 256 * 256) + (imageBuffer[18] * 256) + imageBuffer[19];
                var height = (imageBuffer[20] * 256 * 256 * 256) + (imageBuffer[21] * 256 * 256) + (imageBuffer[22] * 256) + imageBuffer[23];
                resolve({width: width, height: height});
                return;
            }

            reject("Buffer contains unsupported image type.");
        });
    };

    /**
     *
     * @param {Buffer} imageBuffer
     * @param {string} filename
     * @param {PromiseFactory} promiseFactory
     * @return {Promise.<void>}
     */
    ImageUtils.saveImage = function (imageBuffer, filename, promiseFactory) {
        return promiseFactory.makePromise(function (resolve, reject) {
            fs.writeFile(filename, imageBuffer, function(err) {
                if(err) {
                    reject(err);
                }

                resolve();
            });
        });
    };

    module.exports = ImageUtils;
}());<|MERGE_RESOLUTION|>--- conflicted
+++ resolved
@@ -12,15 +12,9 @@
     "use strict";
 
     var fs = require('fs'),
-<<<<<<< HEAD
-        /** @type {PNG} */
-        PNG = require('pngjs').PNG,
-        StreamUtils = require('./StreamUtils');
-=======
         png = require('png-async'),
         StreamUtils = require('./StreamUtils');
 
->>>>>>> 2a7956a3
     var ReadableBufferStream = StreamUtils.ReadableBufferStream,
         WritableBufferStream = StreamUtils.WritableBufferStream;
 

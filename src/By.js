const {By: ByBase} = require('selenium-webdriver');


class By extends ByBase {

  /**
   *
   * @param {String} using
   * @param {String} value
   */
  constructor(using, value) {
    super(using, value);
  }

  static name(name) {
    return super.name(name);
  }

  static xPath(name) {
    return super.xPath ? super.xPath(name) : super.xpath(name);
  }
<<<<<<< HEAD

=======
>>>>>>> 36e4c77a
}

exports.By = By;<|MERGE_RESOLUTION|>--- conflicted
+++ resolved
@@ -19,10 +19,6 @@
   static xPath(name) {
     return super.xPath ? super.xPath(name) : super.xpath(name);
   }
-<<<<<<< HEAD
-
-=======
->>>>>>> 36e4c77a
 }
 
 exports.By = By;
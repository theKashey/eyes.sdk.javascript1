/* global Cypress,cy,window */
'use strict';
const {extractResources, domNodesToCdt} = require('@applitools/rendering-grid-client/browser');
const poll = require('./poll');
const makeSend = require('./makeSend');
const port = Cypress.config('eyesPort') || require('./plugin/defaultPort');
const send = makeSend(port, cy.request);
<<<<<<< HEAD
const captureFrame = require('@applitools/dom-capture/src/captureFrame');
const defaultDomProps = require('@applitools/dom-capture/src/defaultDomProps');
=======

const EyesServer = {
  open(args) {
    return sendRequest({command: 'open', data: args});
  },

  putResource({url, type, value}) {
    return sendRequest({
      command: `resource/${url}`,
      data: new window.frameElement.ownerDocument.defaultView.Blob([value]), // yucky! cypress uses socket.io to communicate between browser and node. In order to encode the data in binary format, socket.io checks for binary values. But `value instanceof Blob` is falsy since Blob from the cypress runner window is not the Blob from the command's window. So using the Blob from cypress runner window here.
      method: 'PUT',
      headers: {'Content-Type': type},
    });
  },

  checkWindow({resourceUrls, blobs, cdt, tag, sizeMode, scriptHooks}) {
    const blobData = blobs.map(({url, type}) => ({url, type}));
    return Promise.all(blobs.map(EyesServer.putResource)).then(() =>
      sendRequest({
        command: 'checkWindow',
        data: {resourceUrls, cdt, tag, sizeMode, blobData, scriptHooks},
      }),
    );
  },

  close: poll(function({timeout}) {
    return sendRequest({command: 'close', data: {timeout}});
  }),
};
>>>>>>> 74bcd425

Cypress.Commands.add('eyesOpen', (args = {}) => {
  Cypress.log({name: 'Eyes: open'});
  return sendRequest({command: 'open', data: args});
});

Cypress.Commands.add('eyesCheckWindow', args => {
<<<<<<< HEAD
  let tag, sizeMode, selector, region;
=======
  let tag, sizeMode, scriptHooks;
>>>>>>> 74bcd425
  if (typeof args === 'string') {
    tag = args;
  } else if (typeof args === 'object') {
    tag = args.tag;
    sizeMode = args.sizeMode;
<<<<<<< HEAD
    selector = args.selector;
    region = args.region;
=======
    scriptHooks = args.scriptHooks;
>>>>>>> 74bcd425
  }

  Cypress.log({name: 'Eyes: check window'});
  return cy.document({log: false}).then(doc =>
    cy.window({log: false}).then(win => {
      const cdt = domNodesToCdt(doc);
<<<<<<< HEAD
      const domCapture = captureFrame(defaultDomProps);
      const url = win.location.href;
      return extractResources(doc, win).then(({resourceUrls, blobs}) => {
        const blobData = blobs.map(({url, type}) => ({url, type}));
        return Promise.all(blobs.map(putResource)).then(() =>
          sendRequest({
            command: 'checkWindow',
            data: {url, resourceUrls, cdt, tag, sizeMode, blobData, domCapture, selector, region},
          }),
        );
      });
=======
      return extractResources(doc, win).then(({resourceUrls, blobs}) =>
        EyesServer.checkWindow({resourceUrls, blobs, cdt, tag, sizeMode, scriptHooks}),
      );
>>>>>>> 74bcd425
    }),
  );
});

const close = poll(function({timeout}) {
  return sendRequest({command: 'close', data: {timeout}});
});

Cypress.Commands.add('eyesClose', ({timeout} = {}) => {
  Cypress.log({name: 'Eyes: close'});
  return close({timeout});
});

function sendRequest(args) {
  return send(args).then(resp => {
    if (!resp.body.success) {
      throw new Error(resp.body.error);
    }
    return resp.body.result;
  });
}

function putResource({url, type, value}) {
  return sendRequest({
    command: `resource/${encodeURIComponent(url)}`,
    data: new window.frameElement.ownerDocument.defaultView.Blob([value]), // yucky! cypress uses socket.io to communicate between browser and node. In order to encode the data in binary format, socket.io checks for binary values. But `value instanceof Blob` is falsy since Blob from the cypress runner window is not the Blob from the command's window. So using the Blob from cypress runner window here.
    method: 'PUT',
    headers: {'Content-Type': type},
  });
}<|MERGE_RESOLUTION|>--- conflicted
+++ resolved
@@ -5,40 +5,8 @@
 const makeSend = require('./makeSend');
 const port = Cypress.config('eyesPort') || require('./plugin/defaultPort');
 const send = makeSend(port, cy.request);
-<<<<<<< HEAD
 const captureFrame = require('@applitools/dom-capture/src/captureFrame');
 const defaultDomProps = require('@applitools/dom-capture/src/defaultDomProps');
-=======
-
-const EyesServer = {
-  open(args) {
-    return sendRequest({command: 'open', data: args});
-  },
-
-  putResource({url, type, value}) {
-    return sendRequest({
-      command: `resource/${url}`,
-      data: new window.frameElement.ownerDocument.defaultView.Blob([value]), // yucky! cypress uses socket.io to communicate between browser and node. In order to encode the data in binary format, socket.io checks for binary values. But `value instanceof Blob` is falsy since Blob from the cypress runner window is not the Blob from the command's window. So using the Blob from cypress runner window here.
-      method: 'PUT',
-      headers: {'Content-Type': type},
-    });
-  },
-
-  checkWindow({resourceUrls, blobs, cdt, tag, sizeMode, scriptHooks}) {
-    const blobData = blobs.map(({url, type}) => ({url, type}));
-    return Promise.all(blobs.map(EyesServer.putResource)).then(() =>
-      sendRequest({
-        command: 'checkWindow',
-        data: {resourceUrls, cdt, tag, sizeMode, blobData, scriptHooks},
-      }),
-    );
-  },
-
-  close: poll(function({timeout}) {
-    return sendRequest({command: 'close', data: {timeout}});
-  }),
-};
->>>>>>> 74bcd425
 
 Cypress.Commands.add('eyesOpen', (args = {}) => {
   Cypress.log({name: 'Eyes: open'});
@@ -46,29 +14,21 @@
 });
 
 Cypress.Commands.add('eyesCheckWindow', args => {
-<<<<<<< HEAD
-  let tag, sizeMode, selector, region;
-=======
-  let tag, sizeMode, scriptHooks;
->>>>>>> 74bcd425
+  let tag, sizeMode, selector, region, scriptHooks;
   if (typeof args === 'string') {
     tag = args;
   } else if (typeof args === 'object') {
     tag = args.tag;
     sizeMode = args.sizeMode;
-<<<<<<< HEAD
     selector = args.selector;
     region = args.region;
-=======
     scriptHooks = args.scriptHooks;
->>>>>>> 74bcd425
   }
 
   Cypress.log({name: 'Eyes: check window'});
   return cy.document({log: false}).then(doc =>
     cy.window({log: false}).then(win => {
       const cdt = domNodesToCdt(doc);
-<<<<<<< HEAD
       const domCapture = captureFrame(defaultDomProps);
       const url = win.location.href;
       return extractResources(doc, win).then(({resourceUrls, blobs}) => {
@@ -76,15 +36,21 @@
         return Promise.all(blobs.map(putResource)).then(() =>
           sendRequest({
             command: 'checkWindow',
-            data: {url, resourceUrls, cdt, tag, sizeMode, blobData, domCapture, selector, region},
+            data: {
+              url,
+              resourceUrls,
+              cdt,
+              tag,
+              sizeMode,
+              blobData,
+              domCapture,
+              selector,
+              region,
+              scriptHooks,
+            },
           }),
         );
       });
-=======
-      return extractResources(doc, win).then(({resourceUrls, blobs}) =>
-        EyesServer.checkWindow({resourceUrls, blobs, cdt, tag, sizeMode, scriptHooks}),
-      );
->>>>>>> 74bcd425
     }),
   );
 });

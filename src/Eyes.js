'use strict';

const {
  ContextBasedScaleProviderFactory,
  CoordinatesType,
  EyesBase,
  FailureReports,
  FixedCutProvider,
  FixedScaleProviderFactory,
  Location,
  NullCutProvider,
  NullScaleProvider,
  NullRegionProvider,
  ScaleProviderIdentityFactory,
  RectangleSize,
  Region,
  RegionProvider,
  TestFailedError,
  UserAgent,
  ArgumentGuard,
  SimplePropertyHandler
} = require('@applitools/eyes.sdk.core');
const {DomCapture} = require('@applitools/dom-utils');

const ImageProviderFactory = require('./capture/ImageProviderFactory');
const CssTranslatePositionProvider = require('./positioning/CssTranslatePositionProvider');
const CssTranslateElementPositionProvider = require('./positioning/CssTranslateElementPositionProvider');
const ScrollPositionProvider = require('./positioning/ScrollPositionProvider');
const RegionPositionCompensationFactory = require('./positioning/RegionPositionCompensationFactory');
const EyesWebDriver = require('./wrappers/EyesWebDriver');
const EyesWebElement = require('./wrappers/EyesWebElement');
const EyesWDIOScreenshot = require('./capture/EyesWDIOScreenshot');
const FrameChain = require('./frames/FrameChain');
const FullPageCaptureAlgorithm = require('./capture/FullPageCaptureAlgorithm');
const EyesWDIOScreenshotFactory = require('./capture/EyesWDIOScreenshotFactory');
const EyesWDIOUtils = require('./EyesWDIOUtils');
const ElementPositionProvider = require('./positioning/ElementPositionProvider');
const StitchMode = require('./StitchMode');
const Target = require('./fluent/Target');
const WDIOJSExecutor = require('./WDIOJSExecutor');
const WebDriver = require('./wrappers/WebDriver');
const ReadOnlyPropertyHandler = require("@applitools/eyes.sdk.core/index").ReadOnlyPropertyHandler;

const VERSION = require('../package.json').version;


const DEFAULT_STITCHING_OVERLAP = 50; // px
const DEFAULT_WAIT_BEFORE_SCREENSHOTS = 100; // Milliseconds
// noinspection JSUnusedLocalSymbols
const DEFAULT_WAIT_SCROLL_STABILIZATION = 200; // Milliseconds
const USE_DEFAULT_MATCH_TIMEOUT = -1;


class Eyes extends EyesBase {

  static get UNKNOWN_DEVICE_PIXEL_RATIO() {
    return 0;
  }

  static get DEFAULT_DEVICE_PIXEL_RATIO() {
    return 1;
  }

  /**
   * Creates a new (possibly disabled) Eyes instance that interacts with the Eyes Server at the specified url.
   *
   * @param {String} [serverUrl=EyesBase.DEFAULT_EYES_SERVER] The Eyes server URL.
   * @param {Boolean} [isDisabled=false] Set to true to disable Applitools Eyes and use the webdriver directly.
   * @param {PromiseFactory} [promiseFactory] If not specified will be created using `Promise` object
   **/
  constructor(serverUrl = EyesBase.getDefaultServerUrl(), isDisabled = false, promiseFactory) {
    super(serverUrl, isDisabled, promiseFactory);

    /** @type {EyesWebDriver} */
    this._driver = undefined;
    /** @type {boolean} */
    this._dontGetTitle = false;

    /** @type {boolean} */
    this._forceFullPageScreenshot = false;
    this._imageRotationDegrees = 0;
    this._automaticRotation = true;
    /** @type {boolean} */
    this._isLandscape = false;
    this._hideScrollbars = null;
    /** @type {boolean} */
    this._checkFrameOrElement = false;

    /** @type {String} */
    this._originalDefaultContentOverflow = false;
    /** @type {String} */
    this._originalFrameOverflow = false;

    /** @type {String} */
    this._originalOverflow = null;
    /** @type {EyesJsExecutor} */
    this._jsExecutor = undefined;
    this._rotation = undefined;
    /** @type {StitchMode} */
    this._stitchMode = StitchMode.SCROLL;
    /** @type {ImageProvider} */
    this._imageProvider = undefined;
    /** @type {RegionPositionCompensation} */
    this._regionPositionCompensation = undefined;
    /** @type {number} */
    this._devicePixelRatio = Eyes.UNKNOWN_DEVICE_PIXEL_RATIO;
    /** @type {Region} */
    this._regionToCheck = null;
    /** @type {EyesWebElement} */
    this._targetElement = null;
    /** @type {Location} */
    this._targetElementLocation = Location.ZERO;
    /** @type {ElementPositionProvider} */
    this._elementPositionProvider = undefined;
    /** @type {int} */
    this._waitBeforeScreenshots = DEFAULT_WAIT_BEFORE_SCREENSHOTS;
    /** @type {int} */
    this._stitchingOverlap = DEFAULT_STITCHING_OVERLAP;
    /** @type {Region} */
    this._effectiveViewport = Region.EMPTY;
    /** @type {string}*/
    this._domUrl;
  }


  // noinspection JSUnusedGlobalSymbols
  /**
   *
   * @param {Object} driver
   * @param {String} appName
   * @param {String} testName
   * @param {RectangleSize|{width: number, height: number}} viewportSize
   * @param {SessionType} [sessionType=null] The type of test (e.g.,  standard test / visual performance test).
   * @returns {Promise<EyesWebDriver>}
   */
  async open(driver, appName, testName, viewportSize = null, sessionType = null) {
    ArgumentGuard.notNull(driver, 'driver');

    this.getPromiseFactory().setFactoryMethod(asyncAction => {
      return new Promise(asyncAction);
    });

    this._logger.verbose('Running using Webdriverio module');

    if (this._isDisabled) {
      this._logger.verbose('Ignored');
      return this.getPromiseFactory().resolve(driver);
    }

    if (driver && driver.isMobile) { // set viewportSize to null if browser is mobile
      viewportSize = null;
    }

    this._driver = driver instanceof EyesWebDriver ? driver : new EyesWebDriver(new WebDriver(driver), this, this._logger);

    const userAgentString = await this._driver.getUserAgent();
    if (userAgentString) {
      this._userAgent = UserAgent.parseUserAgentString(userAgentString, true);
    }

    this._imageProvider = ImageProviderFactory.getImageProvider(this._userAgent, this, this._logger, this._driver);
    this._regionPositionCompensation = RegionPositionCompensationFactory.getRegionPositionCompensation(this._userAgent, this, this._logger);

    this._jsExecutor = new WDIOJSExecutor(this._driver);

    await this.openBase(appName, testName, viewportSize, sessionType);

    this._devicePixelRatio = Eyes.UNKNOWN_DEVICE_PIXEL_RATIO;

    this._initPositionProvider();

    this._driver.rotation = this._rotation;

    return this._driver;
  }


  /**
   * @private
   * @return {Promise<ScaleProviderFactory>}
   */
  async _getScaleProviderFactory() {
    const entireSize = await this.getPositionProvider().getEntireSize();
    return new ContextBasedScaleProviderFactory(this._logger, entireSize, this._viewportSizeHandler.get(), this._devicePixelRatio, false, this._scaleProviderHandler);
  }


  /**
   * Takes a snapshot of the application under test and matches it with the expected output.
   *
   * @param {String} tag An optional tag to be associated with the snapshot.
   * @param {int} matchTimeout The amount of time to retry matching (Milliseconds).
   * @return {Promise} A promise which is resolved when the validation is finished.
   */
  checkWindow(tag, matchTimeout = USE_DEFAULT_MATCH_TIMEOUT) {
    return this.check(tag, Target.window().timeout(matchTimeout));
  }


  /**
   * Matches the frame given as parameter, by switching into the frame and using stitching to get an image of the frame.
   *
   * @param {Integer|String|By|WebElement|EyesWebElement} element The element which is the frame to switch to. (as
   * would be used in a call to driver.switchTo().frame() ).
   * @param {int|null} matchTimeout The amount of time to retry matching (milliseconds).
   * @param {String} tag An optional tag to be associated with the match.
   * @return {Promise} A promise which is resolved when the validation is finished.
   */
  checkFrame(element, matchTimeout = USE_DEFAULT_MATCH_TIMEOUT, tag) {
    return this.check(tag, Target.frame(element).timeout(matchTimeout).fully());
  }


  /**
   * Visually validates a region in the screenshot.
   *
   * @param {By} by The WebDriver selector used for finding the region to validate.
   * @param {String} tag An optional tag to be associated with the screenshot.
   * @param {int} matchTimeout The amount of time to retry matching.
   * @return {Promise} A promise which is resolved when the validation is finished.
   */
  checkRegionBy(by, tag, matchTimeout = USE_DEFAULT_MATCH_TIMEOUT) {
    return this.check(tag, Target.region(by).timeout(matchTimeout).fully());
  }


  /**
   * Switches into the given frame, takes a snapshot of the application under test and matches a region specified by the given selector.
   *
   * @param {String} frameNameOrId The name or id of the frame to switch to. (as would be used in a call to driver.switchTo().frame()).
   * @param {By} selector A Selector specifying the region to check.
   * @param {int|null} matchTimeout The amount of time to retry matching. (Milliseconds)
   * @param {String} tag An optional tag to be associated with the snapshot.
   * @param {boolean} stitchContent If {@code true}, stitch the internal content of the region (i.e., perform {@link #checkElement(By, int, String)} on the region.
   * @return {Promise} A promise which is resolved when the validation is finished.
   */
  checkRegionInFrame(frameNameOrId, selector, matchTimeout = USE_DEFAULT_MATCH_TIMEOUT, tag, stitchContent) {
    return this.check(tag, Target.region(selector, frameNameOrId).timeout(matchTimeout).stitchContent(stitchContent));
  }


  // noinspection JSUnusedGlobalSymbols
  /**
   *
   * @param {By} selector
   * @param matchTimeout
   * @param tag
   * @returns {Promise.<*>}
   */
  checkElementBySelector(selector, matchTimeout, tag) {
    return this.check(tag, Target.region(selector).timeout(matchTimeout));
  }

  /**
   *
   * @param name
   * @param {WebdriverioCheckSettings} checkSettings
   * @returns {Promise.<*>}
   */
  async check(name, checkSettings) {
    ArgumentGuard.notNull(checkSettings, "checkSettings");

    this._checkSettings = checkSettings;

    let result;
    const that = this;
    return that.getPositionProvider().setPosition(Location.ZERO).then(() => {
      that._logger.verbose(`check("${name}", checkSettings) - begin`);
      that._stitchContent = checkSettings.getStitchContent();
      const targetRegion = checkSettings.getTargetRegion();

      let switchedToFrameCount;
      return this._switchToFrame(checkSettings).then(async (switchedToFrameCount_) => {
        switchedToFrameCount = switchedToFrameCount_;
        that._regionToCheck = null;

        if (targetRegion) {
          return this._tryHideScrollbars().then(() => {
            return super.checkWindowBase(new RegionProvider(targetRegion, that.getPromiseFactory()), name, false, checkSettings);
          });
        }

        if (checkSettings) {
          const targetSelector = checkSettings.targetSelector;
          let targetElement = checkSettings.targetElement;
          if (!targetElement && targetSelector) {
            targetElement = await that._driver.findElement(targetSelector);
          }

          if (targetElement) {
            that._targetElement = targetElement instanceof EyesWebElement ? targetElement : new EyesWebElement(that._logger, that._driver, targetElement);
            if (that._stitchContent) {
              return that._checkElement(name, checkSettings);
            } else {
              return that._checkRegion(name, checkSettings);
            }
          } else if (checkSettings.getFrameChain().length > 0) {
            if (that._stitchContent) {
              return that._checkFullFrameOrElement(name, checkSettings);
            } else {
              return that._checkFrameFluent(name, checkSettings);
            }
          } else {
            let res;
            let originalPosition;

            return this._driver.switchTo().defaultContent().then(() => {
              return that.getPositionProvider().getState();
            }).then(originalPosition_ => {
              originalPosition = originalPosition_;
              return that.getPositionProvider().setPosition(Location.ZERO);
            }).then(() => {
              return that._tryHideScrollbars();
            }).then(() => {
              return super.checkWindowBase(new NullRegionProvider(that.getPromiseFactory()), name, false, checkSettings);
            }).then(res_ => {
              res = res_;
              return that.getPositionProvider().restoreState(originalPosition);
            }).then(() => {
              return res;
            });
          }
        }
      }).then(r => {
        result = r;
        that._targetElement = null;
        that._targetElementLocation = Location.ZERO;
        return that._switchToParentFrame(switchedToFrameCount);
      }).then(() => {
        that._stitchContent = false;
        that._logger.verbose("check - done!");

        return result;
      });
    });
  }


  /**
   * @private
   * @return {Promise}
   */
  async _checkRegion(name, checkSettings) {
    const that = this;

    const RegionProviderImpl = class RegionProviderImpl extends RegionProvider {
      // noinspection JSUnusedGlobalSymbols
      /** @override */
<<<<<<< HEAD
      async getRegion() {
        const p = await that._targetElement.getLocation();
        const d = await that._targetElement.getSize();
        return new Region(Math.ceil(p.getX()), Math.ceil(p.getY()), d.getWidth(), d.getHeight(), CoordinatesType.CONTEXT_RELATIVE);
=======
      getRegion() {
        return that._targetElement.getLocation().then(p => {
          that._targetElementLocation = p;
          return that._targetElement.getSize().then(d => {
            return new Region(Math.ceil(p.getX()), Math.ceil(p.getY()), d.getWidth(), d.getHeight(), CoordinatesType.CONTEXT_RELATIVE);
          });
        });
>>>>>>> 98d8f499
      }
    };

    const r = await super.checkWindowBase(new RegionProviderImpl(), name, false, checkSettings);
    this._logger.verbose("Done! trying to scroll back to original position..");
    return r;
  }


  /**
   * @private
   * @return {Promise}
   */
  _checkElement(name, checkSettings) {
    const eyesElement = this._targetElement;

    this._regionToCheck = null;
    let originalPositionMemento;

    let result;
    const that = this;
    let originalScrollPosition, originalOverflow, error;
    const originalPositionProvider = this.getPositionProvider();
    const scrollPositionProvider = new ScrollPositionProvider(this._logger, this._jsExecutor);

    return this.getPositionProvider().getState().then(originalPositionMemento_ => {
      originalPositionMemento = originalPositionMemento_;

      return this._ensureElementVisible(eyesElement);
    }).then(() => {
      return scrollPositionProvider.getCurrentPosition();
    }).then(originalScrollPosition_ => {
      originalScrollPosition = originalScrollPosition_;
      return eyesElement.getLocation();
    }).then(pl => {
      that._targetElementLocation = pl;
      that._checkFrameOrElement = true;

      let elementLocation, elementSize;
      return eyesElement.getComputedStyle("display").then(displayStyle => {
        if (displayStyle !== "inline") {
          that._elementPositionProvider = new ElementPositionProvider(that._logger, that._driver, eyesElement);
        } else {
          that._elementPositionProvider = null;
        }
      }).then(() => {
        if (that._hideScrollbars) {
          return eyesElement.getOverflow().then(originalOverflow_ => {
            originalOverflow = originalOverflow_;
            // Set overflow to "hidden".
            return eyesElement.setOverflow("hidden");
          });
        }
      }).then(() => {
        return eyesElement.getClientWidth().then(elementWidth => {
          return eyesElement.getClientHeight().then(elementHeight => {
            elementSize = new RectangleSize(elementWidth, elementHeight);
          });
        });
      }).then(() => {
        return eyesElement.getComputedStyleInteger("border-left-width").then(borderLeftWidth => {
          return eyesElement.getComputedStyleInteger("border-top-width").then(borderTopWidth => {
            elementLocation = new Location(pl.getX() + borderLeftWidth, pl.getY() + borderTopWidth);
          });
        });
      }).then(() => {
        const elementRegion = new Region(elementLocation, elementSize, CoordinatesType.CONTEXT_AS_IS);

        that._logger.verbose("Element region: " + elementRegion);

        that._logger.verbose("replacing regionToCheck");
        that._regionToCheck = elementRegion;

        // todo isSizeEmpty
        if (!(that._effectiveViewport.getWidth() <= 0 || that._effectiveViewport.getHeight() <= 0)) {
          that._regionToCheck.intersect(that._effectiveViewport);
        }

        const isElement = true;
        const insideAFrame = that.getDriver().getFrameChain().size() > 0;
        if (isElement && insideAFrame && that._stitchMode === StitchMode.CSS) {
          that.setPositionProvider(new CssTranslateElementPositionProvider(that._logger, that._driver, eyesElement));
        }

        return super.checkWindowBase(new NullRegionProvider(that.getPromiseFactory()), name, false, checkSettings);
      });
    }).catch(error_ => {
      error = error_;
    }).then(r => {
      result = r;
      if (originalOverflow) {
        return eyesElement.setOverflow(originalOverflow);
      }
    }).then(() => {
      that._checkFrameOrElement = false;
      that.setPositionProvider(originalPositionProvider);
      that._regionToCheck = null;
      that._elementPositionProvider = null;

      return originalPositionProvider.restoreState(originalPositionMemento);
    }).then(() => {
      if (originalScrollPosition) {
        return scrollPositionProvider.setPosition(originalScrollPosition);
      }
    }).then(() => {
      if (error) {
        throw error;
      }

      return result;
    });
  }


  /**
   * Updates the state of scaling related parameters.
   *
   * @protected
   * @return {Promise.<ScaleProviderFactory>}
   */
  _updateScalingParams() {
    // Update the scaling params only if we haven't done so yet, and the user hasn't set anything else manually.
    if (this._devicePixelRatio === Eyes.UNKNOWN_DEVICE_PIXEL_RATIO && this._scaleProviderHandler.get() instanceof NullScaleProvider) {
      this._logger.verbose("Trying to extract device pixel ratio...");

      const that = this;
      return EyesWDIOUtils.getDevicePixelRatio(that._jsExecutor).then(ratio => {
        that._devicePixelRatio = ratio;
      }).catch(err => {
        that._logger.verbose("Failed to extract device pixel ratio! Using default.", err);
        that._devicePixelRatio = Eyes.DEFAULT_DEVICE_PIXEL_RATIO;
      }).then(() => {
        that._logger.verbose(`Device pixel ratio: ${that._devicePixelRatio}`);
        that._logger.verbose("Setting scale provider...");
        return that._getScaleProviderFactory();
      }).catch(err => {
        that._logger.verbose("Failed to set ContextBasedScaleProvider.", err);
        that._logger.verbose("Using FixedScaleProvider instead...");
        return new FixedScaleProviderFactory(1 / that._devicePixelRatio, that._scaleProviderHandler);
      }).then(factory => {
        that._logger.verbose("Done!");
        return factory;
      });
    }

    // If we already have a scale provider set, we'll just use it, and pass a mock as provider handler.
    const nullProvider = new SimplePropertyHandler();
    return this.getPromiseFactory().resolve(new ScaleProviderIdentityFactory(this._scaleProviderHandler.get(), nullProvider));
  }


  /**
   * @private
   * @return {Promise}
   */
  async _checkFullFrameOrElement(name, checkSettings) {
    this._checkFrameOrElement = true;

    const that = this;
    this._logger.verbose("checkFullFrameOrElement()");

    const RegionProviderImpl = class RegionProviderImpl extends RegionProvider {
      // noinspection JSUnusedGlobalSymbols
      /** @override */
      getRegion() {
        if (that._checkFrameOrElement) {
          // noinspection JSUnresolvedFunction
          return that._ensureFrameVisible().then(fc => {
            // FIXME - Scaling should be handled in a single place instead
            // noinspection JSUnresolvedFunction
            return that._updateScalingParams().then(scaleProviderFactory => {
              let screenshotImage;
              return that._imageProvider.getImage().then(screenshotImage_ => {
                screenshotImage = screenshotImage_;
                return that._debugScreenshotsProvider.save(screenshotImage_, "checkFullFrameOrElement");
              }).then(() => {
                const scaleProvider = scaleProviderFactory.getScaleProvider(screenshotImage.getWidth());
                // TODO: do we need to scale the image? We don't do it in Java
                return screenshotImage.scale(scaleProvider.getScaleRatio());
              }).then(screenshotImage_ => {
                screenshotImage = screenshotImage_;
                const switchTo = that._driver.switchTo();
                return switchTo.frames(fc);
              }).then(() => {
                const screenshot = new EyesWDIOScreenshot(that._logger, that._driver, screenshotImage, that.getPromiseFactory());
                return screenshot.init();
              }).then(screenshot => {
                that._logger.verbose("replacing regionToCheck");
                that.setRegionToCheck(screenshot.getFrameWindow());
                // return screenshot.getFrameWindow();
                return that.getPromiseFactory().resolve(Region.EMPTY);
              });
            });
          });
        }

        return that.getPromiseFactory().resolve(Region.EMPTY);
      }
    };

    const r = await super.checkWindowBase(new RegionProviderImpl(), name, false, checkSettings);
    that._checkFrameOrElement = false;
    return r;
  }


  /**
   * @private
   * @return {Promise}
   */
  async _checkFrameFluent(name, checkSettings) {
    const frameChain = new FrameChain(this._logger, this._driver.getFrameChain());
    const targetFrame = frameChain.pop();
    this._targetElement = targetFrame.getReference();

<<<<<<< HEAD
    await this._driver.switchTo().framesDoScroll(frameChain);
    const r = await this._checkRegion(name, checkSettings);
    this._targetElement = null;
    return r;
=======
    const that = this;
    return this._driver.switchTo().framesDoScroll(frameChain).then(() => {
      return this._checkRegion(name, checkSettings);
    }).then(r => {
      that._targetElement = null;
      that._targetElementLocation = Location.ZERO;
      return r;
    });
>>>>>>> 98d8f499
  }


  /**
   * @private
   * @return {Promise.<int>}
   */
  async _switchToParentFrame(switchedToFrameCount) {
    if (switchedToFrameCount > 0) {
      const that = this;
      await that._driver.switchTo().parentFrame();
      switchedToFrameCount--;
      return that._switchToParentFrame(switchedToFrameCount);
    }

    return this.getPromiseFactory().resolve();
  }

  /**
   * @private
   * @return {Promise.<int>}
   */
  _switchToFrame(checkSettings) {
    if (!checkSettings) {
      return this.getPromiseFactory().resolve(0);
    }

    const that = this;
    const frameChain = checkSettings.getFrameChain();
    let switchedToFrameCount = 0;
    return frameChain.reduce(async (promise, frameLocator) => {
      await promise;
      const isSuccess = await that._switchToFrameLocator(frameLocator);
      if (isSuccess) {
        switchedToFrameCount++;
      }
      return switchedToFrameCount;
    }, this.getPromiseFactory().resolve());
  }


  /**
   * @private
   * @return {Promise.<boolean>}
   */
  async _switchToFrameLocator(frameLocator) {
    const switchTo = this._driver.switchTo();

    if (frameLocator.getFrameIndex()) {
      return switchTo.frame(frameLocator.getFrameIndex()).then(() => true);
    }

    if (frameLocator.getFrameNameOrId()) {
      return switchTo.frame(frameLocator.getFrameNameOrId()).then(() => true);
    }

    if (frameLocator.getFrameSelector()) {
      const frameElement = this._driver.findElement(frameLocator.getFrameSelector());
      if (frameElement) {
        return switchTo.frame(frameElement).then(() => true);
      }
    }

    return this.getPromiseFactory().resolve(false);
  }


  /**
   * Adds a mouse trigger.
   *
   * @param {MouseTrigger.MouseAction} action  Mouse action.
   * @param {Region} control The control on which the trigger is activated (context relative coordinates).
   * @param {Location} cursor  The cursor's position relative to the control.
   */
  addMouseTrigger(action, control, cursor) {
    if (this.getIsDisabled()) {
      this._logger.verbose(`Ignoring ${action} (disabled)`);
      return;
    }

    // Triggers are actually performed on the previous window.
    if (!this._lastScreenshot) {
      this._logger.verbose(`Ignoring ${action} (no screenshot)`);
      return;
    }

    if (!FrameChain.isSameFrameChain(this._driver.getFrameChain(), this._lastScreenshot.getFrameChain())) {
      this._logger.verbose(`Ignoring ${action} (different frame)`);
      return;
    }

    EyesBase.prototype.addMouseTriggerBase.call(this, action, control, cursor);
  }

  // noinspection JSUnusedGlobalSymbols
  /**
   * Adds a mouse trigger.
   *
   * @param {MouseTrigger.MouseAction} action  Mouse action.
   * @param {WebElement} element The WebElement on which the click was called.
   * @return {Promise}
   */
  async addMouseTriggerForElement(action, element) {
    if (this.getIsDisabled()) {
      this._logger.verbose(`Ignoring ${action} (disabled)`);
      return this.getPromiseFactory().resolve();
    }

    // Triggers are actually performed on the previous window.
    if (!this._lastScreenshot) {
      this._logger.verbose(`Ignoring ${action} (no screenshot)`);
      return this.getPromiseFactory().resolve();
    }

    if (!FrameChain.isSameFrameChain(this._driver.getFrameChain(), this._lastScreenshot.getFrameChain())) {
      this._logger.verbose(`Ignoring ${action} (different frame)`);
      return this.getPromiseFactory().resolve();
    }

    ArgumentGuard.notNull(element, "element");

    const loc = await element.getLocation();
    const ds = await element.getSize();
    const elementRegion = new Region(loc.x, loc.y, ds.width, ds.height);
    EyesBase.prototype.addMouseTriggerBase.call(this, action, elementRegion, elementRegion.getMiddleOffset());
  }

  /**
   * Adds a keyboard trigger.
   *
   * @param {Region} control The control on which the trigger is activated (context relative coordinates).
   * @param {String} text  The trigger's text.
   */
  addTextTrigger(control, text) {
    if (this.getIsDisabled()) {
      this._logger.verbose(`Ignoring ${text} (disabled)`);
      return;
    }

    // Triggers are actually performed on the previous window.
    if (!this._lastScreenshot) {
      this._logger.verbose(`Ignoring ${text} (no screenshot)`);
      return;
    }

    if (!FrameChain.isSameFrameChain(this._driver.getFrameChain(), this._lastScreenshot.getFrameChain())) {
      this._logger.verbose(`Ignoring ${text} (different frame)`);
      return;
    }

    EyesBase.prototype.addTextTriggerBase.call(this, control, text);
  }

  /**
   * Adds a keyboard trigger.
   *
   * @param {EyesWebElement} element The element for which we sent keys.
   * @param {String} text  The trigger's text.
   * @return {Promise}
   */
  async addTextTriggerForElement(element, text) {
    if (this.getIsDisabled()) {
      this._logger.verbose(`Ignoring ${text} (disabled)`);
      return this.getPromiseFactory().resolve();
    }

    // Triggers are actually performed on the previous window.
    if (!this._lastScreenshot) {
      this._logger.verbose(`Ignoring ${text} (no screenshot)`);
      return this.getPromiseFactory().resolve();
    }

    if (!FrameChain.isSameFrameChain(this._driver.getFrameChain(), this._lastScreenshot.getFrameChain())) {
      this._logger.verbose(`Ignoring ${text} (different frame)`);
      return this.getPromiseFactory().resolve();
    }

    ArgumentGuard.notNull(element, "element");

    const p1 = await element.getLocation();
    const ds = await element.getSize();
    const elementRegion = new Region(Math.ceil(p1.x), Math.ceil(p1.y), ds.width, ds.height);
    EyesBase.prototype.addTextTrigger.call(this, elementRegion, text);
  }


  /**
   * Use this method only if you made a previous call to {@link #open(WebDriver, String, String)} or one of its variants.
   *
   * @override
   * @inheritDoc
   */
  getViewportSize() {
    let viewportSize = this._viewportSizeHandler.get();
    if (viewportSize) {
      return this.getPromiseFactory().resolve(viewportSize);
    }

    return this._driver.getDefaultContentViewportSize();
  }

  // noinspection JSUnusedGlobalSymbols
  /**
   * Use this method only if you made a previous call to {@link #open(WebDriver, String, String)} or one of its variants.
   *
   * @protected
   * @override
   */
  setViewportSize(viewportSize) {
    if (this._viewportSizeHandler instanceof ReadOnlyPropertyHandler) {
      this._logger.verbose("Ignored (viewport size given explicitly)");
      return Promise.resolve();
    }

    ArgumentGuard.notNull(viewportSize, "viewportSize");

    const that = this;
    const originalFrame = this._driver.getFrameChain();
    return this._driver.switchTo().defaultContent().then(() => {
      return EyesWDIOUtils.setViewportSize(that._logger, that._driver, new RectangleSize(viewportSize)).catch(err => {
        // Just in case the user catches that error
        return that._driver.switchTo().frames(originalFrame).then(() => {
          throw new TestFailedError("Failed to set the viewport size", err);
        });
      });
    }).then(() => {
      that._effectiveViewport = new Region(Location.ZERO, viewportSize);

      return that._driver.switchTo().frames(originalFrame);
    }).then(() => {
      that._viewportSizeHandler.set(new RectangleSize(viewportSize));
    });
  }


  /**
   * @param {EyesJsExecutor} executor The executor to use.
   * @return {Promise.<RectangleSize>} The viewport size of the current context, or the display size if the viewport size cannot be retrieved.
   */
  static getViewportSize(executor) {
    return EyesWDIOUtils.getViewportSizeOrDisplaySize(this._logger, executor);
  }


  /**
   * Set the viewport size using the driver. Call this method if for some reason you don't want to call {@link #open(WebDriver, String, String)} (or one of its variants) yet.
   *
   * @param {EyesWebDriver} driver The driver to use for setting the viewport.
   * @param {RectangleSize} viewportSize The required viewport size.
   * @return {Promise}
   */
  static setViewportSize(driver, viewportSize) {
    ArgumentGuard.notNull(driver, "driver");
    ArgumentGuard.notNull(viewportSize, "viewportSize");

    return EyesWDIOUtils.setViewportSize(this._logger, driver, new RectangleSize(viewportSize));
  }


  // noinspection JSUnusedGlobalSymbols
  /**
   *
   * @param {By} locator
   * @returns {Region}
   */
  async getRegionByLocator(locator) {
    const element = await this._driver.findElement(locator);
    const elementSize = await element.getSize();
    const point = await element.getLocation();
    return new Region(point.x, point.y, elementSize.width, elementSize.height);
  };


  // noinspection JSUnusedGlobalSymbols
  /**
   *
   * @param {StitchMode} mode
   */
  set stitchMode(mode) {
    this._logger.verbose(`setting stitch mode to ${mode}`);
    this._stitchMode = mode;
    if (this._driver) {
      this._initPositionProvider();
    }
  };


  /** @private */
  _initPositionProvider() {
    // Setting the correct position provider.
    const stitchMode = this.stitchMode;
    this._logger.verbose(`initializing position provider. stitchMode: ${stitchMode}`);
    switch (stitchMode) {
      case StitchMode.CSS:
        this.setPositionProvider(new CssTranslatePositionProvider(this._logger, this._jsExecutor));
        break;
      default:
        this.setPositionProvider(new ScrollPositionProvider(this._logger, this._jsExecutor));
    }
  }


  /**
   * Get the stitch mode.
   * @return {StitchMode} The currently set StitchMode.
   */
  get stitchMode() {
    return this._stitchMode;
  };


  /**
   * Get jsExecutor
   * @return {EyesJsExecutor}
   */
  get jsExecutor() {
    return this._jsExecutor;
  }


  /** @override */
  beforeOpen() {
    return this._tryHideScrollbars();
  }

  /** @override */
  beforeMatchWindow() {
    return this._tryHideScrollbars();
  }

  /** @override */
  async tryCaptureDom() {
    try {
      this._logger.verbose('Getting window DOM...');
      return await DomCapture.getFullWindowDom(this._logger, this.getDriver());
    } catch (ignored) {
      return '';
    }
  }

  /**
   * @override
   */
  getDomUrl() {
    return this.getPromiseFactory().resolve(this._domUrl);
  }

  /**
   * @override
   */
  setDomUrl(domUrl) {
    return this._domUrl = domUrl;
  }

  /**
   * @private
   * @return {Promise}
   */
  _tryHideScrollbars() {
    if (this._hideScrollbars) {
      const that = this;
      const originalFC = new FrameChain(that._logger, that._driver.getFrameChain());
      const fc = new FrameChain(that._logger, that._driver.getFrameChain());
      return EyesWDIOUtils.hideScrollbars(that._jsExecutor, 200).then(overflow => {
        that._originalOverflow = overflow;
        return that._tryHideScrollbarsLoop(fc);
      }).then(() => {
        return that._driver.switchTo().frames(originalFC);
      }).catch(err => {
        that._logger.log("WARNING: Failed to hide scrollbars! Error: " + err);
      });
    }

    return this.getPromiseFactory().resolve();
  }

  /**
   * @private
   * @param {FrameChain} fc
   * @return {Promise}
   */
  _tryHideScrollbarsLoop(fc) {
    if (fc.size() > 0) {
      const that = this;
      return that.getDriver().switchTo().parentFrame().then(() => {
        const frame = fc.pop();
        return EyesWDIOUtils.hideScrollbars(that._jsExecutor, 200);
      }).then(() => {
        return that._tryHideScrollbarsLoop(fc);
      });
    }

    return this.getPromiseFactory().resolve();
  }

  /**
   * @private
   * @return {Promise}
   */
  async _tryRestoreScrollbars() {
    if (this._hideScrollbars) {
      const that = this;
      const originalFC = new FrameChain(that._logger, that._driver.getFrameChain());
      const fc = new FrameChain(that._logger, that._driver.getFrameChain());
      await that._tryRestoreScrollbarsLoop(fc);
      return that._driver.switchTo().frames(originalFC);
    }
  }

  /**
   * @private
   * @param {FrameChain} fc
   * @return {Promise}
   */
  _tryRestoreScrollbarsLoop(fc) {
    if (fc.size() > 0) {
      const that = this;
      return that.getRemoteWebDriver().switchTo().parentFrame().then(() => {
        const frame = fc.pop();
        return frame.getReference().setOverflow(frame.getOriginalOverflow());
      }).then(() => {
        return that._tryRestoreScrollbarsLoop(fc);
      });
    }

    return this.getPromiseFactory().resolve();
  }


  /**
   *
   * @returns {Promise.<EyesWDIOScreenshot>}
   * @override
   */
  getScreenshot() {
    const that = this;
    that._logger.verbose("getScreenshot()");

    let result, scaleProviderFactory, originalBodyOverflow, error;
    return that._updateScalingParams().then(scaleProviderFactory_ => {
      scaleProviderFactory = scaleProviderFactory_;

      const screenshotFactory = new EyesWDIOScreenshotFactory(that._logger, that._driver, that.getPromiseFactory());

      const originalFrameChain = new FrameChain(that._logger, that._driver.getFrameChain());
      const algo = new FullPageCaptureAlgorithm(that._logger, that._userAgent, that._jsExecutor, that.getPromiseFactory());
      const switchTo = that._driver.switchTo();

      if (that._checkFrameOrElement) {
        that._logger.verbose("Check frame/element requested");
        return switchTo.framesDoScroll(originalFrameChain).then(() => {
          return algo.getStitchedRegion(
            that._imageProvider, that._regionToCheck, that.getPositionProvider(),
            that.getElementPositionProvider(), scaleProviderFactory, that._cutProviderHandler.get(),
            that.getWaitBeforeScreenshots(), that._debugScreenshotsProvider, screenshotFactory,
            that.getStitchOverlap(), that._regionPositionCompensation);
        }).then(entireFrameOrElement => {
          that._logger.verbose("Building screenshot object...");
          const screenshot = new EyesWDIOScreenshot(that._logger, that._driver, entireFrameOrElement, that.getPromiseFactory());
          return screenshot.initFromFrameSize(new RectangleSize(entireFrameOrElement.getWidth(), entireFrameOrElement.getHeight()));
        }).then(screenshot => {
          result = screenshot;
        });

      } else if (that._forceFullPageScreenshot || that._stitchContent) {
        that._logger.verbose("Full page screenshot requested.");

        // Save the current frame path.
        const originalFramePosition = originalFrameChain.size() > 0 ? originalFrameChain.getDefaultContentScrollPosition() : new Location(0, 0);

        return switchTo.defaultContent().then(() => {
          return algo.getStitchedRegion(
            that._imageProvider, Region.EMPTY, new ScrollPositionProvider(that._logger, this._jsExecutor),
            that.getPositionProvider(), scaleProviderFactory, that._cutProviderHandler.get(), that.getWaitBeforeScreenshots(),
            that._debugScreenshotsProvider, screenshotFactory, that.getStitchOverlap(), that._regionPositionCompensation
          ).then(fullPageImage => {
            return switchTo.frames(originalFrameChain).then(() => {
              const screenshot = new EyesWDIOScreenshot(that._logger, that._driver, fullPageImage, that.getPromiseFactory());
              return screenshot.init(null, originalFramePosition);
            }).then(screenshot => {
              result = screenshot;
            });
          });
        });
      }

      let screenshotImage;
      return that._ensureElementVisible(that._targetElement).then(() => {
        that._logger.verbose("Screenshot requested...");
        return that._imageProvider.getImage();
      }).then(screenshotImage_ => {
        screenshotImage = screenshotImage_;
        return that._debugScreenshotsProvider.save(screenshotImage, "original");
      }).then(() => {
        const scaleProvider = scaleProviderFactory.getScaleProvider(screenshotImage.getWidth());
        if (scaleProvider.getScaleRatio() !== 1) {
          that._logger.verbose("scaling...");
          return screenshotImage.scale(scaleProvider.getScaleRatio()).then(screenshotImage_ => {
            screenshotImage = screenshotImage_;
            return that._debugScreenshotsProvider.save(screenshotImage, "scaled");
          });
        }
      }).then(() => {
        const cutProvider = that._cutProviderHandler.get();
        if (!(cutProvider instanceof NullCutProvider)) {
          that._logger.verbose("cutting...");
          return cutProvider.cut(screenshotImage).then(screenshotImage_ => {
            screenshotImage = screenshotImage_;
            return that._debugScreenshotsProvider.save(screenshotImage, "cut");
          });
        } else {
          return this.getViewportSize().then(viewportSize => {
            if (viewportSize.getWidth() !== screenshotImage.getWidth() || viewportSize.getHeight() !== screenshotImage.getHeight()) {

              const spp = new ScrollPositionProvider(that._logger, that._jsExecutor);
              return spp.getCurrentPosition().then(location => {
                const imageCanvas = new Region(0, 0, screenshotImage.getWidth(), screenshotImage.getHeight());
                const vireportFrame = new Region(0, 0, screenshotImage.getWidth(), screenshotImage.getHeight());
                const viewportRegion = Region.fromLocationAndSize(new Location(location.getX(), location.getY()), viewportSize);
                vireportFrame.intersect(viewportRegion);

                // todo: use getBottom and getRight when it'll be added to Region
                // bottom
                const icBottom = imageCanvas.getTop() + imageCanvas.getHeight();
                const vfBottom = vireportFrame.getTop() + vireportFrame.getHeight();
                const footer = (icBottom) - (vfBottom);
                // right
                const icRight = imageCanvas.getLeft() + imageCanvas.getWidth();
                const vfRight = vireportFrame.getLeft() + vireportFrame.getWidth();
                const right = (icRight) - (vfRight);
                const fcp = new FixedCutProvider(vireportFrame.getTop(), footer, vireportFrame.getLeft(), right);

                return fcp.cut(screenshotImage).then(screenshotImage_ => {
                  screenshotImage = screenshotImage_;
                  return that._debugScreenshotsProvider.save(screenshotImage, "cut");
                });
              });
            }
          });
        }
      }).then(() => {
        that._logger.verbose("Creating screenshot object...");
        const screenshot = new EyesWDIOScreenshot(that._logger, that._driver, screenshotImage, that.getPromiseFactory());
        return screenshot.init();
      }).then(screenshot => {
        result = screenshot;
      });
    }).catch(error_ => {
      error = error_;
    }).then(() => {
      if (originalBodyOverflow) {
        return EyesWDIOUtils.setBodyOverflow(that._jsExecutor, originalBodyOverflow);
      }
    }).then(() => {
      if (error) {
        throw error;
      }

      that._logger.verbose("Done!");
      return result;
    });
  }


  /**
   * @return {Promise<Location>}
   */
  async getImageLocation() {
    return this._targetElementLocation;
  }


  /**
   * @private
   * @param {WebElement} element
   * @return {Promise}
   */
  _ensureElementVisible(element) {
    if (!element) {
      // No element? we must be checking the window.
      return this.getPromiseFactory().resolve();
    }

    const originalFC = new FrameChain(this._logger, this._driver.getFrameChain());
    const switchTo = this._driver.switchTo();

    const that = this;
    let elementBounds;
    const eyesRemoteWebElement = new EyesWebElement(this._logger, this._driver, element);
    return eyesRemoteWebElement.getBounds().then(bounds => {
      const currentFrameOffset = originalFC.getCurrentFrameOffset();
      elementBounds = bounds.offset(currentFrameOffset.getX(), currentFrameOffset.getY());
      return that._getViewportScrollBounds();
    }).then(viewportBounds => {
      if (!viewportBounds.contains(elementBounds)) {
        let elementLocation;
        return that._ensureFrameVisible().then(() => {
          return element.getLocation();
        }).then(l => {
          elementLocation = l;

          return EyesWebElement.equals(element, originalFC.peek());
        }).then(equals => {
          if (originalFC.size() > 0 && !equals) {
            return switchTo.frames(originalFC);
          }
        }).then(() => {
          return that.getPositionProvider().setPosition(elementLocation);
        });
      }
    });
  }


  /**
   * @return {Promise.<FrameChain>}
   */
  _ensureFrameVisible() {
    const that = this;
    const originalFC = new FrameChain(this._logger, this._driver.getFrameChain());
    const fc = new FrameChain(this._logger, this._driver.getFrameChain());
    // noinspection JSValidateTypes
    return ensureFrameVisibleLoop(this, this.getPositionProvider(), fc, this._driver.switchTo(), this.getPromiseFactory()).then(() => {
      return that._driver.switchTo().frames(originalFC);
    }).then(() => originalFC);
  }


  /**
   * @private
   * @return {Promise.<Region>}
   */
  _getViewportScrollBounds() {
    const that = this;
    const originalFrameChain = new FrameChain(this._logger, this._driver.getFrameChain());
    const switchTo = this._driver.switchTo();
    return switchTo.defaultContent().then(() => {
      const spp = new ScrollPositionProvider(that._logger, that._jsExecutor);
      return spp.getCurrentPosition().then(location => {
        return that.getViewportSize().then(size => {
          const viewportBounds = new Region(location, size);
          return switchTo.frames(originalFrameChain).then(() => viewportBounds);
        });
      });
    });
  }


  getAppEnvironment() {
    const that = this;
    let appEnv;

    return super.getAppEnvironment().then(appEnv_ => {
      appEnv = appEnv_;
      if (!appEnv._os) {
        if (that.getDriver().remoteWebDriver.isMobile) {
          let platformName = null;
          if (that.getDriver().remoteWebDriver.isAndroid) {
            that._logger.log('Android detected.');
            platformName = 'Android';
          } else if (that.getDriver().remoteWebDriver.isIOS) {
            that._logger.log('iOS detected.');
            platformName = 'iOS';
          } else {
            that._logger.log('Unknown device type.');
          }

          if (platformName) {
            let os = platformName;
            const platformVersion = that.getDriver().remoteWebDriver.desiredCapabilities.platformVersion;
            if (platformVersion) {
              os += ` ${platformVersion}`;
            }
            that._logger.verbose(`Setting OS: ${os}`);
            appEnv.setOs(os);
          }
        } else {
          that._logger.log('No mobile OS detected.');
        }
      }
    }).then(() => {
      return appEnv;
    });
  }

  // noinspection JSUnusedGlobalSymbols
  getInferredEnvironment() {
    return this._driver.getUserAgent().then(userAgent => {
      return userAgent ? "useragent:" + userAgent : userAgent;
    }).catch(() => {
      return null;
    });
  };


  // noinspection JSUnusedGlobalSymbols
  /**
   * @override
   */
  getBaseAgentId() {
    return `eyes.webdriverio/${VERSION}`;
  };


  //noinspection JSUnusedGlobalSymbols
  /**
   * Set the failure report.
   * @param {FailureReports} mode Use one of the values in FailureReports.
   */
  setFailureReport(mode) {
    if (mode === FailureReports.IMMEDIATE) {
      this._failureReportOverridden = true;
      mode = FailureReports.ON_CLOSE;
    }

    EyesBase.prototype.setFailureReport.call(this, mode);
  };

  // noinspection JSUnusedGlobalSymbols
  /**
   * Set the image rotation degrees.
   * @param degrees The amount of degrees to set the rotation to.
   * @deprecated use {@link setRotation} instead
   */
  setForcedImageRotation(degrees) {
    this.setRotation(new ImageRotation(degrees))
  }

  // noinspection JSUnusedGlobalSymbols
  /**
   * Get the rotation degrees.
   * @return {number} The rotation degrees.
   * @deprecated use {@link getRotation} instead
   */
  getForcedImageRotation() {
    return this.getRotation().getRotation();
  }

  /**
   * @param {ImageRotation} rotation The image rotation data.
   */
  setRotation(rotation) {
    this._rotation = rotation;
    if (this._driver) {
      this._driver.setRotation(rotation);
    }
  }

  // noinspection JSUnusedGlobalSymbols
  getAUTSessionId() {
    if (!this._driver) {
      return undefined;
    }

    return this.getPromiseFactory().resolve(this.getRemoteWebDriver().requestHandler.sessionID);
  };


  getTitle() {
    const that = this;
    if (!this._dontGetTitle) {
      return that._driver.getTitle().catch(err => {
        that._logger.verbose(`failed (${err})`);
        that._dontGetTitle = true;
        return '';
      });
    }

    return this.getPromiseFactory().resolve('');
  };

  getRemoteWebDriver() {
    return this._driver.webDriver.remoteWebDriver;
  }

  // noinspection JSUnusedGlobalSymbols
  /**
   * Forces a full page screenshot (by scrolling and stitching) if the browser only supports viewport screenshots).
   *
   * @param {boolean} shouldForce Whether to force a full page screenshot or not.
   */
  setForceFullPageScreenshot(shouldForce) {
    this._forceFullPageScreenshot = shouldForce;
  }

  //noinspection JSUnusedGlobalSymbols
  /**
   * @return {boolean} Whether Eyes should force a full page screenshot.
   */
  getForceFullPageScreenshot() {
    return this._forceFullPageScreenshot;
  }


  // noinspection JSUnusedGlobalSymbols
  /**
   *
   * @returns {Region}
   */
  get regionToCheck() {
    return this._regionToCheck;
  }


  /**
   *
   * @param {Region} regionToCheck
   */
  setRegionToCheck(regionToCheck) {
    this._regionToCheck = regionToCheck;
  }

  /**
   * @return {int} The time to wait just before taking a screenshot.
   */
  getWaitBeforeScreenshots() {
    return this._waitBeforeScreenshots;
  }

  /**
   * @return {PositionProvider} The currently set position provider.
   */
  getElementPositionProvider() {
    return this._elementPositionProvider ? this._elementPositionProvider : this.getPositionProvider();
  }

  /**
   * @return {?EyesWebDriver}
   */
  getDriver() {
    return this._driver;
  }

  /**
   * @return {int} Returns the stitching overlap in pixels.
   */
  getStitchOverlap() {
    return this._stitchingOverlap;
  }

  /**
   * @return {number} The device pixel ratio, or {@link #UNKNOWN_DEVICE_PIXEL_RATIO} if the DPR is not known yet or if it wasn't possible to extract it.
   */
  getDevicePixelRatio() {
    return this._devicePixelRatio;
  }

  /**
   * @return {boolean}
   */
  shouldStitchContent() {
    return this._stitchContent;
  }


  /**
   * Set the type of stitching used for full page screenshots. When the page includes fixed position header/sidebar, use {@link StitchMode#CSS}.
   * Default is {@link StitchMode#SCROLL}.
   *
   * @param {StitchMode} mode The stitch mode to set.
   */
  setStitchMode(mode) {
    this._logger.verbose(`setting stitch mode to ${mode}`);

    this._stitchMode = mode;
    if (this._driver) {
      this._initPositionProvider();
    }
  }


  /**
   * Hide the scrollbars when taking screenshots.
   *
   * @param {boolean} shouldHide Whether to hide the scrollbars or not.
   */
  setHideScrollbars(shouldHide) {
    this._hideScrollbars = shouldHide;
  }

  getScreenshotUrl() {
    return this.getPromiseFactory().resolve(undefined);
  }
}

/**
 * @param that
 * @param positionProvider
 * @param frameChain
 * @param switchTo
 * @param promiseFactory
 * @return {Promise}
 */
function ensureFrameVisibleLoop(that, positionProvider, frameChain, switchTo, promiseFactory) {
  return promiseFactory.resolve().then(() => {
    if (frameChain.size() > 0) {
      return switchTo.parentFrame().then(() => {
        const frame = frameChain.pop();

        const reg = new Region(Location.ZERO, frame.getInnerSize());
        that._effectiveViewport.intersect(reg);

        return positionProvider.setPosition(frame.getLocation());
      }).then(() => {
        return ensureFrameVisibleLoop(that, positionProvider, frameChain, switchTo, promiseFactory);
      });
    }
  });
}

module.exports = Eyes;<|MERGE_RESOLUTION|>--- conflicted
+++ resolved
@@ -346,20 +346,11 @@
     const RegionProviderImpl = class RegionProviderImpl extends RegionProvider {
       // noinspection JSUnusedGlobalSymbols
       /** @override */
-<<<<<<< HEAD
       async getRegion() {
         const p = await that._targetElement.getLocation();
+        that._targetElementLocation = p;
         const d = await that._targetElement.getSize();
         return new Region(Math.ceil(p.getX()), Math.ceil(p.getY()), d.getWidth(), d.getHeight(), CoordinatesType.CONTEXT_RELATIVE);
-=======
-      getRegion() {
-        return that._targetElement.getLocation().then(p => {
-          that._targetElementLocation = p;
-          return that._targetElement.getSize().then(d => {
-            return new Region(Math.ceil(p.getX()), Math.ceil(p.getY()), d.getWidth(), d.getHeight(), CoordinatesType.CONTEXT_RELATIVE);
-          });
-        });
->>>>>>> 98d8f499
       }
     };
 
@@ -575,21 +566,11 @@
     const targetFrame = frameChain.pop();
     this._targetElement = targetFrame.getReference();
 
-<<<<<<< HEAD
     await this._driver.switchTo().framesDoScroll(frameChain);
     const r = await this._checkRegion(name, checkSettings);
     this._targetElement = null;
+    this._targetElementLocation = Location.ZERO;
     return r;
-=======
-    const that = this;
-    return this._driver.switchTo().framesDoScroll(frameChain).then(() => {
-      return this._checkRegion(name, checkSettings);
-    }).then(r => {
-      that._targetElement = null;
-      that._targetElementLocation = Location.ZERO;
-      return r;
-    });
->>>>>>> 98d8f499
   }
 
 

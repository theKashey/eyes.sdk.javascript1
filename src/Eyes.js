'use strict';

const {
  ContextBasedScaleProviderFactory,
  CoordinatesType,
  EyesBase,
  FailureReports,
  FixedScaleProviderFactory,
  Location,
  NullCutProvider,
  NullScaleProvider,
  NullRegionProvider,
  ScaleProviderIdentityFactory,
  RectangleSize,
  Region,
  RegionProvider,
  TestFailedError,
  UserAgent,
  ArgumentGuard,
  SimplePropertyHandler
} = require('@applitools/eyes.sdk.core');

const ImageProviderFactory = require('./capture/ImageProviderFactory');
const CssTranslatePositionProvider = require('./positioning/CssTranslatePositionProvider');
const ScrollPositionProvider = require('./positioning/ScrollPositionProvider');
const RegionPositionCompensationFactory = require('./positioning/RegionPositionCompensationFactory');
const EyesWebDriver = require('./wrappers/EyesWebDriver');
const EyesWebElement = require('./wrappers/EyesWebElement');
const EyesWDIOScreenshot = require('./capture/EyesWDIOScreenshot');
const Frame = require('./frames/Frame');
const FrameChain = require('./frames/FrameChain');
const FullPageCaptureAlgorithm = require('./capture/FullPageCaptureAlgorithm');
const EyesWDIOScreenshotFactory = require('./capture/EyesWDIOScreenshotFactory');
const EyesWDIOUtils = require('./EyesWDIOUtils');
const ElementPositionProvider = require('./positioning/ElementPositionProvider');
const StitchMode = require('./StitchMode');
const Target = require('./fluent/Target');
const WDIOJSExecutor = require('./WDIOJSExecutor');
const WebDriver = require('./wrappers/WebDriver');

const VERSION = require('../package.json').version;


const DEFAULT_STITCHING_OVERLAP = 50; // px
const DEFAULT_WAIT_BEFORE_SCREENSHOTS = 100; // Milliseconds
const DEFAULT_WAIT_SCROLL_STABILIZATION = 200; // Milliseconds
const USE_DEFAULT_MATCH_TIMEOUT = -1;


class Eyes extends EyesBase {

  static get UNKNOWN_DEVICE_PIXEL_RATIO() {
    return 0;
  }

  static get DEFAULT_DEVICE_PIXEL_RATIO() {
    return 1;
  }


  /**
   * Creates a new (possibly disabled) Eyes instance that interacts with the Eyes Server at the specified url.
   *
   * @param {String} [serverUrl=EyesBase.DEFAULT_EYES_SERVER] The Eyes server URL.
   * @param {Boolean} [isDisabled=false] Set to true to disable Applitools Eyes and use the webdriver directly.
   * @param {PromiseFactory} [promiseFactory] If not specified will be created using `Promise` object
   **/
  constructor(serverUrl = EyesBase.getDefaultServerUrl(), isDisabled = false, promiseFactory) {
    super(serverUrl, isDisabled, promiseFactory);

    /** @type {EyesWebDriver} */
    this._driver = undefined;
    /** @type {boolean} */
    this._forceFullPageScreenshot = false;
    this._imageRotationDegrees = 0;
    this._automaticRotation = true;
    /** @type {boolean} */
    this._isLandscape = false;
    this._hideScrollbars = null;
    /** @type {boolean} */
    this._checkFrameOrElement = false;

    /** @type {String} */
    this._originalDefaultContentOverflow = false;
    /** @type {String} */
    this._originalFrameOverflow = false;

    /** @type {String} */
    this._originalOverflow = null;
    /** @type {EyesJsExecutor} */
    this._jsExecutor = undefined;
    this._rotation = undefined;
    /** @type {StitchMode} */
    this._stitchMode = StitchMode.SCROLL;
    /** @type {ImageProvider} */
    this._imageProvider = undefined;
    /** @type {RegionPositionCompensation} */
    this._regionPositionCompensation = undefined;
    /** @type {number} */
    this._devicePixelRatio = Eyes.UNKNOWN_DEVICE_PIXEL_RATIO;
    /** @type {Region} */
    this._regionToCheck = null;
    /** @type {EyesWebElement} */
    this._targetElement = null;
    /** @type {ElementPositionProvider} */
    this._elementPositionProvider = undefined;
    /** @type {int} */
    this._waitBeforeScreenshots = DEFAULT_WAIT_BEFORE_SCREENSHOTS;
    /** @type {int} */
    this._stitchingOverlap = DEFAULT_STITCHING_OVERLAP;
  }


  // noinspection JSUnusedGlobalSymbols
  /**
   *
   * @param {Object} driver
   * @param {String} appName
   * @param {String} testName
   * @param {RectangleSize|{width: number, height: number}} viewportSize
   * @param {SessionType} [sessionType=null] The type of test (e.g.,  standard test / visual performance test).
   * @returns {Promise.<*>}
   */
  open(driver, appName, testName, viewportSize = null, sessionType = null) {
    ArgumentGuard.notNull(driver, 'driver');

    this.getPromiseFactory().setFactoryMethod(asyncAction => {
      return new Promise(asyncAction);
    });

    this._logger.verbose('Running using Webdriverio module');

    if (this._isDisabled) {
      this._logger.verbose('Ignored');
      return this.getPromiseFactory().resolve(driver);
    }

    this._driver = new EyesWebDriver(new WebDriver(driver), this, this._logger);

    const that = this;
    return this._driver.getUserAgent().then(userAgentString => {
      if (userAgentString) {
        that._userAgent = UserAgent.parseUserAgentString(userAgentString, true);
      }

      that._imageProvider = ImageProviderFactory.getImageProvider(that._userAgent, that, that._logger, that._driver);
      that._regionPositionCompensation = RegionPositionCompensationFactory.getRegionPositionCompensation(that._userAgent, that, that._logger);

      that._jsExecutor = new WDIOJSExecutor(that._driver);

      return that.openBase(appName, testName, viewportSize, sessionType);
    }).then(() => {
      that._devicePixelRatio = Eyes.UNKNOWN_DEVICE_PIXEL_RATIO;

      that._initPositionProvider();

      that._driver.rotation = that._rotation;

      return that._driver;
    });
  }


  /**
   * @private
   * @return {Promise<ScaleProviderFactory>}
   */
  _getScaleProviderFactory() {
    const that = this;
    return this._positionProvider.getEntireSize().then(entireSize => {
      return new ContextBasedScaleProviderFactory(that._logger, entireSize, that._viewportSizeHandler.get(), that._devicePixelRatio, false, that._scaleProviderHandler);
    });
  }


  /**
   * Takes a snapshot of the application under test and matches it with the expected output.
   *
   * @param {String} tag An optional tag to be associated with the snapshot.
   * @param {int} matchTimeout The amount of time to retry matching (Milliseconds).
   * @return {Promise} A promise which is resolved when the validation is finished.
   */
  checkWindow(tag, matchTimeout = USE_DEFAULT_MATCH_TIMEOUT) {
    return this.check(tag, Target.window().timeout(matchTimeout));
  }


  /**
   * Matches the frame given as parameter, by switching into the frame and using stitching to get an image of the frame.
   *
   * @param {Integer|String|By|WebElement|EyesWebElement} element The element which is the frame to switch to. (as
   * would be used in a call to driver.switchTo().frame() ).
   * @param {int|null} matchTimeout The amount of time to retry matching (milliseconds).
   * @param {String} tag An optional tag to be associated with the match.
   * @return {Promise} A promise which is resolved when the validation is finished.
   */
  checkFrame(element, matchTimeout = USE_DEFAULT_MATCH_TIMEOUT, tag) {
    return this.check(tag, Target.frame(element).timeout(matchTimeout).fully());
  }


  /**
   * Visually validates a region in the screenshot.
   *
   * @param {By} by The WebDriver selector used for finding the region to validate.
   * @param {String} tag An optional tag to be associated with the screenshot.
   * @param {int} matchTimeout The amount of time to retry matching.
   * @return {Promise} A promise which is resolved when the validation is finished.
   */
  checkRegionBy(by, tag, matchTimeout = USE_DEFAULT_MATCH_TIMEOUT) {
    return this.check(tag, Target.region(by).timeout(matchTimeout).fully());
  }


  /**
   * Switches into the given frame, takes a snapshot of the application under test and matches a region specified by the given selector.
   *
   * @param {String} frameNameOrId The name or id of the frame to switch to. (as would be used in a call to driver.switchTo().frame()).
   * @param {By} selector A Selector specifying the region to check.
   * @param {int|null} matchTimeout The amount of time to retry matching. (Milliseconds)
   * @param {String} tag An optional tag to be associated with the snapshot.
   * @param {boolean} stitchContent If {@code true}, stitch the internal content of the region (i.e., perform {@link #checkElement(By, int, String)} on the region.
   * @return {Promise} A promise which is resolved when the validation is finished.
   */
  checkRegionInFrame(frameNameOrId, selector, matchTimeout = USE_DEFAULT_MATCH_TIMEOUT, tag, stitchContent) {
    return this.check(tag, Target.region(selector, frameNameOrId).timeout(matchTimeout).stitchContent(stitchContent));
  }


  // noinspection JSUnusedGlobalSymbols
  /**
   *
   * @param {By} selector
   * @param matchTimeout
   * @param tag
   * @returns {Promise.<*>}
   */
  checkElementBySelector(selector, matchTimeout, tag) {
    return this.check(tag, Target.region(selector).timeout(matchTimeout));
  }

  /**
   *
   * @param name
   * @param {WebdriverioCheckSettings} checkSettings
   * @returns {Promise.<*>}
   */
  check(name, checkSettings) {
    ArgumentGuard.notNull(checkSettings, "checkSettings");

    let result;
    const that = this;
    return that.getPromiseFactory().resolve().then(() => {
      that._logger.verbose(`check("${name}", checkSettings) - begin`);
      that._stitchContent = checkSettings.getStitchContent();
      const targetRegion = checkSettings.getTargetRegion();

      let switchedToFrameCount;
      return this._switchToFrame(checkSettings).then(switchedToFrameCount_ => {
        that._regionToCheck = null;
        switchedToFrameCount = switchedToFrameCount_;

<<<<<<< HEAD
        if (targetRegion) {
          return super.checkWindowBase(new RegionProvider(targetRegion, that.getPromiseFactory()), name, false, checkSettings);
=======
      switchedToFrameCount = await this._switchToFrame(checkSettings);
      this._regionToCheck = null;

      if (targetRegion) {
        result = await EyesBase.prototype.checkWindowBase.call(this, new RegionProvider(targetRegion, this.getPromiseFactory()), tag, false, checkSettings);
      } else if (checkSettings) {
        const targetSelector = checkSettings.targetSelector;
        let targetElement = checkSettings.targetElement;
        if (!targetElement && targetSelector) {
          targetElement = await this._driver.findElement(targetSelector);
>>>>>>> de9cf5e3
        }

        if (checkSettings) {
          const targetSelector = checkSettings.targetSelector;
          let targetElement = checkSettings.targetElement;
          if (!targetElement && targetSelector) {
            targetElement = that._driver.findElement(targetSelector);
          }

          if (targetElement) {
            if (!targetElement.then) {
              targetElement = Promise.resolve(targetElement);
            }
            return targetElement.then(targetElement => {
              that._targetElement = targetElement instanceof EyesWebElement ? targetElement : new EyesWebElement(that._logger, that._driver, targetElement);
              if (that._stitchContent) {
                return that._checkElement(name, checkSettings);
              } else {
                return that._checkRegion(name, checkSettings);
              }
            });
          } else if (checkSettings.getFrameChain().length > 0) {
            if (that._stitchContent) {
              return that._checkFullFrameOrElement(name, checkSettings);
            } else {
              return that._checkFrameFluent(name, checkSettings);
            }
          } else {
            return super.checkWindowBase(new NullRegionProvider(that.getPromiseFactory()), name, false, checkSettings);
          }
<<<<<<< HEAD
=======
        } else {
          result = await EyesBase.prototype.checkWindowBase.call(this, new NullRegionProvider(this.getPromiseFactory()), tag, false, checkSettings);
>>>>>>> de9cf5e3
        }
      }).then(r => {
        result = r;
        that._targetElement = null;
        return that._switchToParentFrame(switchedToFrameCount);
      }).then(() => {
        that._stitchContent = false;
        that._logger.verbose("check - done!");

        return result;
      });
    });
  }


  /**
   * @private
   * @return {Promise}
   */
  _checkRegion(name, checkSettings) {
    const that = this;

    const RegionProviderImpl = class RegionProviderImpl extends RegionProvider {
      // noinspection JSUnusedGlobalSymbols
      /** @override */
      getRegion() {
        return that._targetElement.getLocation().then(p => {
          return that._targetElement.getSize().then(d => {
            return new Region(Math.ceil(p.x), Math.ceil(p.y), d.width, d.height, CoordinatesType.CONTEXT_RELATIVE);
          });
        });
      }
    };

<<<<<<< HEAD
    return super.checkWindowBase(new RegionProviderImpl(), name, false, checkSettings).then(r => {
      that._logger.verbose("Done! trying to scroll back to original position..");
      return r;
    });
=======
    try {
      return EyesBase.prototype.checkWindowBase.call(this, new RegionProviderImpl(), name, false, checkSettings);
    } finally {
      this._logger.verbose("Done! trying to scroll back to original position..");
    }
>>>>>>> de9cf5e3
  }


  /**
   * @private
   * @return {Promise}
   */
  _checkElement(name, checkSettings) {
    const eyesElement = this._targetElement;
    const originalPositionProvider = this._positionProvider;
    const scrollPositionProvider = new ScrollPositionProvider(this._logger, this._jsExecutor);

    let result;
    const that = this;
    let originalScrollPosition, originalOverflow, error;
    return scrollPositionProvider.getCurrentPosition().then(originalScrollPosition_ => {
      originalScrollPosition = originalScrollPosition_;
      return eyesElement.getLocation();
    }).then(pl => {
      that._checkFrameOrElement = true;

      let elementLocation, elementSize;
      return eyesElement.getComputedStyle("display").then(displayStyle => {
        if (displayStyle !== "inline") {
          that._elementPositionProvider = new ElementPositionProvider(that._logger, that._driver, eyesElement);
        }
      }).then(() => {
        if (that._hideScrollbars) {
          return eyesElement.getOverflow().then(originalOverflow_ => {
            originalOverflow = originalOverflow_;
            // Set overflow to "hidden".
            return eyesElement.setOverflow("hidden");
          });
        }
      }).then(() => {
        return eyesElement.getClientWidth().then(elementWidth => {
          return eyesElement.getClientHeight().then(elementHeight => {
            elementSize = new RectangleSize(elementWidth, elementHeight);
          });
        });
      }).then(() => {
        return eyesElement.getComputedStyleInteger("border-left-width").then(borderLeftWidth => {
          return eyesElement.getComputedStyleInteger("border-top-width").then(borderTopWidth => {
            elementLocation = new Location(pl.getX() + borderLeftWidth, pl.getY() + borderTopWidth);
          });
        });
      }).then(() => {
        const elementRegion = new Region(elementLocation, elementSize, CoordinatesType.CONTEXT_RELATIVE);

        that._logger.verbose("Element region: " + elementRegion);

<<<<<<< HEAD
        that._logger.verbose("replacing regionToCheck");
        that._regionToCheck = elementRegion;
=======
      return await EyesBase.prototype.checkWindowBase.call(this, new NullRegionProvider(this.getPromiseFactory()), name, false, checkSettings);
    } catch (e) {
      error = e;
    } finally {
>>>>>>> de9cf5e3

        return super.checkWindowBase(new NullRegionProvider(this.getPromiseFactory()), name, false, checkSettings);
      });
    }).catch(error_ => {
      error = error_;
    }).then(r => {
      result = r;
      if (originalOverflow) {
        return eyesElement.setOverflow(originalOverflow);
      }
    }).then(() => {
      that._checkFrameOrElement = false;
      that._positionProvider = originalPositionProvider;
      that._regionToCheck = null;
      that._elementPositionProvider = null;

      return scrollPositionProvider.setPosition(originalScrollPosition);
    }).then(() => {
      if (error) {
        throw error;
      }

      return result;
    });
  }


  /**
   * Updates the state of scaling related parameters.
   *
   * @protected
   * @return {Promise.<ScaleProviderFactory>}
   */
  _updateScalingParams() {
    // Update the scaling params only if we haven't done so yet, and the user hasn't set anything else manually.
    if (this._devicePixelRatio === Eyes.UNKNOWN_DEVICE_PIXEL_RATIO && this._scaleProviderHandler.get() instanceof NullScaleProvider) {
      this._logger.verbose("Trying to extract device pixel ratio...");

      const that = this;
      return EyesWDIOUtils.getDevicePixelRatio(that._jsExecutor).then(ratio => {
        that._devicePixelRatio = ratio;
      }).catch(err => {
        that._logger.verbose("Failed to extract device pixel ratio! Using default.", err);
        that._devicePixelRatio = Eyes.DEFAULT_DEVICE_PIXEL_RATIO;
      }).then(() => {
        that._logger.verbose(`Device pixel ratio: ${that._devicePixelRatio}`);
        that._logger.verbose("Setting scale provider...");
        return that._getScaleProviderFactory();
      }).catch(err => {
        that._logger.verbose("Failed to set ContextBasedScaleProvider.", err);
        that._logger.verbose("Using FixedScaleProvider instead...");
        return new FixedScaleProviderFactory(1 / that._devicePixelRatio, that._scaleProviderHandler);
      }).then(factory => {
        that._logger.verbose("Done!");
        return factory;
      });
    }

    // If we already have a scale provider set, we'll just use it, and pass a mock as provider handler.
    const nullProvider = new SimplePropertyHandler();
    return this.getPromiseFactory().resolve(new ScaleProviderIdentityFactory(this._scaleProviderHandler.get(), nullProvider));
  }


  /**
   * @private
   * @return {Promise}
   */
  _checkFullFrameOrElement(name, checkSettings) {
    this._checkFrameOrElement = true;

    const that = this;
    this._logger.verbose("checkFullFrameOrElement()");

    const RegionProviderImpl = class RegionProviderImpl extends RegionProvider {
      // noinspection JSUnusedGlobalSymbols
      /** @override */
      getRegion() {
        if (that._checkFrameOrElement) {
          // noinspection JSUnresolvedFunction
          return that._ensureFrameVisible().then(fc => {
            // FIXME - Scaling should be handled in a single place instead
            // noinspection JSUnresolvedFunction
            return that._updateScalingParams().then(scaleProviderFactory => {
              let screenshotImage;
              return that._imageProvider.getImage().then(screenshotImage_ => {
                screenshotImage = screenshotImage_;
                return that._debugScreenshotsProvider.save(screenshotImage_, "checkFullFrameOrElement");
              }).then(() => {
                const scaleProvider = scaleProviderFactory.getScaleProvider(screenshotImage.getWidth());
                // TODO: do we need to scale the image? We don't do it in Java
                return screenshotImage.scale(scaleProvider.getScaleRatio());
              }).then(screenshotImage_ => {
                screenshotImage = screenshotImage_;
                const switchTo = that._driver.switchTo();
                return switchTo.frames(fc);
              }).then(() => {
                const screenshot = new EyesWDIOScreenshot(that._logger, that._driver, screenshotImage, that.getPromiseFactory());
                return screenshot.init();
              }).then(screenshot => {
                that._logger.verbose("replacing regionToCheck");
                that.setRegionToCheck(screenshot.getFrameWindow());

                return screenshot.getFrameWindow();
              });
            });
          });
        }

        return that.getPromiseFactory().resolve(Region.EMPTY);
      }
    };

<<<<<<< HEAD
    return super.checkWindowBase(new RegionProviderImpl(), name, false, checkSettings).then(r => {
=======
    try {
      return await EyesBase.prototype.checkWindowBase.call(this, new RegionProviderImpl(), name, false, checkSettings);
    } finally {
>>>>>>> de9cf5e3
      that._checkFrameOrElement = false;
      return r;
    });
  }


  /**
   * @private
   * @return {Promise}
   */
  _checkFrameFluent(name, checkSettings) {
    const frameChain = new FrameChain(this._logger, this._driver.getFrameChain());
    const targetFrame = frameChain.pop();
    this._targetElement = targetFrame.getReference();

    const that = this;
    return this._driver.switchTo().framesDoScroll(frameChain).then(() => {
      return this._checkRegion(name, checkSettings);
    }).then(r => {
      that._targetElement = null;
      return r;
    });
  }


  /**
   * @private
   * @return {Promise.<int>}
   */
  _switchToParentFrame(switchedToFrameCount) {
    if (switchedToFrameCount > 0) {
      const that = this;
      return that._driver.switchTo().parentFrame().then(() => {
        switchedToFrameCount--;
        return that._switchToParentFrame(switchedToFrameCount);
      });
    }

    return this.getPromiseFactory().resolve();
  }

  /**
   * @private
   * @return {Promise.<int>}
   */
  _switchToFrame(checkSettings) {
    if (!checkSettings) {
      return this.getPromiseFactory().resolve(0);
    }

    const that = this;
    const frameChain = checkSettings.getFrameChain();
    let switchedToFrameCount = 0;
    return frameChain.reduce((promise, frameLocator) => {
      return promise.then(() => that._switchToFrameLocator(frameLocator)).then(isSuccess => {
        if (isSuccess) {
          switchedToFrameCount++;
        }
        return switchedToFrameCount;
      });
    }, this.getPromiseFactory().resolve());
  }


  /**
   * @private
   * @return {Promise.<boolean>}
   */
  _switchToFrameLocator(frameLocator) {
    const switchTo = this._driver.switchTo();

    if (frameLocator.getFrameIndex()) {
      return switchTo.frame(frameLocator.getFrameIndex()).then(() => true);
    }

    if (frameLocator.getFrameNameOrId()) {
      return switchTo.frame(frameLocator.getFrameNameOrId()).then(() => true);
    }

    if (frameLocator.getFrameSelector()) {
      const frameElement = this._driver.findElement(frameLocator.getFrameSelector());
      if (frameElement) {
        return switchTo.frame(frameElement).then(() => true);
      }
    }

    return this.getPromiseFactory().resolve(false);
  }


  /**
   * Adds a mouse trigger.
   *
   * @param {MouseTrigger.MouseAction} action  Mouse action.
   * @param {Region} control The control on which the trigger is activated (context relative coordinates).
   * @param {Location} cursor  The cursor's position relative to the control.
   */
  addMouseTrigger(action, control, cursor) {
    if (this.getIsDisabled()) {
      this._logger.verbose(`Ignoring ${action} (disabled)`);
      return;
    }

    // Triggers are actually performed on the previous window.
    if (!this._lastScreenshot) {
      this._logger.verbose(`Ignoring ${action} (no screenshot)`);
      return;
    }

    if (!FrameChain.isSameFrameChain(this._driver.getFrameChain(), this._lastScreenshot.getFrameChain())) {
      this._logger.verbose(`Ignoring ${action} (different frame)`);
      return;
    }

    EyesBase.prototype.addMouseTriggerBase.call(this, action, control, cursor);
  }

  // noinspection JSUnusedGlobalSymbols
  /**
   * Adds a mouse trigger.
   *
   * @param {MouseTrigger.MouseAction} action  Mouse action.
   * @param {WebElement} element The WebElement on which the click was called.
   * @return {Promise}
   */
  addMouseTriggerForElement(action, element) {
    if (this.getIsDisabled()) {
      this._logger.verbose(`Ignoring ${action} (disabled)`);
      return this.getPromiseFactory().resolve();
    }

    // Triggers are actually performed on the previous window.
    if (!this._lastScreenshot) {
      this._logger.verbose(`Ignoring ${action} (no screenshot)`);
      return this.getPromiseFactory().resolve();
    }

    if (!FrameChain.isSameFrameChain(this._driver.getFrameChain(), this._lastScreenshot.getFrameChain())) {
      this._logger.verbose(`Ignoring ${action} (different frame)`);
      return this.getPromiseFactory().resolve();
    }

    ArgumentGuard.notNull(element, "element");

    let p1;
    return element.getLocation().then(loc => {
      p1 = loc;
      return element.getSize();
    }).then(ds => {
      const elementRegion = new Region(p1.x, p1.y, ds.width, ds.height);
      EyesBase.prototype.addMouseTriggerBase.call(this, action, elementRegion, elementRegion.getMiddleOffset());
    });
  }

  /**
   * Adds a keyboard trigger.
   *
   * @param {Region} control The control on which the trigger is activated (context relative coordinates).
   * @param {String} text  The trigger's text.
   */
  addTextTrigger(control, text) {
    if (this.getIsDisabled()) {
      this._logger.verbose(`Ignoring ${text} (disabled)`);
      return;
    }

    // Triggers are actually performed on the previous window.
    if (!this._lastScreenshot) {
      this._logger.verbose(`Ignoring ${text} (no screenshot)`);
      return;
    }

    if (!FrameChain.isSameFrameChain(this._driver.getFrameChain(), this._lastScreenshot.getFrameChain())) {
      this._logger.verbose(`Ignoring ${text} (different frame)`);
      return;
    }

    EyesBase.prototype.addTextTriggerBase.call(this, control, text);
  }

  /**
   * Adds a keyboard trigger.
   *
   * @param {EyesWebElement} element The element for which we sent keys.
   * @param {String} text  The trigger's text.
   * @return {Promise}
   */
  addTextTriggerForElement(element, text) {
    if (this.getIsDisabled()) {
      this._logger.verbose(`Ignoring ${text} (disabled)`);
      return this.getPromiseFactory().resolve();
    }

    // Triggers are actually performed on the previous window.
    if (!this._lastScreenshot) {
      this._logger.verbose(`Ignoring ${text} (no screenshot)`);
      return this.getPromiseFactory().resolve();
    }

    if (!FrameChain.isSameFrameChain(this._driver.getFrameChain(), this._lastScreenshot.getFrameChain())) {
      this._logger.verbose(`Ignoring ${text} (different frame)`);
      return this.getPromiseFactory().resolve();
    }

    ArgumentGuard.notNull(element, "element");

    return element.getLocation().then(p1 => {
      return element.getSize().then(ds => {
        const elementRegion = new Region(Math.ceil(p1.x), Math.ceil(p1.y), ds.width, ds.height);
        EyesBase.prototype.addTextTrigger.call(this, elementRegion, text);
      });
    });
  }


  /**
   * Use this method only if you made a previous call to {@link #open(WebDriver, String, String)} or one of its variants.
   *
   * @override
   * @inheritDoc
   */
  getViewportSize() {
    let viewportSize = this._viewportSizeHandler.get();
    if (viewportSize) {
      return this.getPromiseFactory().resolve(viewportSize);
    }

    return this._driver.getDefaultContentViewportSize();
  }

  // noinspection JSUnusedGlobalSymbols
  /**
   * Use this method only if you made a previous call to {@link #open(WebDriver, String, String)} or one of its variants.
   *
   * @protected
   * @override
   */
  setViewportSize(viewportSize) {
    if (this._viewportSizeHandler instanceof ReadOnlyPropertyHandler) {
      this._logger.verbose("Ignored (viewport size given explicitly)");
      return;
    }

    ArgumentGuard.notNull(viewportSize, "viewportSize");

    const that = this;
    const originalFrame = this._driver.getFrameChain();
    return this._driver.switchTo().defaultContent().then(() => {
      return EyesWDIOUtils.setViewportSize(that._logger, that._driver, new RectangleSize(viewportSize)).catch(err => {
        // Just in case the user catches that error
        return that._driver.switchTo().frames(originalFrame).then(() => {
          throw new TestFailedError("Failed to set the viewport size", err);
        });
      });
    }).then(() => {
      return that._driver.switchTo().frames(originalFrame);
    }).then(() => {
      that._viewportSizeHandler.set(new RectangleSize(viewportSize));
    });
  }


  /**
   * @param {EyesJsExecutor} executor The executor to use.
   * @return {Promise.<RectangleSize>} The viewport size of the current context, or the display size if the viewport size cannot be retrieved.
   */
  static getViewportSize(executor) {
    return EyesWDIOUtils.getViewportSizeOrDisplaySize(this._logger, executor);
  }


  /**
   * Set the viewport size using the driver. Call this method if for some reason you don't want to call {@link #open(WebDriver, String, String)} (or one of its variants) yet.
   *
   * @param {EyesWebDriver} driver The driver to use for setting the viewport.
   * @param {RectangleSize} viewportSize The required viewport size.
   * @return {Promise}
   */
  static setViewportSize(driver, viewportSize) {
    ArgumentGuard.notNull(driver, "driver");
    ArgumentGuard.notNull(viewportSize, "viewportSize");

    return EyesWDIOUtils.setViewportSize(this._logger, driver, new RectangleSize(viewportSize));
  }


  // noinspection JSUnusedGlobalSymbols
  /**
   *
   * @param {By} locator
   * @returns {Region}
   */
  getRegionByLocator(locator) {
    let element;
    let elementSize;
    let point;
    return this._driver.findElement(locator).then(element_ => {
      element = element_;
      return element.getSize();
    }).then(elementSize_ => {
      elementSize = elementSize_;
      return element.getLocation();
    }).then(point_ => {
      point = point_;
      return new Region(point.x, point.y, elementSize.width, elementSize.height);
    });
  };


  // noinspection JSUnusedGlobalSymbols
  /**
   *
   * @param {StitchMode} mode
   */
  set stitchMode(mode) {
    this._logger.verbose(`setting stitch mode to ${mode}`);
    this._stitchMode = mode;
    if (this._driver) {
      this._initPositionProvider();
    }
  };


  /** @private */
  _initPositionProvider() {
    // Setting the correct position provider.
    const stitchMode = this.stitchMode;
    this._logger.verbose(`initializing position provider. stitchMode: ${stitchMode}`);
    switch (stitchMode) {
      case StitchMode.CSS:
        this.setPositionProvider(new CssTranslatePositionProvider(this._logger, this._jsExecutor));
        break;
      default:
        this.setPositionProvider(new ScrollPositionProvider(this._logger, this._jsExecutor));
    }
  }


  /**
   * Get the stitch mode.
   * @return {StitchMode} The currently set StitchMode.
   */
  get stitchMode() {
    return this._stitchMode;
  };


  /**
   * Get jsExecutor
   * @return {EyesJsExecutor}
   */
  get jsExecutor() {
    return this._jsExecutor;
  }


  /** @override */
  beforeOpen() {
    return this._tryHideScrollbars();
  }

  /** @override */
  beforeMatchWindow() {
    return this._tryHideScrollbars();
  }

  /**
   * @private
   * @return {Promise}
   */
  _tryHideScrollbars() {
    if (this._hideScrollbars) {
      const that = this;
      const originalFC = new FrameChain(that._logger, that._driver.getFrameChain());
      const fc = new FrameChain(that._logger, that._driver.getFrameChain());
      return EyesWDIOUtils.hideScrollbars(that._jsExecutor, 200).then(overflow => {
        that._originalOverflow = overflow;
        return that._tryHideScrollbarsLoop(fc);
      }).then(() => {
        return that._driver.switchTo().frames(originalFC);
      }).catch(err => {
        that._logger.log("WARNING: Failed to hide scrollbars! Error: " + err);
      });
    }

    return this.getPromiseFactory().resolve();
  }

  /**
   * @private
   * @param {FrameChain} fc
   * @return {Promise}
   */
  _tryHideScrollbarsLoop(fc) {
    if (fc.size() > 0) {
      const that = this;
      return that._driver.getRemoteWebDriver().switchTo().parentFrame().then(() => {
        const frame = fc.pop();
        return EyesWDIOUtils.hideScrollbars(that._jsExecutor, 200);
      }).then(() => {
        return that._tryHideScrollbarsLoop(fc);
      });
    }

    return this.getPromiseFactory().resolve();
  }

  /**
   * @private
   * @return {Promise}
   */
  _tryRestoreScrollbars() {
    if (this._hideScrollbars) {
      const that = this;
      const originalFC = new FrameChain(that._logger, that._driver.getFrameChain());
      const fc = new FrameChain(that._logger, that._driver.getFrameChain());
      return that._tryRestoreScrollbarsLoop(fc).then(() => {
        return that._driver.switchTo().frames(originalFC);
      });
    }
  }

  /**
   * @private
   * @param {FrameChain} fc
   * @return {Promise}
   */
  _tryRestoreScrollbarsLoop(fc) {
    if (fc.size() > 0) {
      const that = this;
      return that._driver.getRemoteWebDriver().switchTo().parentFrame().then(() => {
        const frame = fc.pop();
        return frame.getReference().setOverflow(frame.getOriginalOverflow());
      }).then(() => {
        return that._tryRestoreScrollbarsLoop(fc);
      });
    }

    return this.getPromiseFactory().resolve();
  }


  /**
   *
   * @returns {Promise.<EyesWDIOScreenshot>}
   * @override
   */
  getScreenshot() {
    const that = this;
    that._logger.verbose("getScreenshot()");

    let result, scaleProviderFactory, originalBodyOverflow, error;
    return that._updateScalingParams().then(scaleProviderFactory_ => {
      scaleProviderFactory = scaleProviderFactory_;

      const screenshotFactory = new EyesWDIOScreenshotFactory(that._logger, that._driver, that.getPromiseFactory());

      const originalFrameChain = new FrameChain(that._logger, that._driver.getFrameChain());
      const algo = new FullPageCaptureAlgorithm(that._logger, that._userAgent, that._jsExecutor, that.getPromiseFactory());
      const switchTo = that._driver.switchTo();

      if (that._checkFrameOrElement) {
        that._logger.verbose("Check frame/element requested");
        return switchTo.framesDoScroll(originalFrameChain).then(() => {
          return algo.getStitchedRegion(
            that._imageProvider, that._regionToCheck, that._positionProvider,
            that.getElementPositionProvider(), scaleProviderFactory, that._cutProviderHandler.get(),
            that.getWaitBeforeScreenshots(), that._debugScreenshotsProvider, screenshotFactory,
            that.getStitchOverlap(), that._regionPositionCompensation
          );
        }).then(entireFrameOrElement => {
          that._logger.verbose("Building screenshot object...");
          const screenshot = new EyesWDIOScreenshot(that._logger, that._driver, entireFrameOrElement, that.getPromiseFactory());
          return screenshot.initFromFrameSize(new RectangleSize(entireFrameOrElement.getWidth(), entireFrameOrElement.getHeight()));
        }).then(screenshot => {
          result = screenshot;
        });

      }

      if (that._forceFullPageScreenshot || that._stitchContent) {
        that._logger.verbose("Full page screenshot requested.");

        // Save the current frame path.
        const originalFramePosition = originalFrameChain.size() > 0 ? originalFrameChain.getDefaultContentScrollPosition() : new Location(0, 0);

        return switchTo.defaultContent().then(() => {
          return algo.getStitchedRegion(
            that._imageProvider, Region.EMPTY, new ScrollPositionProvider(that._logger, this._jsExecutor),
            that._positionProvider, scaleProviderFactory, that._cutProviderHandler.get(), that.getWaitBeforeScreenshots(),
            that._debugScreenshotsProvider, screenshotFactory, that.getStitchOverlap(), that._regionPositionCompensation
          ).then(fullPageImage => {
            return switchTo.frames(originalFrameChain).then(() => {
              const screenshot = new EyesWDIOScreenshot(that._logger, that._driver, fullPageImage, that.getPromiseFactory());
              return screenshot.init(null, originalFramePosition);
            }).then(screenshot => {
              result = screenshot;
            });
          });
        });
      }

      let screenshotImage;
      return that._ensureElementVisible(that._targetElement).then(() => {
        that._logger.verbose("Screenshot requested...");
        return that._imageProvider.getImage();
      }).then(screenshotImage_ => {
        screenshotImage = screenshotImage_;
        return that._debugScreenshotsProvider.save(screenshotImage, "original");
      }).then(() => {
        const scaleProvider = scaleProviderFactory.getScaleProvider(screenshotImage.getWidth());
        if (scaleProvider.getScaleRatio() !== 1) {
<<<<<<< HEAD
          that._logger.verbose("scaling...");
          return screenshotImage.scale(scaleProvider.getScaleRatio()).then(screenshotImage_ => {
            screenshotImage = screenshotImage_;
            return that._debugScreenshotsProvider.save(screenshotImage, "scaled");
          });
=======
          this._logger.verbose("scaling...");
          screenshotImage = await screenshotImage.scale(scaleProvider.getScaleRatio());
          await this._debugScreenshotsProvider.save(screenshotImage, "scaled");
>>>>>>> de9cf5e3
        }
      }).then(() => {
        const cutProvider = that._cutProviderHandler.get();
        if (!(cutProvider instanceof NullCutProvider)) {
<<<<<<< HEAD
          that._logger.verbose("cutting...");
          return cutProvider.cut(screenshotImage).then(screenshotImage_ => {
            screenshotImage = screenshotImage_;
            return that._debugScreenshotsProvider.save(screenshotImage, "cut");
          });
=======
          this._logger.verbose("cutting...");
          const screenshotImage = await cutProvider.cut(screenshotImage);
          await this._debugScreenshotsProvider.save(screenshotImage, "cut");
>>>>>>> de9cf5e3
        }
      }).then(() => {
        that._logger.verbose("Creating screenshot object...");
        const screenshot = new EyesWDIOScreenshot(that._logger, that._driver, screenshotImage, that.getPromiseFactory());
        return screenshot.init();
      }).then(screenshot => {
        result = screenshot;
      });
    }).catch(error_ => {
      error = error_;
    }).then(() => {
      if (originalBodyOverflow) {
        return EyesWDIOUtils.setBodyOverflow(that._jsExecutor, originalBodyOverflow);
      }
    }).then(() => {
      if (error) {
        throw error;
      }

      that._logger.verbose("Done!");
      return result;
    });
  }


  /**
   *
   * @returns {Promise.<*>}
   */
  _updateScalingParams() {
    // Update the scaling params only if we haven't done so yet, and the user hasn't set anything else manually.
    if (this._devicePixelRatio === Eyes.UNKNOWN_DEVICE_PIXEL_RATIO && this._scaleProviderHandler.get() instanceof NullScaleProvider) {
      this._logger.verbose("Trying to extract device pixel ratio...");

      const that = this;
      return EyesWDIOUtils.getDevicePixelRatio(that._jsExecutor).then(ratio => {
        that._devicePixelRatio = ratio;
      }).catch(err => {
        that._logger.verbose("Failed to extract device pixel ratio! Using default.", err);
        that._devicePixelRatio = Eyes.DEFAULT_DEVICE_PIXEL_RATIO;
      }).then(() => {
        that._logger.verbose(`Device pixel ratio: ${that._devicePixelRatio}`);
        that._logger.verbose("Setting scale provider...");
        return that._getScaleProviderFactory();
      }).catch(err => {
        that._logger.verbose("Failed to set ContextBasedScaleProvider.", err);
        that._logger.verbose("Using FixedScaleProvider instead...");
        return new FixedScaleProviderFactory(1 / that._devicePixelRatio, that._scaleProviderHandler);
      }).then(factory => {
        that._logger.verbose("Done!");
        return factory;
      });
    }

    // If we already have a scale provider set, we'll just use it, and pass a mock as provider handler.
    const nullProvider = new SimplePropertyHandler();
    return this.getPromiseFactory().resolve(new ScaleProviderIdentityFactory(this._scaleProviderHandler.get(), nullProvider));
  }


  /**
   * @private
   * @param {WebElement} element
   * @return {Promise}
   */
  _ensureElementVisible(element) {
    if (!element) {
      // No element? we must be checking the window.
      return this.getPromiseFactory().resolve();
    }

    const originalFC = new FrameChain(this._logger, this._driver.getFrameChain());
    const switchTo = this._driver.switchTo();

    const that = this;
    let elementBounds;
    const eyesRemoteWebElement = new EyesWebElement(this._logger, this._driver, element);
    return eyesRemoteWebElement.getBounds().then(bounds => {
      const currentFrameOffset = originalFC.getCurrentFrameOffset();
      elementBounds = bounds.offset(currentFrameOffset.getX(), currentFrameOffset.getY());
      return that._getViewportScrollBounds();
    }).then(viewportBounds => {
      if (!viewportBounds.contains(elementBounds)) {
        let elementLocation;
        return that._ensureFrameVisible().then(() => {
          return element.getLocation();
        }).then(p => {
          elementLocation = new Location(p.x, p.y);

          if (originalFC.size() > 0 && !EyesWebElement.equals(element, originalFC.peek().getReference())) {
            return switchTo.frames(originalFC);
          }
        }).then(() => {
          return that._positionProvider.setPosition(elementLocation);
        });
      }
    });
  }


  /**
   * @return {Promise.<FrameChain>}
   */
  _ensureFrameVisible() {
    const that = this;
    const originalFC = new FrameChain(this._logger, this._driver.getFrameChain());
    const fc = new FrameChain(this._logger, this._driver.getFrameChain());
    // noinspection JSValidateTypes
    return ensureFrameVisibleLoop(this._positionProvider, fc, this._driver.switchTo(), this.getPromiseFactory()).then(() => {
      return that._driver.switchTo().frames(originalFC);
    }).then(() => originalFC);
  }


  /**
   * @private
   * @return {Promise.<Region>}
   */
  _getViewportScrollBounds() {
    const that = this;
    const originalFrameChain = new FrameChain(this._logger, this._driver.getFrameChain());
    const switchTo = this._driver.switchTo();
    return switchTo.defaultContent().then(() => {
      const spp = new ScrollPositionProvider(that._logger, that._jsExecutor);
      return spp.getCurrentPosition().then(location => {
        return that.getViewportSize().then(size => {
          const viewportBounds = new Region(location, size);
          return switchTo.frames(originalFrameChain).then(() => viewportBounds);
        });
      });
    });
  }


  setViewportSize(size) {
    // noinspection JSUnusedGlobalSymbols
    this._viewportSize = size;
    return EyesWDIOUtils.setViewportSize(this._logger, this._driver, size);
  };


  // noinspection JSUnusedGlobalSymbols
  getInferredEnvironment() {
    return this._driver.getUserAgent().then(userAgent => "useragent:" + userAgent).catch(() => null);
  };


  // noinspection JSUnusedGlobalSymbols
  /**
   * @override
   */
  getBaseAgentId() {
    return `eyes.webdriverio/${VERSION}`;
  };


  //noinspection JSUnusedGlobalSymbols
  /**
   * Set the failure report.
   * @param {FailureReports} mode Use one of the values in FailureReports.
   */
  setFailureReport(mode) {
    if (mode === FailureReports.IMMEDIATE) {
      this._failureReportOverridden = true;
      mode = FailureReports.ON_CLOSE;
    }

    EyesBase.prototype.setFailureReport.call(this, mode);
  };

  // noinspection JSUnusedGlobalSymbols
  /**
   * Set the image rotation degrees.
   * @param degrees The amount of degrees to set the rotation to.
   * @deprecated use {@link setRotation} instead
   */
  setForcedImageRotation(degrees) {
    this.setRotation(new ImageRotation(degrees))
  }

  // noinspection JSUnusedGlobalSymbols
  /**
   * Get the rotation degrees.
   * @return {number} The rotation degrees.
   * @deprecated use {@link getRotation} instead
   */
  getForcedImageRotation() {
    return this.getRotation().getRotation();
  }

  /**
   * @param {ImageRotation} rotation The image rotation data.
   */
  setRotation(rotation) {
    this._rotation = rotation;
    if (this._driver) {
      this._driver.setRotation(rotation);
    }
  }

  // noinspection JSUnusedGlobalSymbols
  getAUTSessionId() {
    if (!this._driver) {
      return undefined;
    }

    return this.getPromiseFactory().resolve(this.getRemoteWebDriver().requestHandler.sessionID);
  };


  getTitle() {
    return this._driver.getTitle();
  };

  getRemoteWebDriver() {
    return this._driver.webDriver.remoteWebDriver;
  }

  // noinspection JSUnusedGlobalSymbols
  /**
   * Forces a full page screenshot (by scrolling and stitching) if the browser only supports viewport screenshots).
   *
   * @param {boolean} shouldForce Whether to force a full page screenshot or not.
   */
  setForceFullPageScreenshot(shouldForce) {
    this._forceFullPageScreenshot = shouldForce;
  }

  //noinspection JSUnusedGlobalSymbols
  /**
   * @return {boolean} Whether Eyes should force a full page screenshot.
   */
  getForceFullPageScreenshot() {
    return this._forceFullPageScreenshot;
  }


  // noinspection JSUnusedGlobalSymbols
  /**
   *
   * @returns {Region}
   */
  get regionToCheck() {
    return this._regionToCheck;
  }


  /**
   *
   * @param {Region} regionToCheck
   */
  setRegionToCheck(regionToCheck) {
    this._regionToCheck = regionToCheck;
  }

  /**
   * @return {int} The time to wait just before taking a screenshot.
   */
  getWaitBeforeScreenshots() {
    return this._waitBeforeScreenshots;
  }

  /**
   * @return {PositionProvider} The currently set position provider.
   */
  getElementPositionProvider() {
    return this._elementPositionProvider ? this._elementPositionProvider : this._positionProvider;
  }

  /**
   * @return {?EyesWebDriver}
   */
  getDriver() {
    return this._driver;
  }

  /**
   * @return {int} Returns the stitching overlap in pixels.
   */
  getStitchOverlap() {
    return this._stitchingOverlap;
  }

  /**
   * @return {number} The device pixel ratio, or {@link #UNKNOWN_DEVICE_PIXEL_RATIO} if the DPR is not known yet or if it wasn't possible to extract it.
   */
  getDevicePixelRatio() {
    return this._devicePixelRatio;
  }

  /**
   * @return {boolean}
   */
  shouldStitchContent() {
    return this._stitchContent;
  }


  /**
   * Set the type of stitching used for full page screenshots. When the page includes fixed position header/sidebar, use {@link StitchMode#CSS}.
   * Default is {@link StitchMode#SCROLL}.
   *
   * @param {StitchMode} mode The stitch mode to set.
   */
  setStitchMode(mode) {
    this._logger.verbose(`setting stitch mode to ${mode}`);

    this._stitchMode = mode;
    if (this._driver) {
      this._initPositionProvider();
    }
  }


  /**
   * Hide the scrollbars when taking screenshots.
   *
   * @param {boolean} shouldHide Whether to hide the scrollbars or not.
   */
  setHideScrollbars(shouldHide) {
    this._hideScrollbars = shouldHide;
  }

  getScreenshotUrl() {
    return this.getPromiseFactory().resolve(undefined);
  }
}

/**
 * @param positionProvider
 * @param frameChain
 * @param switchTo
 * @param promiseFactory
 * @return {Promise}
 */
function ensureFrameVisibleLoop(positionProvider, frameChain, switchTo, promiseFactory) {
  return promiseFactory.resolve().then(() => {
    if (frameChain.size() > 0) {
      return switchTo.parentFrame().then(() => {
        const frame = frameChain.pop();
        return positionProvider.setPosition(frame.getLocation());
      }).then(() => {
        return ensureFrameVisibleLoop(positionProvider, frameChain, switchTo, promiseFactory);
      });
    }
  });
}

module.exports = Eyes;<|MERGE_RESOLUTION|>--- conflicted
+++ resolved
@@ -260,21 +260,8 @@
         that._regionToCheck = null;
         switchedToFrameCount = switchedToFrameCount_;
 
-<<<<<<< HEAD
         if (targetRegion) {
           return super.checkWindowBase(new RegionProvider(targetRegion, that.getPromiseFactory()), name, false, checkSettings);
-=======
-      switchedToFrameCount = await this._switchToFrame(checkSettings);
-      this._regionToCheck = null;
-
-      if (targetRegion) {
-        result = await EyesBase.prototype.checkWindowBase.call(this, new RegionProvider(targetRegion, this.getPromiseFactory()), tag, false, checkSettings);
-      } else if (checkSettings) {
-        const targetSelector = checkSettings.targetSelector;
-        let targetElement = checkSettings.targetElement;
-        if (!targetElement && targetSelector) {
-          targetElement = await this._driver.findElement(targetSelector);
->>>>>>> de9cf5e3
         }
 
         if (checkSettings) {
@@ -305,11 +292,6 @@
           } else {
             return super.checkWindowBase(new NullRegionProvider(that.getPromiseFactory()), name, false, checkSettings);
           }
-<<<<<<< HEAD
-=======
-        } else {
-          result = await EyesBase.prototype.checkWindowBase.call(this, new NullRegionProvider(this.getPromiseFactory()), tag, false, checkSettings);
->>>>>>> de9cf5e3
         }
       }).then(r => {
         result = r;
@@ -344,18 +326,10 @@
       }
     };
 
-<<<<<<< HEAD
     return super.checkWindowBase(new RegionProviderImpl(), name, false, checkSettings).then(r => {
       that._logger.verbose("Done! trying to scroll back to original position..");
       return r;
     });
-=======
-    try {
-      return EyesBase.prototype.checkWindowBase.call(this, new RegionProviderImpl(), name, false, checkSettings);
-    } finally {
-      this._logger.verbose("Done! trying to scroll back to original position..");
-    }
->>>>>>> de9cf5e3
   }
 
 
@@ -407,15 +381,8 @@
 
         that._logger.verbose("Element region: " + elementRegion);
 
-<<<<<<< HEAD
         that._logger.verbose("replacing regionToCheck");
         that._regionToCheck = elementRegion;
-=======
-      return await EyesBase.prototype.checkWindowBase.call(this, new NullRegionProvider(this.getPromiseFactory()), name, false, checkSettings);
-    } catch (e) {
-      error = e;
-    } finally {
->>>>>>> de9cf5e3
 
         return super.checkWindowBase(new NullRegionProvider(this.getPromiseFactory()), name, false, checkSettings);
       });
@@ -529,13 +496,7 @@
       }
     };
 
-<<<<<<< HEAD
     return super.checkWindowBase(new RegionProviderImpl(), name, false, checkSettings).then(r => {
-=======
-    try {
-      return await EyesBase.prototype.checkWindowBase.call(this, new RegionProviderImpl(), name, false, checkSettings);
-    } finally {
->>>>>>> de9cf5e3
       that._checkFrameOrElement = false;
       return r;
     });
@@ -1048,32 +1009,20 @@
       }).then(() => {
         const scaleProvider = scaleProviderFactory.getScaleProvider(screenshotImage.getWidth());
         if (scaleProvider.getScaleRatio() !== 1) {
-<<<<<<< HEAD
           that._logger.verbose("scaling...");
           return screenshotImage.scale(scaleProvider.getScaleRatio()).then(screenshotImage_ => {
             screenshotImage = screenshotImage_;
             return that._debugScreenshotsProvider.save(screenshotImage, "scaled");
           });
-=======
-          this._logger.verbose("scaling...");
-          screenshotImage = await screenshotImage.scale(scaleProvider.getScaleRatio());
-          await this._debugScreenshotsProvider.save(screenshotImage, "scaled");
->>>>>>> de9cf5e3
         }
       }).then(() => {
         const cutProvider = that._cutProviderHandler.get();
         if (!(cutProvider instanceof NullCutProvider)) {
-<<<<<<< HEAD
           that._logger.verbose("cutting...");
           return cutProvider.cut(screenshotImage).then(screenshotImage_ => {
             screenshotImage = screenshotImage_;
             return that._debugScreenshotsProvider.save(screenshotImage, "cut");
           });
-=======
-          this._logger.verbose("cutting...");
-          const screenshotImage = await cutProvider.cut(screenshotImage);
-          await this._debugScreenshotsProvider.save(screenshotImage, "cut");
->>>>>>> de9cf5e3
         }
       }).then(() => {
         that._logger.verbose("Creating screenshot object...");

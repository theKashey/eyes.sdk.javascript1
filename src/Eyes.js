--- conflicted
+++ resolved
@@ -12,61 +12,43 @@
  */
 
 (function() {
-  'use strict';
-
-  var EyesSDK = require('eyes.sdk');
-  var EyesBase = EyesSDK.EyesBase;
-  var ViewportSize = require('./ViewportSize');
-  var promise = require('q');
-  var EyesUtils = require('eyes.utils');
-  var PromiseFactory = EyesUtils.PromiseFactory;
-  var BrowserUtils = EyesUtils.BrowserUtils;
-  var EyesWebDriver = require('./EyesWebDriver');
-
-  /**
-   *
-   * @param {String} serverUrl
-   * @param {Boolean} isDisabled - set to true to disable Applitools Eyes and use the webdriver directly.
-   * @constructor
-   **/
-  function Eyes(serverUrl, isDisabled) {
-    this._forceFullPage = false;
-    this._imageRotationDegrees = 0;
-    this._automaticRotation = true;
-    this._isLandscape = false;
-    this._hideScrollbars = false;
-    this._stitchMode = Eyes.StitchMode.Scroll;
-    this._promiseFactory = new PromiseFactory();
-    EyesBase.call(this, this._promiseFactory, serverUrl || EyesBase.DEFAULT_EYES_SERVER, isDisabled);
-  }
-
-  Eyes.prototype = new EyesBase();
-  Eyes.prototype.constructor = Eyes;
-
-  Eyes.StitchMode = Object.freeze({
-    // Uses scrolling to get to the different parts of the page.
-    Scroll: 'Scroll',
-    // Uses CSS transitions to get to the different parts of the page.
-    CSS: 'CSS'
-  });
-
-  //noinspection JSUnusedGlobalSymbols
-  Eyes.prototype._getBaseAgentId = function() {
-    return 'selenium-js/0.0.41';
-  };
-
-  function _init(that, flow) {
-    // Set PromiseFactory to work with the protractor control flow and promises
-    that._promiseFactory.setFactoryMethods(function(asyncAction) {
-      return flow.execute(function() {
-        var deferred = promise.defer();
-        asyncAction(deferred.fulfill, deferred.reject);
-        return deferred.promise;
-      });
-    }, function() {
-      return promise.defer();
+    'use strict';
+
+    var EyesSDK = require('eyes.sdk');
+    var EyesBase = EyesSDK.EyesBase;
+    var ViewportSize = require('./ViewportSize');
+    var promise = require('selenium-webdriver').promise;
+    var EyesUtils = require('eyes.utils');
+    var PromiseFactory = EyesUtils.PromiseFactory;
+    var BrowserUtils = EyesUtils.BrowserUtils;
+    var EyesWebDriver = require('./EyesWebDriver');
+
+    /**
+     *
+     * @param {String} serverUrl
+     * @param {Boolean} isDisabled - set to true to disable Applitools Eyes and use the webdriver directly.
+     * @constructor
+     **/
+    function Eyes(serverUrl, isDisabled) {
+        this._forceFullPage = false;
+        this._imageRotationDegrees = 0;
+        this._automaticRotation = true;
+        this._isLandscape = false;
+        this._hideScrollbars = false;
+        this._stitchMode = Eyes.StitchMode.Scroll;
+        this._promiseFactory = new PromiseFactory();
+        EyesBase.call(this, this._promiseFactory, serverUrl || EyesBase.DEFAULT_EYES_SERVER, isDisabled);
+    }
+
+    Eyes.prototype = new EyesBase();
+    Eyes.prototype.constructor = Eyes;
+
+    Eyes.StitchMode = Object.freeze({
+        // Uses scrolling to get to the different parts of the page.
+        Scroll: 'Scroll',
+        // Uses CSS transitions to get to the different parts of the page.
+        CSS: 'CSS'
     });
-<<<<<<< HEAD
 
     //noinspection JSUnusedGlobalSymbols
     Eyes.prototype._getBaseAgentId = function() {
@@ -84,65 +66,62 @@
         }, function() {
             return promise.defer();
         });
-=======
-  }
-
-  //noinspection JSUnusedGlobalSymbols
-  Eyes.prototype.open = function(driver, appName, testName, viewportSize) {
-    var that = this;
-    var flow = that._flow = driver.controlFlow();
-    _init(that, flow);
-
-    if (this._isDisabled) {
-      return that._flow.execute(function() {
-        return driver;
-      });
->>>>>>> 889fb58d
     }
-    return this._flow.execute(function() {
-      return driver.getCapabilities()
-        .then(function(capabilities) {
-          var platformName = capabilities.caps_.platformName;
-          var platformVersion = capabilities.caps_.platformVersion;
-          var orientation = capabilities.caps_.orientation || capabilities.caps_.deviceOrientation;
-
-          var majorVersion;
-          if (!platformVersion || platformVersion.length < 1) {
-            return;
-          }
-          majorVersion = platformVersion.split('.', 2)[0];
-          if (platformName.toUpperCase() === 'ANDROID') {
-            // We only automatically set the OS, if the user hadn't manually set it previously.
-            if (!that.getHostOS()) {
-              that.setHostOS('Android ' + majorVersion);
-            }
-          } else if (platformName.toUpperCase() === 'IOS') {
-            if (!that.getHostOS()) {
-              that.setHostOS('iOS ' + majorVersion);
-            }
-          } else {
-            return;
-          }
-
-          if (orientation && orientation.toUpperCase() === 'LANDSCAPE') {
-            that._isLandscape = true;
-          }
-        })
-        .then(function() {
-          return EyesBase.prototype.open.call(that, appName, testName, viewportSize)
-            .then(function() {
-              that._driver = new EyesWebDriver(driver, that, that._logger);
-              return that._driver;
-            });
-        });
-    });
-  };
-
-  //noinspection JSUnusedGlobalSymbols
-  Eyes.prototype.close = function(throwEx) {
-    var that = this;
-
-<<<<<<< HEAD
+
+    //noinspection JSUnusedGlobalSymbols
+    Eyes.prototype.open = function(driver, appName, testName, viewportSize) {
+        var that = this;
+        var flow = that._flow = driver.controlFlow();
+        _init(that, flow);
+
+        if (this._isDisabled) {
+            return that._flow.execute(function() {
+                return driver;
+            });
+        }
+        return this._flow.execute(function() {
+            return driver.getCapabilities()
+                .then(function(capabilities) {
+                    var platformName = capabilities.caps_.platformName;
+                    var platformVersion = capabilities.caps_.platformVersion;
+                    var orientation = capabilities.caps_.orientation || capabilities.caps_.deviceOrientation;
+
+                    var majorVersion;
+                    if (!platformVersion || platformVersion.length < 1) {
+                        return;
+                    }
+                    majorVersion = platformVersion.split('.', 2)[0];
+                    if (platformName.toUpperCase() === 'ANDROID') {
+                        // We only automatically set the OS, if the user hadn't manually set it previously.
+                        if (!that.getHostOS()) {
+                            that.setHostOS('Android ' + majorVersion);
+                        }
+                    } else if (platformName.toUpperCase() === 'IOS') {
+                        if (!that.getHostOS()) {
+                            that.setHostOS('iOS ' + majorVersion);
+                        }
+                    } else {
+                        return;
+                    }
+
+                    if (orientation && orientation.toUpperCase() === 'LANDSCAPE') {
+                        that._isLandscape = true;
+                    }
+                })
+                .then(function() {
+                    return EyesBase.prototype.open.call(that, appName, testName, viewportSize)
+                        .then(function() {
+                            that._driver = new EyesWebDriver(driver, that, that._logger);
+                            return that._driver;
+                        });
+                });
+        });
+    };
+
+    //noinspection JSUnusedGlobalSymbols
+    Eyes.prototype.close = function(throwEx) {
+        var that = this;
+
         if (this._isDisabled) {
             return that._flow.execute(function() {
             });
@@ -152,16 +131,6 @@
         }
 
         return that._flow.execute(function() {
-            // FIXME - remove this if the below code works.
-            //return EyesBase.prototype.close.call(that, false)
-            //    .then(function(results) {
-            //        if (results.isPassed || !throwEx) {
-            //            return results;
-            //        } else {
-            //            throw EyesBase.buildTestError(results, that._sessionStartInfo.scenarioIdOrName,
-            //                that._sessionStartInfo.appIdOrName);
-            //        }
-            //    });
             return EyesBase.prototype.close.call(that, throwEx)
                 .then(function(results) {
                     return results;
@@ -204,270 +173,214 @@
                 }
             });
     };
-=======
-    if (this._isDisabled) {
-      return that._flow.execute(function() {
-      });
-    }
-    if (throwEx === undefined) {
-      throwEx = true;
-    }
->>>>>>> 889fb58d
-
-    return that._flow.execute(function() {
-      return EyesBase.prototype.close.call(that, false)
-        .then(function(results) {
-          if (results.isPassed || !throwEx) {
-            return results;
-          } else {
-            throw EyesBase.buildTestError(results, that._sessionStartInfo.scenarioIdOrName,
-              that._sessionStartInfo.appIdOrName);
-          }
-        });
-    });
-  };
-
-  /**
-   * A helper function for creating region objects to be used in checkWindow
-   * @param {Object} point A point which represents the location of the region (x,y).
-   * @param {Object} size The size of the region (width, height).
-   * @param {boolean} isRelative Whether or not the region coordinates are relative to the image coordinates.
-   * @return {Object} A region object.
-   */
-  var createRegion = function (point, size, isRelative) {
-    return {left: Math.ceil(point.x), top: Math.ceil(point.y), width: Math.ceil(size.width),
-      height: Math.ceil(size.height), relative: isRelative};
-  };
-
-  /**
-   * A helper function for calling the checkWindow on {@code EyesBase} and handling the result.
-   * @param {Eyes} eyes The Eyes object (a derivative of EyesBase) on which to perform the call.
-   * @param {String} tag The tag for the current visual checkpoint.
-   * @param {boolean} ignoreMismatch Whether or not the server should ignore a mismatch.
-   * @param {int} retryTimeout The timeout. (Milliseconds).
-   * @param {Object} region The region to check. Should be of the form  {width, height, left, top}.
-   * @returns {Promise} A promise which resolves to the checkWindow result, or an exception of the result failed
-   *                      and failure reports are immediate.
-   */
-  var callCheckWindowBase = function (eyes, tag, ignoreMismatch, retryTimeout, region) {
-    return EyesBase.prototype.checkWindow.call(eyes, tag, false, retryTimeout, region)
-      .then(function(result) {
-        if (result.asExpected || !eyes._failureReportOverridden) {
-          return result;
-        } else {
-          throw EyesBase.buildTestError(result, eyes._sessionStartInfo.scenarioIdOrName,
-            eyes._sessionStartInfo.appIdOrName);
-        }
-      });
-  };
-
-  //noinspection JSUnusedGlobalSymbols
-  Eyes.prototype.checkWindow = function(tag, matchTimeout) {
-    var that = this;
-    if (that._isDisabled) {
-      return that._flow.execute(function() {
-      });
-    }
-    return that._flow.execute(function() {
-      return callCheckWindowBase(that, tag, false, matchTimeout, undefined);
-    });
-  };
-
-  //noinspection JSUnusedGlobalSymbols
-  /**
-   * Visually validates a region in the screenshot.
-   *
-   * @param {Object} region The region to validate (in screenshot coordinates).
-   *                          Object is {width: *, height: *, top: *, left: *}
-   * @param {string} tag An optional tag to be associated with the screenshot.
-   * @param {int} matchTimeout The amount of time to retry matching.
-   * @return {Promise} A promise which is resolved when the validation is finished.
-   */
-  Eyes.prototype.checkRegion = function(region, tag, matchTimeout) {
-    var that = this;
-    if (this._isDisabled) {
-      return that._flow.execute(function() {
-      });
-    }
-    return that._flow.execute(function() {
-      return callCheckWindowBase(that, tag, false, matchTimeout, region);
-    });
-  };
-
-  //noinspection JSUnusedGlobalSymbols
-  /**
-   * Visually validates a region in the screenshot.
-   *
-   * @param {WebElement} element The element defining the region to validate.
-   * @param {string} tag An optional tag to be associated with the screenshot.
-   * @param {int} matchTimeout The amount of time to retry matching.
-   * @return {Promise} A promise which is resolved when the validation is finished.
-   */
-  Eyes.prototype.checkRegionByElement = function(element, tag, matchTimeout) {
-    var that = this;
-    var size;
-    if (this._isDisabled) {
-      return that._flow.execute(function() {
-      });
-    }
-    return that._flow.execute(function() {
-      return element.getSize()
-        .then(function(elementSize) {
-          size = elementSize;
-          return element.getLocation();
-        })
-        .then(function(point) {
-          return callCheckWindowBase(that, tag, false, matchTimeout, createRegion(point, size, true));
-        });
-    });
-  };
-
-  //noinspection JSUnusedGlobalSymbols
-  /**
-   * Visually validates a region in the screenshot.
-   *
-   * @param {By} by The WebDriver selector used for finding the region to validate.
-   * @param {string} tag An optional tag to be associated with the screenshot.
-   * @param {int} matchTimeout The amount of time to retry matching.
-   * @return {Promise} A promise which is resolved when the validation is finished.
-   */
-  Eyes.prototype.checkRegionBy = function(by, tag, matchTimeout) {
-    var that = this;
-    var element;
-    var size;
-    if (this._isDisabled) {
-      return that._flow.execute(function() {
-      });
-    }
-    return that._flow.execute(function() {
-      return that._driver.findElement(by)
-        .then(function(elem) {
-          element = elem;
-          return element.getSize();
-        })
-        .then(function(elementSize) {
-          size = elementSize;
-          return element.getLocation();
-        })
-        .then(function(point) {
-          return callCheckWindowBase(that, tag, false, matchTimeout, createRegion(point, size, true));
-        });
-    });
-  };
-
-  //noinspection JSUnusedGlobalSymbols
-  Eyes.prototype._waitTimeout = function(ms) {
-    return this._flow.timeout(ms);
-  };
-
-  //noinspection JSUnusedGlobalSymbols
-  Eyes.prototype.getScreenShot = function() {
-    return BrowserUtils.getScreenshot(this._driver, this._promiseFactory, this._viewportSize, this._forceFullPage,
-      this._hideScrollbars, this._stitchMode === Eyes.StitchMode.CSS, this._imageRotationDegrees,
-      this._automaticRotation, this._os === 'Android' ? 90 : 270, this._isLandscape);
-  };
-
-  //noinspection JSUnusedGlobalSymbols
-  Eyes.prototype.getTitle = function() {
-    return this._driver.getTitle();
-  };
-
-  //noinspection JSUnusedGlobalSymbols
-  Eyes.prototype.getInferredEnvironment = function() {
-    var res = 'useragent:';
-    return this._driver.executeScript('return navigator.userAgent')
-      .then(function(userAgent) {
-        return res + userAgent;
-      }, function() {
-        return res;
-      });
-  };
-
-  //noinspection JSUnusedGlobalSymbols
-  /**
-   *
-   * @param mode Use one of the values in EyesBase.FailureReport.
-   */
-  Eyes.prototype.setFailureReport = function(mode) {
-    if (mode === EyesBase.FailureReport.Immediate) {
-      this._failureReportOverridden = true;
-      mode = EyesBase.FailureReport.OnClose;
-    }
-
-    EyesBase.prototype.setFailureReport.call(this, mode);
-  };
-
-  //noinspection JSUnusedGlobalSymbols
-  Eyes.prototype.getViewportSize = function() {
-    return ViewportSize.getViewportSize(this._driver, this._promiseFactory);
-  };
-
-  //noinspection JSUnusedGlobalSymbols
-  Eyes.prototype.setViewportSize = function(size) {
-    return ViewportSize.setViewportSize(this._driver, size, this._promiseFactory);
-  };
-
-  //noinspection JSUnusedGlobalSymbols
-  Eyes.prototype.setForceFullPageScreenshot = function(force) {
-    this._forceFullPage = force;
-  };
-
-  //noinspection JSUnusedGlobalSymbols
-  Eyes.prototype.getForceFullPageScreenshot = function() {
-    return this._forceFullPage;
-  };
-
-  //noinspection JSUnusedGlobalSymbols
-  Eyes.prototype.setForcedImageRotation = function(degrees) {
-    if (typeof degrees != 'number') {
-      throw new TypeError('degrees must be a number! set to 0 to clear');
-    }
-    this._imageRotationDegrees = degrees;
-    this._automaticRotation = false;
-  };
-
-  //noinspection JSUnusedGlobalSymbols
-  Eyes.prototype.getForcedImageRotation = function() {
-    return this._imageRotationDegrees || 0;
-  };
-
-  //noinspection JSUnusedGlobalSymbols
-  Eyes.prototype.setHideScrollbars = function(hide) {
-    this._hideScrollbars = hide;
-  };
-
-  //noinspection JSUnusedGlobalSymbols
-  Eyes.prototype.getHideScrollbars = function() {
-    return this._hideScrollbars;
-  };
-
-  //noinspection JSUnusedGlobalSymbols
-  /**
-   *
-   * @param mode Use one of the values in Eyes.StitchMode.
-   */
-  Eyes.prototype.setStitchMode = function(mode) {
-    switch (mode) {
-      case Eyes.StitchMode.Scroll:
-        this._stitchMode = Eyes.StitchMode.Scroll;
-        break;
-      case Eyes.StitchMode.CSS:
-        this._stitchMode = Eyes.StitchMode.CSS;
-        break;
-      default:
-        this._stitchMode = Eyes.StitchMode.Scroll;
-        break;
-    }
-  };
-
-  //noinspection JSUnusedGlobalSymbols
-  /**
-   *
-   * @return {Eyes.StitchMode} The currently set StitchMode.
-   */
-  Eyes.prototype.getStitchMode = function() {
-    return this._stitchMode;
-  };
-
-  module.exports = Eyes;
+
+    //noinspection JSUnusedGlobalSymbols
+    Eyes.prototype.checkWindow = function(tag, matchTimeout) {
+        var that = this;
+        if (that._isDisabled) {
+            return that._flow.execute(function() {
+            });
+        }
+        return that._flow.execute(function() {
+            return callCheckWindowBase(that, tag, false, matchTimeout, undefined);
+        });
+    };
+
+    //noinspection JSUnusedGlobalSymbols
+    /**
+     * Visually validates a region in the screenshot.
+     *
+     * @param {Object} region The region to validate (in screenshot coordinates).
+     *                          Object is {width: *, height: *, top: *, left: *}
+     * @param {string} tag An optional tag to be associated with the screenshot.
+     * @param {int} matchTimeout The amount of time to retry matching.
+     * @return {Promise} A promise which is resolved when the validation is finished.
+     */
+    Eyes.prototype.checkRegion = function(region, tag, matchTimeout) {
+        var that = this;
+        if (this._isDisabled) {
+            return that._flow.execute(function() {
+            });
+        }
+        return that._flow.execute(function() {
+            return callCheckWindowBase(that, tag, false, matchTimeout, region);
+        });
+    };
+
+    //noinspection JSUnusedGlobalSymbols
+    /**
+     * Visually validates a region in the screenshot.
+     *
+     * @param {WebElement} element The element defining the region to validate.
+     * @param {string} tag An optional tag to be associated with the screenshot.
+     * @param {int} matchTimeout The amount of time to retry matching.
+     * @return {Promise} A promise which is resolved when the validation is finished.
+     */
+    Eyes.prototype.checkRegionByElement = function(element, tag, matchTimeout) {
+        var that = this;
+        var size;
+        if (this._isDisabled) {
+            return that._flow.execute(function() {
+            });
+        }
+        return that._flow.execute(function() {
+            return element.getSize()
+                .then(function(elementSize) {
+                    size = elementSize;
+                    return element.getLocation();
+                })
+                .then(function(point) {
+                    return callCheckWindowBase(that, tag, false, matchTimeout, createRegion(point, size, true));
+                });
+        });
+    };
+
+    //noinspection JSUnusedGlobalSymbols
+    /**
+     * Visually validates a region in the screenshot.
+     *
+     * @param {By} by The WebDriver selector used for finding the region to validate.
+     * @param {string} tag An optional tag to be associated with the screenshot.
+     * @param {int} matchTimeout The amount of time to retry matching.
+     * @return {Promise} A promise which is resolved when the validation is finished.
+     */
+    Eyes.prototype.checkRegionBy = function(by, tag, matchTimeout) {
+        var that = this;
+        var element;
+        var size;
+        if (this._isDisabled) {
+            return that._flow.execute(function() {
+            });
+        }
+        return that._flow.execute(function() {
+            return that._driver.findElement(by)
+                .then(function(elem) {
+                    element = elem;
+                    return element.getSize();
+                })
+                .then(function(elementSize) {
+                    size = elementSize;
+                    return element.getLocation();
+                })
+                .then(function(point) {
+                    return callCheckWindowBase(that, tag, false, matchTimeout, createRegion(point, size, true));
+                });
+        });
+    };
+
+    //noinspection JSUnusedGlobalSymbols
+    Eyes.prototype._waitTimeout = function(ms) {
+        return this._flow.timeout(ms);
+    };
+
+    //noinspection JSUnusedGlobalSymbols
+    Eyes.prototype.getScreenShot = function() {
+        return BrowserUtils.getScreenshot(this._driver, this._promiseFactory, this._viewportSize, this._forceFullPage,
+            this._hideScrollbars, this._stitchMode === Eyes.StitchMode.CSS, this._imageRotationDegrees,
+            this._automaticRotation, this._os === 'Android' ? 90 : 270, this._isLandscape);
+    };
+
+    //noinspection JSUnusedGlobalSymbols
+    Eyes.prototype.getTitle = function() {
+        return this._driver.getTitle();
+    };
+
+    //noinspection JSUnusedGlobalSymbols
+    Eyes.prototype.getInferredEnvironment = function() {
+        var res = 'useragent:';
+        return this._driver.executeScript('return navigator.userAgent')
+            .then(function(userAgent) {
+                return res + userAgent;
+            }, function() {
+                return res;
+            });
+    };
+
+    //noinspection JSUnusedGlobalSymbols
+    /**
+     *
+     * @param mode Use one of the values in EyesBase.FailureReport.
+     */
+    Eyes.prototype.setFailureReport = function(mode) {
+        if (mode === EyesBase.FailureReport.Immediate) {
+            this._failureReportOverridden = true;
+            mode = EyesBase.FailureReport.OnClose;
+        }
+
+        EyesBase.prototype.setFailureReport.call(this, mode);
+    };
+
+    //noinspection JSUnusedGlobalSymbols
+    Eyes.prototype.getViewportSize = function() {
+        return ViewportSize.getViewportSize(this._driver, this._promiseFactory);
+    };
+
+    //noinspection JSUnusedGlobalSymbols
+    Eyes.prototype.setViewportSize = function(size) {
+        return ViewportSize.setViewportSize(this._driver, size, this._promiseFactory);
+    };
+
+    //noinspection JSUnusedGlobalSymbols
+    Eyes.prototype.setForceFullPageScreenshot = function(force) {
+        this._forceFullPage = force;
+    };
+
+    //noinspection JSUnusedGlobalSymbols
+    Eyes.prototype.getForceFullPageScreenshot = function() {
+        return this._forceFullPage;
+    };
+
+    //noinspection JSUnusedGlobalSymbols
+    Eyes.prototype.setForcedImageRotation = function(degrees) {
+        if (typeof degrees != 'number') {
+            throw new TypeError('degrees must be a number! set to 0 to clear');
+        }
+        this._imageRotationDegrees = degrees;
+        this._automaticRotation = false;
+    };
+
+    //noinspection JSUnusedGlobalSymbols
+    Eyes.prototype.getForcedImageRotation = function() {
+        return this._imageRotationDegrees || 0;
+    };
+
+    //noinspection JSUnusedGlobalSymbols
+    Eyes.prototype.setHideScrollbars = function(hide) {
+        this._hideScrollbars = hide;
+    };
+
+    //noinspection JSUnusedGlobalSymbols
+    Eyes.prototype.getHideScrollbars = function() {
+        return this._hideScrollbars;
+    };
+
+    //noinspection JSUnusedGlobalSymbols
+    /**
+     *
+     * @param mode Use one of the values in Eyes.StitchMode.
+     */
+    Eyes.prototype.setStitchMode = function(mode) {
+        switch (mode) {
+            case Eyes.StitchMode.Scroll:
+                this._stitchMode = Eyes.StitchMode.Scroll;
+                break;
+            case Eyes.StitchMode.CSS:
+                this._stitchMode = Eyes.StitchMode.CSS;
+                break;
+            default:
+                this._stitchMode = Eyes.StitchMode.Scroll;
+                break;
+        }
+    };
+
+    //noinspection JSUnusedGlobalSymbols
+    /**
+     *
+     * @return {Eyes.StitchMode} The currently set StitchMode.
+     */
+    Eyes.prototype.getStitchMode = function() {
+        return this._stitchMode;
+    };
+
+    module.exports = Eyes;
 }());
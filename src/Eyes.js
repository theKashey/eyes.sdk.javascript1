--- conflicted
+++ resolved
@@ -151,7 +151,6 @@
 
     this._driver = driver instanceof EyesWebDriver ? driver : new EyesWebDriver(new WebDriver(driver), this, this._logger);
 
-<<<<<<< HEAD
     const userAgentString = await this._driver.getUserAgent();
     if (userAgentString) {
       this._userAgent = UserAgent.parseUserAgentString(userAgentString, true);
@@ -171,28 +170,6 @@
     this._driver.rotation = this._rotation;
 
     return this._driver;
-=======
-    const that = this;
-    const userAgentString = await this._driver.getUserAgent();
-    if (userAgentString) {
-      that._userAgent = UserAgent.parseUserAgentString(userAgentString, true);
-    }
-
-    that._imageProvider = ImageProviderFactory.getImageProvider(that._userAgent, that, that._logger, that._driver);
-    that._regionPositionCompensation = RegionPositionCompensationFactory.getRegionPositionCompensation(that._userAgent, that, that._logger);
-
-    that._jsExecutor = new WDIOJSExecutor(that._driver);
-
-    await that.openBase(appName, testName, viewportSize, sessionType);
-
-    that._devicePixelRatio = Eyes.UNKNOWN_DEVICE_PIXEL_RATIO;
-
-    that._initPositionProvider();
-
-    that._driver.rotation = that._rotation;
-
-    return that._driver;
->>>>>>> 198dba23
   }
 
 

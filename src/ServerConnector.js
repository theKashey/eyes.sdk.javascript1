--- conflicted
+++ resolved
@@ -297,15 +297,11 @@
      * @private
      * @param {ServerConnector} that
      * @param {string} name
-<<<<<<< HEAD
      * @param {string} uri
      * @param {string} method
      * @param {object} options
      * @param {{status: int, body: object, response: {statusCode: int, statusMessage: string, headers: object}}} results
      * @param {boolean} retryIfGone
-=======
-     * @param {{status: int, body: object, response: {statusCode: int, statusMessage: string, headers: object}}} results
->>>>>>> cbbf3a1e
      * @return {Promise<{status: int, body: object, response: {statusCode: int, statusMessage: string, headers: object}}>}
      */
     function _longRequestCheckStatus(that, name, uri, method, options, results, retryIfGone) {

//const assert = require('assert')

<<<<<<< HEAD
function makeCoverageTests({driver, eyes} = {}) {
=======
const supportedCommands = [
  'abort',
  'checkFrame',
  'checkRegion',
  'checkWindow',
  'close',
  'open',
  'scrollDown',
  'switchToFrame',
  'getAllTestResults',
  'type',
  'visit',
]

function makeCoverageTests({
  abort,
  checkFrame,
  checkRegion,
  checkWindow,
  close,
  open,
  scrollDown,
  switchToFrame,
  _getAllTestResults,
  click,
  type,
  visit,
} = {}) {
>>>>>>> 463135f6
  const url = 'https://applitools.github.io/demo/TestPages/FramesTestPage/'
  const viewportSize = {width: 700, height: 460}
  const throwException = true

  return {
    TestAbortIfNotClosed: () => {
      driver.visit('data:text/html,<p>Test</p>')
      eyes.open({appName: 'Test Abort', viewportSize: {width: 1200, height: 800}})
      eyes.check()
      eyes.abort()
    },
    TestAcmeLogin: () => {
      driver.visit('https://afternoon-savannah-68940.herokuapp.com/#')
      eyes.open({appName: 'Eyes Selenium SDK - ACME', viewportSize: {width: 1024, height: 768}})
      const username = driver.findElement('#username')
      driver.type(username, 'adamC')
      const password = driver.findElement('#password')
      driver.type(password, 'MySecret123?')
      eyes.check({region: '#username'})
      eyes.check({region: '#password'})
      eyes.close(throwException)
    },
    TestCheckElementFully_Fluent: () => {
      driver.visit(url)
      eyes.open({appName: 'Eyes Selenium SDK - Fluent API', viewportSize})
      eyes.check({region: '#overflowing-div-image', isFully: true})
      eyes.close(throwException)
    },
    TestCheckElementWithIgnoreRegionByElementOutsideTheViewport_Fluent: () => {
      driver.visit(url)
      eyes.open({appName: 'Eyes Selenium SDK - Fluent API', viewportSize})
      eyes.check({region: '#overflowing-div-image', ignoreRegions: ['#overflowing-div']})
      eyes.close(throwException)
    },
    TestCheckElementWithIgnoreRegionBySameElement_Fluent: () => {
      driver.visit(url)
      eyes.open({appName: 'Eyes Selenium SDK - Fluent API', viewportSize})
      eyes.check({region: '#overflowing-div-image', ignoreRegions: ['#overflowing-div-image']})
      eyes.close(throwException)
    },
    TestCheckFrame: () => {
      driver.visit(url)
      eyes.open({appName: 'Eyes Selenium SDK - Classic API', viewportSize})
      eyes.checkFrame('[name="frame1"]')
      eyes.close(throwException)
    },
    TestCheckFrame_Fluent: async () => {
      driver.visit(url)
      eyes.open({appName: 'Eyes Selenium SDK - Fluent API', viewportSize})
      eyes.check({frames: ['[name="frame1"]']})
      eyes.close(throwException)
    },
    TestCheckFrameFully_Fluent: () => {
      driver.visit(url)
      eyes.open({appName: 'Eyes Selenium SDK - Fluent API', viewportSize})
      eyes.check({frames: ['[name="frame1"]'], isFully: true})
      eyes.close(throwException)
    },
    TestCheckFrameInFrame_Fully_Fluent: () => {
      driver.visit(url)
      eyes.open({appName: 'Eyes Selenium SDK - Fluent API', viewportSize})
      eyes.check({frames: ['[name="frame1"]', '[name="frame1-1"]'], isFully: true})
      eyes.close(throwException)
    },
    TestCheckFrameInFrame_Fully_Fluent2: () => {
      driver.visit(url)
      eyes.open({appName: 'Eyes Selenium SDK - Fluent API', viewportSize})
      eyes.check({isFully: true})
      eyes.check({frames: ['[name="frame1"]', '[name="frame1-1"]'], isFully: true})
      eyes.close(throwException)
    },
    TestCheckFullWindowWithMultipleIgnoreRegionsBySelector_Fluent: () => {
      driver.visit(url)
      eyes.open({appName: 'Eyes Selenium SDK - Fluent API', viewportSize})
      eyes.check({ignoreRegions: ['.ignore'], isFully: true})
      eyes.close(throwException)
    },
    TestCheckOverflowingRegionByCoordinates_Fluent: () => {
      driver.visit(url)
      eyes.open({appName: 'Eyes Selenium SDK - Fluent API', viewportSize})
      eyes.check({region: {left: 50, top: 110, width: 90, height: 550}})
      eyes.close(throwException)
    },
    TestCheckPageWithHeader_Window: () => {
      driver.visit('https://applitools.github.io/demo/TestPages/PageWithHeader/index.html')
      eyes.open({appName: 'Eyes Selenium SDK - Page With Header', viewportSize})
      eyes.check({isFully: false})
      eyes.close(throwException)
    },
    TestCheckPageWithHeader_Window_Fully: () => {
      driver.visit('https://applitools.github.io/demo/TestPages/PageWithHeader/index.html')
      eyes.open({appName: 'Eyes Selenium SDK - Page With Header', viewportSize})
      eyes.check({isFully: true})
      eyes.close(throwException)
    },
    TestCheckPageWithHeader_Region: () => {
      driver.visit('https://applitools.github.io/demo/TestPages/PageWithHeader/index.html')
      eyes.open({appName: 'Eyes Selenium SDK - Page With Header', viewportSize})
      eyes.check({region: 'div.page', isFully: false})
      eyes.close(throwException)
    },
    TestCheckPageWithHeader_Region_Fully: () => {
      driver.visit('https://applitools.github.io/demo/TestPages/PageWithHeader/index.html')
      eyes.open({appName: 'Eyes Selenium SDK - Page With Header', viewportSize})
      eyes.check({region: 'div.page', isFully: true})
      eyes.close(throwException)
    },
    TestCheckRegion: () => {
      driver.visit(url)
      eyes.open({appName: 'Eyes Selenium SDK - Classic API', viewportSize})
      eyes.checkElementBy('#overflowing-div')
      eyes.close(throwException)
    },
    TestCheckRegion2: () => {
      driver.visit(url)
      eyes.open({appName: 'Eyes Selenium SDK - Classic API', viewportSize})
      eyes.checkElementBy('#overflowing-div-image')
      eyes.close(throwException)
    },
    TestCheckRegionInAVeryBigFrame: () => {
      driver.visit('https://applitools.github.io/demo/TestPages/WixLikeTestPage/index.html')
      eyes.open({appName: 'Eyes Selenium SDK - Special Cases', viewportSize})
      eyes.check({region: 'img', frames: ['[name="frame1"]']})
      eyes.close(throwException)
    },
    TestCheckRegionInAVeryBigFrameAfterManualSwitchToFrame: () => {
      driver.visit('https://applitools.github.io/demo/TestPages/WixLikeTestPage/index.html')
      eyes.open({appName: 'Eyes Selenium SDK - Special Cases', viewportSize})
      driver.switchToFrame(driver.findElement('[name="frame1"]'))
      eyes.check({region: 'img'})
      eyes.close(throwException)
    },
    TestCheckRegionByCoordinates_Fluent: () => {
      driver.visit(url)
      eyes.open({appName: 'Eyes Selenium SDK - Fluent API', viewportSize})
      eyes.check({region: {left: 50, top: 70, width: 90, height: 110}})
      eyes.close(throwException)
    },
    TestCheckRegionByCoordinateInFrame_Fluent: () => {
      driver.visit(url)
      eyes.open({appName: 'Eyes Selenium SDK - Fluent API', viewportSize})
      eyes.check({
        region: {left: 30, top: 40, width: 400, height: 1200},
        frames: ['[name="frame1"]'],
      })
      eyes.close(throwException)
    },
    TestCheckRegionByCoordinateInFrameFully_Fluent: () => {
      driver.visit(url)
      eyes.open({appName: 'Eyes Selenium SDK - Fluent API', viewportSize})
      eyes.check({
        region: {left: 30, top: 40, width: 400, height: 1200},
        frames: ['[name="frame1"]'],
        isFully: true,
      })
      eyes.close(throwException)
    },
    TestCheckRegionBySelectorAfterManualScroll_Fluent: () => {
      driver.visit(url)
      eyes.open({appName: 'Eyes Selenium SDK - Fluent API', viewportSize})
      driver.executeScript('window.scrollBy(0, 250)')
      eyes.check({region: '#centered'})
      eyes.close(throwException)
    },
    TestCheckRegionInFrame: () => {
      driver.visit(url)
      eyes.open({appName: 'Eyes Selenium SDK - Classic API', viewportSize})
      eyes.checkRegionInFrame('[name="frame1"]', '#inner-frame-div', null, '', true)
      eyes.close(throwException)
    },
    TestCheckRegionInFrame_Fluent: () => {
      driver.visit(url)
      eyes.open({appName: 'Eyes Selenium SDK - Fluent API', viewportSize})
      eyes.check({region: '#inner-frame-div', frames: ['[name="frame1"]'], isFully: true})
      eyes.close(throwException)
    },
    TestCheckRegionInFrame3_Fluent: () => {
      driver.visit(url)
      eyes.open({appName: 'Eyes Selenium SDK - Fluent API', viewportSize})
      eyes.check({
        frames: ['[name="frame1"]'],
        floatingRegions: [
          {
            region: {left: 25, top: 25, width: 25, height: 25},
            maxUp: 200,
            maxDown: 200,
            maxLeft: 150,
            maxRight: 150,
          },
        ],
        matchLevel: 'Layout',
        isFully: true,
      })
      eyes.close(throwException)
    },
    TestCheckRegionWithIgnoreRegion_Fluent: () => {
      driver.visit(url)
      eyes.open({appName: 'Eyes Selenium SDK - Fluent API', viewportSize})
      eyes.check({
        region: '#overflowing-div',
        ignoreRegions: [{left: 50, top: 50, width: 100, height: 100}],
      })
      eyes.close(throwException)
    },
    //TestCheckScrollableModal: () => {
    //  driver.visit(url)
    //  eyes.open({appName: 'Eyes Selenium SDK - Fluent API', viewportSize})
    //  const element = driver.findElement('#centered')
    //  driver.click(element)
    //  eyes.check({region: '#modal-content', scrollRootElement: '#modal1', isFully: true})
    //  eyes.close(throwException)
    //},
    TestCheckWindow: () => {
      driver.visit(url)
      eyes.open({appName: 'Eyes Selenium SDK - Classic API', viewportSize})
      eyes.checkWindow()
      eyes.close(throwException)
    },
    TestCheckWindow_Body: () => {
      driver.visit('https://applitools.github.io/demo/TestPages/SimpleTestPage/scrollablebody.html')
      eyes.open({appName: 'Eyes Selenium SDK - Scroll Root Element', viewportSize})
      eyes.check({scrollRootElement: 'body', isFully: true})
      eyes.close(throwException)
    },
    TestCheckWindow_Fluent: () => {
      driver.visit(url)
      eyes.open({appName: 'Eyes Selenium SDK - Fluent API', viewportSize})
      eyes.check()
      eyes.close(throwException)
    },
    TestCheckWindow_Html: () => {
      driver.visit('https://applitools.github.io/demo/TestPages/SimpleTestPage/scrollablebody.html')
      eyes.open({appName: 'Eyes Selenium SDK - Scroll Root Element', viewportSize})
      eyes.check({scrollRootElement: 'html', isFully: true})
      eyes.close(throwException)
    },
    TestCheckWindow_Simple_Html: () => {
      driver.visit('https://applitools.github.io/demo/TestPages/SimpleTestPage/index.html')
      eyes.open({appName: 'Eyes Selenium SDK - Scroll Root Element', viewportSize})
      eyes.check({scrollRootElement: 'html', isFully: true})
      eyes.close(throwException)
    },
    TestCheckWindowAfterScroll: () => {
      driver.visit(url)
      eyes.open({appName: 'Eyes Selenium SDK - Classic API', viewportSize})
      driver.executeScript('window.scrollBy(0, 350)')
      eyes.checkWindow()
      eyes.close(throwException)
    },
    TestCheckWindowFully: () => {
      driver.visit(url)
      eyes.open({appName: 'Eyes Selenium SDK - Classic API', viewportSize})
      eyes.checkWindow('', 0, true)
      eyes.close(throwException)
    },
    TestCheckWindowViewport: () => {
      driver.visit(url)
      eyes.open({appName: 'Eyes Selenium SDK - Classic API', viewportSize})
      eyes.checkWindow()
      eyes.close(throwException)
    },
    TestCheckWindowWithFloatingByRegion_Fluent: () => {
      driver.visit(url)
      eyes.open({appName: 'Eyes Selenium SDK - Fluent API', viewportSize})
      eyes.check({
        floatingRegions: [
          {
            region: {left: 10, top: 10, width: 20, height: 10},
            maxUp: 3,
            maxDown: 3,
            maxLeft: 20,
            maxRight: 30,
          },
        ],
      })
      eyes.close(throwException)
    },
    TestCheckWindowWithFloatingBySelector_Fluent: () => {
      driver.visit(url)
      eyes.open({appName: 'Eyes Selenium SDK - Fluent API', viewportSize})
      eyes.check({
        floatingRegions: [
          {
            region: '#overflowing-div',
            maxUp: 3,
            maxDown: 3,
            maxLeft: 20,
            maxRight: 30,
          },
        ],
      })
      eyes.close(throwException)
    },
    TestCheckWindowWithIgnoreBySelector_Fluent: () => {
      driver.visit(url)
      eyes.open({appName: 'Eyes Selenium SDK - Fluent API', viewportSize})
      eyes.check({ignoreRegions: ['#overflowing-div']})
      eyes.close(throwException)
    },
    TestCheckWindowWithIgnoreBySelector_Centered_Fluent: () => {
      driver.visit(url)
      eyes.open({appName: 'Eyes Selenium SDK - Fluent API', viewportSize})
      eyes.check({ignoreRegions: ['#centered']})
      eyes.close(throwException)
    },
    TestCheckWindowWithIgnoreBySelector_Stretched_Fluent: () => {
      driver.visit(url)
      eyes.open({appName: 'Eyes Selenium SDK - Fluent API', viewportSize})
      eyes.check({ignoreRegions: ['#stretched']})
      eyes.close(throwException)
    },
    TestCheckWindowWithIgnoreRegion_Fluent: () => {
      driver.visit(url)
      eyes.open({appName: 'Eyes Selenium SDK - Fluent API', viewportSize})
      const input = driver.findElement('input')
      driver.type(input, 'My Input')
      eyes.check({
        ignoreRegions: [{left: 50, top: 50, width: 100, height: 100}],
        isFully: true,
      })
      eyes.close(throwException)
    },
    TestDoubleCheckWindow: () => {
      driver.visit(url)
      eyes.open({appName: 'Eyes Selenium SDK - Classic API', viewportSize})
      eyes.checkWindow('first')
      eyes.checkWindow('second')
      eyes.close(throwException)
    },
    TestSimpleRegion: () => {
      driver.visit(url)
      eyes.open({appName: 'Eyes Selenium SDK - Fluent API', viewportSize})
      eyes.check({region: {left: 50, top: 50, width: 100, height: 100}})
      eyes.close(throwException)
    },
    TestScrollbarsHiddenAndReturned_Fluent: () => {
      driver.visit(url)
      eyes.open({appName: 'Eyes Selenium SDK - Fluent API', viewportSize})
      eyes.check({isFully: true})
      eyes.check({region: '#inner-frame-div', frames: ['[name="frame1"]'], isFully: true})
      eyes.check({isFully: true})
      eyes.close(throwException)
    },
    TestCheckFixedRegion: () => {
      driver.visit('http://applitools.github.io/demo/TestPages/fixed-position')
      eyes.open({appName: 'Eyes Selenium SDK - Fluent API', viewportSize})
      eyes.check({region: '#fixed'})
      eyes.close(throwException)
    },
    TestCheckFixedRegion_Fully: () => {
      driver.visit('http://applitools.github.io/demo/TestPages/fixed-position')
      eyes.open({appName: 'Eyes Selenium SDK - Fluent API', viewportSize})
      eyes.check({region: '#fixed', isFully: true})
      eyes.close(throwException)
    },
    TestSimpleModal: () => {
      visit('https://applitools.github.io/demo/TestPages/ModalsPage/index.html')
      open({appName: 'Eyes Selenium SDK - Fluent API', viewportSize})
      click('#open_simple_modal')
      checkRegion('#simple_modal > .modal-content')
      close(throwException)
    },
    TestScrollableModal_Fully: () => {
      visit('https://applitools.github.io/demo/TestPages/ModalsPage/index.html')
      open({appName: 'Eyes Selenium SDK - Fluent API', viewportSize})
      click('#open_scrollable_modal')
      checkRegion('#scrollable_modal > .modal-content', {
        scrollRootElement: '#scrollable_modal',
        isFully: true,
      })
      close(throwException)
    },
    TestScrollableContentInModal_Fully: () => {
      visit('https://applitools.github.io/demo/TestPages/ModalsPage/index.html')
      open({appName: 'Eyes Selenium SDK - Fluent API', viewportSize})
      click('#open_scrollable_content_modal')
      checkRegion('#scrollable_content_modal > .modal-content', {
        scrollRootElement: '#scrollable_content_modal',
        isFully: true,
      })
      close(throwException)
    },
    TestWindowWithModal_Fully: () => {
      visit('https://applitools.github.io/demo/TestPages/ModalsPage/index.html')
      open({appName: 'Eyes Selenium SDK - Fluent API', viewportSize})
      click('#open_scrollable_modal')
      checkWindow({scrollRootElement: '#scrollable_modal', isFully: true})
      close(throwException)
    },
    //Test_VGTestsCount_1: () => {
    //  driver.visit('https://applitools.com/helloworld')
    //  eyes.open({appName: 'Test Count', viewportSize: {width: 640, height: 480}})
    //  eyes.check({isFully: true})
    //  eyes.close(false) // VisualGridRunner::getAllResults doesn't call Eyes::close. In non-JS SDK's it does, but that should be deprecated. Users should be instructed to call close explicitly.
    //  assert.deepStrictEqual(getAllTestResults(throwException).length, 1)
    //},
  }
}

module.exports = {
  makeCoverageTests,
}<|MERGE_RESOLUTION|>--- conflicted
+++ resolved
@@ -1,37 +1,6 @@
 //const assert = require('assert')
 
-<<<<<<< HEAD
 function makeCoverageTests({driver, eyes} = {}) {
-=======
-const supportedCommands = [
-  'abort',
-  'checkFrame',
-  'checkRegion',
-  'checkWindow',
-  'close',
-  'open',
-  'scrollDown',
-  'switchToFrame',
-  'getAllTestResults',
-  'type',
-  'visit',
-]
-
-function makeCoverageTests({
-  abort,
-  checkFrame,
-  checkRegion,
-  checkWindow,
-  close,
-  open,
-  scrollDown,
-  switchToFrame,
-  _getAllTestResults,
-  click,
-  type,
-  visit,
-} = {}) {
->>>>>>> 463135f6
   const url = 'https://applitools.github.io/demo/TestPages/FramesTestPage/'
   const viewportSize = {width: 700, height: 460}
   const throwException = true

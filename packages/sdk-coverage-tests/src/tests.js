--- conflicted
+++ resolved
@@ -399,11 +399,6 @@
         platformName: 'Windows 10',
         'sauce:options': {
           screenResolution: '1280x800',
-<<<<<<< HEAD
-=======
-          username: process.env.SAUCE_USERNAME,
-          accesskey: process.env.SAUCE_ACCESS_KEY,
->>>>>>> e49106ac
         },
       },
       server: Remotes.sauce(),

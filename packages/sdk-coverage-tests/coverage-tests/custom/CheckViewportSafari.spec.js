--- conflicted
+++ resolved
@@ -16,17 +16,6 @@
 
   it('Safari11', async () => {
     driver = await spec.build({
-<<<<<<< HEAD
-      capabilities: {
-        'bstack:options': {
-          os: 'OS X',
-          osVersion: 'High Sierra',
-          local: 'false',
-          seleniumVersion: '3.5.2',
-        },
-        browserName: 'Safari',
-        browserVersion: '11.0',
-=======
       serverUrl: 'https://ondemand.saucelabs.com:443/wd/hub',
       capabilities: {
         username: process.env.SAUCE_USERNAME,
@@ -35,7 +24,6 @@
         browserName: 'safari',
         version: '11.0',
         platform: 'macOS 10.12',
->>>>>>> 92c9e546
       },
       server: Remotes.bstack(),
     })
@@ -49,17 +37,6 @@
 
   it('Safari12', async () => {
     driver = await spec.build({
-<<<<<<< HEAD
-      capabilities: {
-        'bstack:options': {
-          os: 'OS X',
-          osVersion: 'Mojave',
-          local: 'false',
-          seleniumVersion: '3.13.0',
-        },
-        browserName: 'Safari',
-        browserVersion: '12.1',
-=======
       serverUrl: 'https://ondemand.saucelabs.com:443/wd/hub',
       capabilities: {
         username: process.env.SAUCE_USERNAME,
@@ -68,7 +45,6 @@
         browserName: 'safari',
         version: '12.1',
         platform: 'macOS 10.13',
->>>>>>> 92c9e546
       },
       server: Remotes.bstack(),
     })

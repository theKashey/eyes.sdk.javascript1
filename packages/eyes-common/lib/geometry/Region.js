--- conflicted
+++ resolved
@@ -124,11 +124,7 @@
    * @signature `new Region(left, top, width, height, ?coordinatesType)`
    * @signature `new Region({left: number, top: number, width: number, height: number, coordinatesType?: string})`
    *
-<<<<<<< HEAD
-   * @param {Region|Location|RegionObject|number} varArg - Region - object ir the left offset of this region.
-=======
-   * @param {Region|Location|RegionObject|number} varArg Region - object ir the left offset of this region.
->>>>>>> 070fc595
+   * @param {Region|Location|RegionObject|number} varArg - Region object ir the left offset of this region.
    * @param {RectangleSize|number} [optTop] - The top offset of this region.
    * @param {CoordinatesType|number} [optWidth] - The width of the region.
    * @param {number} [optHeight] - The height of the region.
@@ -302,11 +298,7 @@
    * Indicates whether some other Region is "equal to" this one.
    *
    * @param {object|Region} obj - The reference object with which to compare.
-<<<<<<< HEAD
    * @return {boolean} - A {@code true} if this object is the same as the obj argument; {@code false} otherwise.
-=======
-   * @return {boolean} - A value of {@code true} if this object is the same as the obj argument; {@code false} otherwise.
->>>>>>> 070fc595
    */
   equals(obj) {
     if (typeof obj !== typeof this || !(obj instanceof Region)) {
@@ -323,11 +315,7 @@
   }
 
   /**
-<<<<<<< HEAD
    * @return {boolean} - A {@code true} if the region is empty; {@code false} otherwise.
-=======
-   * @return {boolean} - A value of {@code true} if the region is empty; {@code false} otherwise.
->>>>>>> 070fc595
    */
   isEmpty() {
     // noinspection OverlyComplexBooleanExpressionJS
@@ -340,11 +328,7 @@
   }
 
   /**
-<<<<<<< HEAD
    * @return {boolean} - A {@code true} if the region's size is 0, false otherwise.
-=======
-   * @return {boolean} - A value of {@code true} if the region's size is 0, false otherwise.
->>>>>>> 070fc595
    */
   isSizeEmpty() {
     return this.getWidth() <= 0 || this.getHeight() <= 0;

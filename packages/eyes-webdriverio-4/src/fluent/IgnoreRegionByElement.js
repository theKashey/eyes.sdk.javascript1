--- conflicted
+++ resolved
@@ -1,9 +1,5 @@
 'use strict'
 
-<<<<<<< HEAD
-const {GetRegion, Region, Location, CoordinatesType} = require('@applitools/eyes-sdk-core')
-const WDIOElement = require('../wrappers/WDIOElement')
-=======
 const {
   GetRegion,
   Region,
@@ -11,8 +7,7 @@
   CoordinatesType,
   EyesJsBrowserUtils,
 } = require('@applitools/eyes-sdk-core')
-
->>>>>>> 54bc0483
+const WDIOElement = require('../wrappers/WDIOElement')
 const {SelectorByElement} = require('./SelectorByElement')
 
 class IgnoreRegionByElement extends GetRegion {

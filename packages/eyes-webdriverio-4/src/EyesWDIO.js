'use strict'

const {
  ContextBasedScaleProviderFactory,
  CoordinatesType,
  FailureReports,
  FixedScaleProviderFactory,
  FullPageCaptureAlgorithm,
  EyesScreenshotNew: EyesScreenshot,
  EyesScreenshotFactory,
  ImageProviderFactory,
  Location,
  RectangleSize,
  NullCutProvider,
  NullScaleProvider,
  NullRegionProvider,
  ScaleProviderIdentityFactory,
  Region,
  RegionProvider,
  TestFailedError,
  TypeUtils,
  UserAgent,
  ArgumentGuard,
  SimplePropertyHandler,
  ReadOnlyPropertyHandler,
  ClassicRunner,
  EyesUtils,
  StitchMode,
  CssTranslatePositionProvider,
  CssTranslateElementPositionProvider,
  ScrollPositionProvider,
  ScrollElementPositionProvider,
  RegionPositionCompensationFactory,
  MatchResult,
} = require('@applitools/eyes-sdk-core')
const {DomCapture} = require('@applitools/dom-utils')
const WDIODriver = require('./wrappers/WDIODriver')
const WDIOElement = require('./wrappers/WDIOElement')
const EyesCore = require('./EyesCore')

const VERSION = require('../package.json').version

/**
 * @typedef {import('@applitools/eyes-sdk-core').EyesWrappedDriver} EyesWrappedDriver
 * @typedef {import('@applitools/eyes-sdk-core').EyesWrappedElement} EyesWrappedElement
 * @typedef {import('@applitools/eyes-sdk-core').EyesBrowsingContext} EyesBrowsingContext
 * @typedef {import('@applitools/eyes-sdk-core').EyesElementFinder} EyesElementFinder
 * @typedef {import('@applitools/eyes-sdk-core').EyesDriverController} EyesDriverController
 * @typedef {import('@applitools/eyes-sdk-core').EyesJsExecutor} EyesJsExecutor
 */

class EyesWDIO extends EyesCore {
  static get UNKNOWN_DEVICE_PIXEL_RATIO() {
    return 0
  }

  static get DEFAULT_DEVICE_PIXEL_RATIO() {
    return 1
  }

  /**
   * @override
   */
  getBaseAgentId() {
    return `eyes.webdriverio/${VERSION}`
  }

  /**
   * Creates a new (possibly disabled) Eyes instance that interacts with the Eyes Server at the specified url.
   *
   * @param {String} [serverUrl] The Eyes server URL.
   * @param {Boolean} [isDisabled=false] Set to true to disable Applitools Eyes and use the webdriver directly.
   * @param {ClassicRunner} [runner] - Set shared ClassicRunner if you want to group results.
   **/
  constructor(serverUrl, isDisabled = false, runner = new ClassicRunner()) {
    super(serverUrl, isDisabled)
    this._runner = runner
    this._runner.attachEyes(this, this._serverConnector)

    /** @type {EyesWrappedDriver} */
    this._driver = undefined
    /** @type {EyesJsExecutor} */
    this._executor = undefined
    /** @type {EyesElementFinder} */
    this._finder = undefined
    /** @type {EyesBrowsingContext} */
    this._context = undefined
    /** @type {EyesDriverController} */
    this._controller = undefined
    /** @type {boolean} */
    this._dontGetTitle = false

    this._imageRotationDegrees = 0
    this._automaticRotation = true
    /** @type {boolean} */
    this._isLandscape = false
    /** @type {boolean} */
    this._checkFullFrameOrElement = false

    /** @type {String} */
    this._originalDefaultContentOverflow = false
    /** @type {String} */
    this._originalFrameOverflow = false

    /** @type {String} */
    this._originalOverflow = null
    this._rotation = undefined
    /** @type {ImageProvider} */
    this._imageProvider = undefined
    /** @type {RegionPositionCompensation} */
    this._regionPositionCompensation = undefined
    /** @type {number} */
    this._devicePixelRatio = EyesWDIO.UNKNOWN_DEVICE_PIXEL_RATIO
    /** @type {Region} */
    this._regionToCheck = null
    /** @type {WDIOElement} */
    this._targetElement = null
    /** @type {Location} */
    this._targetElementLocation = null
    /** @type {ScrollElementPositionProvider} */
    this._elementPositionProvider = undefined
    /** @type {int} */
    /** @type {Region} */
    this._effectiveViewport = Region.EMPTY
    /** @type {string}*/
    this._domUrl
    /** @type {EyesScreenshotFactory} */
    this._screenshotFactory = undefined
    /** @type {WDIOElement} */
    this._scrollRootElement = null
    /** @type {Promise<void>} */
    this._closePromise = Promise.resolve()
  }

  /**
   * @param {Object} driver
   * @param {String} [appName] - Application name
   * @param {String} [testName] - Test name
   * @param {RectangleSize|{width: number, height: number}} [viewportSize] - Viewport size
   * @param {SessionType} [sessionType] - The type of test (e.g.,  standard test / visual performance test).
   * @returns {Promise<WDIODriver>}
   */
  async open(driver, appName, testName, viewportSize, sessionType) {
    ArgumentGuard.notNull(driver, 'driver')

    this._logger.verbose('Running using Webdriverio module')

    this._driver = new WDIODriver(this._logger, driver)
    this._executor = this._driver.executor
    this._finder = this._driver.finder
    this._context = this._driver.context
    this._controller = this._driver.controller

    this._configuration.setAppName(
      TypeUtils.getOrDefault(appName, this._configuration.getAppName()),
    )
    this._configuration.setTestName(
      TypeUtils.getOrDefault(testName, this._configuration.getTestName()),
    )
    this._configuration.setViewportSize(
      TypeUtils.getOrDefault(viewportSize, this._configuration.getViewportSize()),
    )
    this._configuration.setSessionType(
      TypeUtils.getOrDefault(sessionType, this._configuration.getSessionType()),
    )

    if (!this._configuration.getViewportSize()) {
      const vs = await EyesUtils.getTopContextViewportSize(this._logger, this._driver)
      this._configuration.setViewportSize(vs.toJSON())
    }

    if (this._isDisabled) {
      this._logger.verbose('Ignored')
      return driver
    }

    this._devicePixelRatio = EyesWDIO.UNKNOWN_DEVICE_PIXEL_RATIO

    if (await this._controller.isMobileDevice()) {
      // set viewportSize to null if browser is mobile
      this._configuration.setViewportSize(null)
    }
    const userAgentString = await this._controller.getUserAgent()
    if (userAgentString) {
      this._userAgent = UserAgent.parseUserAgentString(userAgentString, true)
    }

    this._screenshotFactory = new EyesScreenshotFactory(this._logger, this)
    this._imageProvider = ImageProviderFactory.getImageProvider(
      this._logger,
      this._driver,
      this._rotation,
      this,
      this._userAgent,
      this._rotation,
    )
    this._regionPositionCompensation = RegionPositionCompensationFactory.getRegionPositionCompensation(
      this._userAgent,
      this,
      this._logger,
    )

    await this.openBase(
      this._configuration.getAppName(),
      this._configuration.getTestName(),
      this._configuration.getViewportSize(),
      this._configuration.getSessionType(),
    )

    return this._driver
  }

  /**
   *
   * @param name
   * @param {WebdriverioCheckSettings} checkSettings
   * @returns {Promise.<*>}
   */
  async check(name, checkSettings) {
    if (this._configuration.getIsDisabled()) {
      this._logger.log(`check('${name}', ${checkSettings}): Ignored`)
      return new MatchResult()
    }

    ArgumentGuard.notNull(checkSettings, 'checkSettings')
    ArgumentGuard.isValidState(this._isOpen, 'Eyes not open')

    if (TypeUtils.isNotNull(name)) {
      checkSettings.withName(name)
    } else {
      name = checkSettings.getName()
    }

    checkSettings.ignoreCaret(checkSettings.getIgnoreCaret() || this.getIgnoreCaret())
    this._logger.verbose(`check("${name}", checkSettings) - begin`)
    this._checkSettings = checkSettings

    await this._context.framesRefresh()

    const scrollRootElement = checkSettings.getScrollRootElement()
    if (this._context.frameChain.isEmpty) {
      if (scrollRootElement) {
        this._scrollRootElement = scrollRootElement
      }
      if (this._scrollRootElement) {
        await this._scrollRootElement.init(this._driver)
      }
    } else {
      if (scrollRootElement) {
        await scrollRootElement.init(this._driver)
        this._context.frameChain.current.scrollRootElement = scrollRootElement
      }
      if (this._scrollRootElement) {
        await this._context.framesSwitchAndReturn(null, () =>
          this._scrollRootElement.init(this._driver),
        )
      }
    }

    this.setPositionProvider(this._createPositionProvider(this._scrollRootElement))

    return this._beforeAndAfterCheck(checkSettings, async () => {
      this._stitchContent = checkSettings.getStitchContent()
      this._regionToCheck = null
      this._targetElementLocation = null
      let result
      const targetRegion = checkSettings.getTargetRegion()
      const targetElement = checkSettings.targetElement
      if (targetRegion) {
        this._targetElementLocation = targetRegion.getLocation()
        const source = await this._controller.getSource()
        result = await super.checkWindowBase(
          new RegionProvider(targetRegion),
          name,
          false,
          checkSettings,
          source,
        )
      } else if (targetElement) {
        this._targetElement = await targetElement.init(this._driver)
        if (this._stitchContent) {
          result = await this._checkFullElement(name, checkSettings)
        } else {
          result = await this._checkElement(name, checkSettings)
        }
        this._targetElement = null
      } else if (checkSettings.getFrameChain().length > 0) {
        if (this._stitchContent) {
          result = await this._checkFullFrame(name, checkSettings)
        } else {
          result = await this._checkFrame(name, checkSettings)
        }
      } else {
        const source = await this._controller.getSource()
        result = await super.checkWindowBase(
          new NullRegionProvider(),
          name,
          false,
          checkSettings,
          source,
        )
      }
      if (!result) {
        result = new MatchResult()
      }
      this._targetElement = null
      this._targetElementLocation = null
      this._stitchContent = false
      this._logger.verbose('check - done!')
      return result
    })
  }

  async _beforeAndAfterCheck(checkSettings, operation) {
    const originalFrameChain = this._context.frameChain
    const appendFrameChain = checkSettings.frameChain
    const isMobile = await this._controller.isMobileDevice()

    const shouldHideScrollbars =
      !isMobile &&
      (this._configuration.getHideScrollbars() ||
        (this._configuration.getStitchMode() === StitchMode.CSS && this._stitchContent))
    if (shouldHideScrollbars) {
      await this._context.frameDefault()
      if (!this._scrollRootElement) {
        const element = await EyesUtils.getScrollRootElement(this._logger, this._executor)
        this._scrollRootElement = new WDIOElement(this._logger, this._driver, element)
      }
      await this._scrollRootElement.hideScrollbars()
      for (const frame of originalFrameChain) {
        await this._context.frame(frame.toReference())
        await frame.hideScrollbars()
      }
    }
    for (const frame of appendFrameChain) {
      await this._context.frame(frame)
      if (shouldHideScrollbars) await frame.hideScrollbars()
    }

    try {
      return await operation()
    } finally {
      if (shouldHideScrollbars) {
        const fullFrameChain = this._context.frameChain
        for (let index = fullFrameChain.size - 1; index >= 0; --index) {
          await fullFrameChain.frameAt(index).restoreScrollbars()
          await this._context.frameParent()
        }
        await this._scrollRootElement.restoreScrollbars()
      }
      await this._context.frames(originalFrameChain)
    }
  }

  /**
   * @private
   * @return {PositionProvider}
   */
  _createPositionProvider(scrollRootElement) {
    const stitchMode = this._configuration.getStitchMode()
    this._logger.verbose('initializing position provider. stitchMode:', stitchMode)

    if (stitchMode === StitchMode.CSS) {
      return new CssTranslatePositionProvider(this._logger, this._executor, scrollRootElement)
    } else {
      return new ScrollPositionProvider(this._logger, this._executor, scrollRootElement)
    }
  }

  /**
   * @private
   * @return {Promise}
   */
  async _checkElement(name, checkSettings) {
    const that = this
    const RegionProviderImpl = class RegionProviderImpl extends RegionProvider {
      /** @override */
      async getRegion() {
        const rect = await that._targetElement.getRect()
        that._targetElementLocation = rect.getLocation()
        return new Region(
          Math.ceil(rect.getLeft()),
          Math.ceil(rect.getTop()),
          rect.getWidth(),
          rect.getHeight(),
          CoordinatesType.CONTEXT_RELATIVE,
        )
      }
    }

    const source = await this._controller.getSource()
    const r = await super.checkWindowBase(
      new RegionProviderImpl(),
      name,
      false,
      checkSettings,
      source,
    )
    this._logger.verbose('Done! trying to scroll back to original position..')
    return r
  }

  /**
   * @private
   * @return {Promise}
   */
  async _checkFullElement(name, checkSettings) {
    this._regionToCheck = null
    const frameChain = this._context.frameChain
    const scrollRootElement = !frameChain.isEmpty
      ? frameChain.current.scrollRootElement
      : this._scrollRootElement

    const positionProvider = this._createPositionProvider(scrollRootElement)
    const originalPositionMemento = await positionProvider.getState()

    try {
      await EyesUtils.ensureElementVisible(
        this._logger,
        this._driver,
        this._positionProviderHandler.get(),
        this._targetElement,
      )
      if (!frameChain.isEmpty) {
        const effectiveSize = frameChain.getCurrentFrameEffectiveSize()
        this._effectiveViewport.intersect(new Region(Location.ZERO, effectiveSize))
      }

      this._checkFullFrameOrElement = true

      const displayStyle = await this._targetElement.getCssProperty('display')
      if (displayStyle !== 'inline') {
        const insideAFrame = this._context.frameChain.size > 0
        if (insideAFrame && this._configuration.getStitchMode() === StitchMode.CSS) {
          this._elementPositionProvider = new CssTranslateElementPositionProvider(
            this._logger,
            this._driver,
            this._targetElement,
          )
        } else {
          this._elementPositionProvider = new ScrollElementPositionProvider(
            this._logger,
            this._driver,
            this._targetElement,
          )
        }
      } else {
        this._elementPositionProvider = null
      }

      if (this._configuration.getHideScrollbars()) {
        await this._targetElement.hideScrollbars()
      }

      const [rect, [borderLeftWidth, borderTopWidth]] = await Promise.all([
        this._targetElement.getRect(),
        this._targetElement.getCssProperty('border-left-width', 'border-top-width'),
      ])
      this._targetElementLocation = await rect.getLocation()
      this._regionToCheck = new Region(
        Math.round(rect.getLeft() + Number.parseFloat(borderLeftWidth)),
        Math.round(rect.getTop() + Number.parseFloat(borderTopWidth)),
        Math.round(rect.getWidth()),
        Math.round(rect.getHeight()),
        CoordinatesType.CONTEXT_AS_IS,
      )
      if (!this._effectiveViewport.isSizeEmpty()) {
        this._regionToCheck.intersect(this._effectiveViewport)
      }
      this._logger.verbose('Element region: ' + this._regionToCheck)

      const source = await this._controller.getSource()
      return await super.checkWindowBase(
        new NullRegionProvider(),
        name,
        false,
        checkSettings,
        source,
      )
    } finally {
      await this._targetElement.restoreScrollbars()
      this._checkFullFrameOrElement = false
      this._regionToCheck = null
      this._elementPositionProvider = null
      this._targetElementLocation = null
      await positionProvider.restoreState(originalPositionMemento)
    }
  }

  /**
   * @private
   * @return {Promise}
   */
  async _checkFrame(name, checkSettings) {
    const targetFrame = this._context.frameChain.current
    this._targetElement = targetFrame.element
    await this._context.frameParent()

    const r = await this._checkElement(name, checkSettings)
    this._targetElement = null
    this._targetElementLocation = Location.ZERO
    await this._context.frame(targetFrame)
    return r
  }

  /**
   * @private
   * @return {Promise}
   */
  async _checkFullFrame(name, checkSettings) {
    this._checkFullFrameOrElement = true
    this._logger.verbose('checkFullFrameOrElement()')

    const that = this
    const RegionProviderImpl = class RegionProviderImpl extends RegionProvider {
      /** @override */
      async getRegion() {
        const region = await that._getFullFrameOrElementRegion()
        that._targetElementLocation = region.getLocation()
        return region
      }
    }

    const source = await this._controller.getSource()
    const r = await super.checkWindowBase(
      new RegionProviderImpl(),
      name,
      false,
      checkSettings,
      source,
    )
    this._checkFullFrameOrElement = false
    return r
  }

  async _getFullFrameOrElementRegion() {
    if (this._checkFullFrameOrElement) {
      await EyesUtils.ensureFrameVisible(
        this._logger,
        this._context,
        this._positionProviderHandler.get(),
      )
      // FIXME - Scaling should be handled in a single place instead
      const scaleProviderFactory = await this._updateScalingParams()
      let screenshotImage = await this._imageProvider.getImage()
      await this._debugScreenshotsProvider.save(screenshotImage, 'checkFullFrameOrElement')
      const scaleProvider = scaleProviderFactory.getScaleProvider(screenshotImage.getWidth())
      // TODO: do we need to scale the image? We don't do it in Java
      screenshotImage = await screenshotImage.scale(scaleProvider.getScaleRatio())
      const screenshot = await EyesScreenshot.fromScreenshotType(
        this._logger,
        this,
        screenshotImage,
      )
      this._logger.verbose('replacing regionToCheck')
      this.setRegionToCheck(screenshot.getFrameWindow())
    }
    return Region.EMPTY
  }

  /**
   *
   * @returns {Promise<EyesScreenshot>}
   * @override
   */
  async getScreenshot() {
    this._logger.verbose('getScreenshot()')

    const isMobile = await this._controller.isMobileDevice()

    let activeElement = null
    if (this._configuration.getHideCaret() && !isMobile) {
      activeElement = await EyesUtils.blurElement(this._logger, this._executor)
    }

    let result
    if (this._checkFullFrameOrElement) {
      result = await this._getFullFrameOrElementScreenshot()
    } else if (this._configuration.getForceFullPageScreenshot() || this._stitchContent) {
      result = await this._getFullPageScreenshot()
    } else {
      result = await this._getViewportScreenshot()
    }

    if (this._configuration.getHideCaret() && activeElement) {
      await EyesUtils.focusElement(this._logger, this._executor, activeElement)
    }

    this._logger.verbose('Done!')
    return result
  }

  async getScreenshotUrl() {
    return undefined
  }

  async _getFullFrameOrElementScreenshot() {
    this._logger.verbose('Check full frame/element requested')

    const scaleProviderFactory = await this._updateScalingParams()
    const frameChain = this._context.frameChain
    const scrollRootElement = !frameChain.isEmpty
      ? frameChain.current.scrollRootElement
      : this._scrollRootElement
    const originProvider = new ScrollPositionProvider(
      this._logger,
      this._executor,
      scrollRootElement,
    )
    const fullPageCapture = new FullPageCaptureAlgorithm(
      this._logger,
      this._regionPositionCompensation,
      this._configuration.getWaitBeforeScreenshots(),
      this._debugScreenshotsProvider,
      this._screenshotFactory,
      originProvider,
      scaleProviderFactory,
      this._cutProviderHandler.get(),
      this._configuration.getStitchOverlap(),
      this._imageProvider,
    )

    const positionProvider = !this._elementPositionProvider
      ? this._createPositionProvider(scrollRootElement)
      : this._positionProviderHandler.get()

    await positionProvider.markScrollRootElement()
    const fullFrameOrElementImage = await fullPageCapture.getStitchedRegion(
      this._regionToCheck,
      null,
      positionProvider,
    )

    this._logger.verbose('Building screenshot object...')
    return EyesScreenshot.fromFrameSize(
      this._logger,
      this,
      fullFrameOrElementImage,
      fullFrameOrElementImage.getSize(),
    )
  }

  async _getFullPageScreenshot() {
    this._logger.verbose('Full page screenshot requested.')

    const scaleProviderFactory = await this._updateScalingParams()
    const originProvider = new ScrollPositionProvider(
      this._logger,
      this._executor,
      this._scrollRootElement,
    )
    const fullCapture = new FullPageCaptureAlgorithm(
      this._logger,
      this._regionPositionCompensation,
      this._configuration.getWaitBeforeScreenshots(),
      this._debugScreenshotsProvider,
      this._screenshotFactory,
      originProvider,
      scaleProviderFactory,
      this._cutProviderHandler.get(),
      this._configuration.getStitchOverlap(),
      this._imageProvider,
    )
    const positionProvider = this._positionProviderHandler.get()
    const fullPageImage = await this._context.framesSwitchAndReturn(null, async () => {
      await positionProvider.markScrollRootElement()
      return fullCapture.getStitchedRegion(Region.EMPTY, null, positionProvider)
    })

    const frameChain = this._context.frameChain
    const originalFramePosition = !frameChain.isEmpty
      ? frameChain.first.parentScrollLocation
      : Location.ZERO

    this._logger.verbose('Building screenshot object...')
    return EyesScreenshot.fromScreenshotType(
      this._logger,
      this,
      fullPageImage,
      null,
      originalFramePosition,
    )
  }

  async _getViewportScreenshot() {
    this._logger.verbose('Screenshot requested...')
    const scaleProviderFactory = await this._updateScalingParams()

    await EyesUtils.ensureElementVisible(
      this._logger,
      this._driver,
      this._positionProviderHandler.get(),
      this._targetElement,
    )

    let screenshotImage = await this._imageProvider.getImage()
    await this._debugScreenshotsProvider.save(screenshotImage, 'original')

    const scaleProvider = scaleProviderFactory.getScaleProvider(screenshotImage.getWidth())
    if (scaleProvider.getScaleRatio() !== 1) {
      this._logger.verbose('scaling...')
      screenshotImage = await screenshotImage.scale(scaleProvider.getScaleRatio())
      await this._debugScreenshotsProvider.save(screenshotImage, 'scaled')
    }

    const cutProvider = this._cutProviderHandler.get()
    if (!(cutProvider instanceof NullCutProvider)) {
      this._logger.verbose('cutting...')
      screenshotImage = await cutProvider.cut(screenshotImage)
      await this._debugScreenshotsProvider.save(screenshotImage, 'cut')
    }

    this._logger.verbose('Building screenshot object...')
    return EyesScreenshot.fromScreenshotType(this._logger, this, screenshotImage)
  }

  /**
   * Updates the state of scaling related parameters.
   *
   * @protected
   * @return {Promise<ScaleProviderFactory>}
   */
  async _updateScalingParams() {
    // Update the scaling params only if we haven't done so yet, and the user hasn't set anything else manually.
    if (
      this._devicePixelRatio !== EyesWDIO.UNKNOWN_DEVICE_PIXEL_RATIO &&
      !(this._scaleProviderHandler.get() instanceof NullScaleProvider)
    ) {
      // If we already have a scale provider set, we'll just use it, and pass a mock as provider handler.
      const nullProvider = new SimplePropertyHandler()
      return new ScaleProviderIdentityFactory(this._scaleProviderHandler.get(), nullProvider)
    }

    this._logger.verbose('Trying to extract device pixel ratio...')
    this._devicePixelRatio = await EyesUtils.getDevicePixelRatio(this._logger, this._driver)
      .catch(async err => {
        const isMobile = await this._controller.isMobileDevice()
        if (!isMobile) throw err
        const viewportSize = await this.getViewportSize()
        this._devicePixelRatio = await EyesUtils.getMobilePixelRatio(
          this._logger,
          this._driver,
          viewportSize,
        )
      })
      .catch(err => {
        this._logger.verbose('Failed to extract device pixel ratio! Using default.', err)
        this._devicePixelRatio = EyesWDIO.DEFAULT_DEVICE_PIXEL_RATIO
      })

    this._logger.verbose(`Device pixel ratio: ${this._devicePixelRatio}`)
    this._logger.verbose('Setting scale provider...')
    const factory = await this._getScaleProviderFactory().catch(err => {
      this._logger.verbose('Failed to set ContextBasedScaleProvider.', err)
      this._logger.verbose('Using FixedScaleProvider instead...')
      return new FixedScaleProviderFactory(1 / this._devicePixelRatio, this._scaleProviderHandler)
    })
    this._logger.verbose('Done!')
    return factory
  }

  /**
   * @private
   * @return {Promise<ScaleProviderFactory>}
   */
  async _getScaleProviderFactory() {
    const entireSize = await EyesUtils.getCurrentFrameContentEntireSize(
      this._logger,
      this._executor,
    )
    return new ContextBasedScaleProviderFactory(
      this._logger,
      entireSize,
      this._viewportSizeHandler.get(),
      this._devicePixelRatio,
      false,
      this._scaleProviderHandler,
    )
  }

  /**
   * @param {boolean} [throwEx]
   * @return {Promise<TestResults>}
   */
  async close(throwEx = true) {
    let isErrorCaught = false
    this._closePromise = super
      .close(true)
      .catch(err => {
        isErrorCaught = true
        return err
      })
      .then(results => {
        if (this._runner) {
          this._runner._allTestResult.push(results)
        }
        if (isErrorCaught) {
          if (throwEx) throw results
          else return results.getTestResults()
        }
        return results
      })
  }

  async tryCaptureDom() {
    try {
      this._logger.verbose('Getting window DOM...')
      return await DomCapture.getFullWindowDom(this._logger, this._driver)
    } catch (ignored) {
      return ''
    }
  }

  /**
   * Use this method only if you made a previous call to {@link #open(WebDriver, String, String)} or one of its variants.
   *
   * @override
   * @inheritDoc
   */
  async getViewportSize() {
    const viewportSize = this._viewportSizeHandler.get()
    return viewportSize
      ? viewportSize
      : EyesUtils.getTopContextViewportSize(this._logger, this._driver)
  }

  /**
   * Use this method only if you made a previous call to {@link #open(WebDriver, String, String)} or one of its variants.
   *
   * @protected
   * @override
   */
  async setViewportSize(viewportSize) {
    if (this._viewportSizeHandler instanceof ReadOnlyPropertyHandler) {
      this._logger.verbose('Ignored (viewport size given explicitly)')
      return Promise.resolve()
    }

    if (!(await this._controller.isMobileDevice())) {
      ArgumentGuard.notNull(viewportSize, 'viewportSize')
      viewportSize = new RectangleSize(viewportSize)
      try {
        await EyesUtils.setViewportSize(this._logger, this._driver, new RectangleSize(viewportSize))
        this._effectiveViewport = new Region(Location.ZERO, viewportSize)
      } catch (e) {
        throw new TestFailedError('Failed to set the viewport size', e)
      }
    }

    this._viewportSizeHandler.set(new RectangleSize(viewportSize))
  }

<<<<<<< HEAD
=======
  /**
   *
   * @param {By} locator
   * @returns {Region}
   */
  async getRegionByLocator(locator) {
    const element = await this._finder.findElement(locator)
    const elementSize = await element.getSize()
    const point = await element.getLocation()
    return new Region(point.x, point.y, elementSize.width, elementSize.height)
  }

  /** @private */
  _initPositionProvider() {
    // Setting the correct position provider.
    const stitchMode = this._configuration.getStitchMode()
    this._logger.verbose(`initializing position provider. stitchMode: ${stitchMode}`)
    switch (stitchMode) {
      case StitchMode.CSS:
        this.setPositionProvider(new CssTranslatePositionProvider(this._logger, this._executor))
        break
      default:
        this.setPositionProvider(new ScrollPositionProvider(this._logger, this._executor))
    }
  }

  /**
   * Get jsExecutor
   * @return {EyesJsExecutor}
   */
  get jsExecutor() {
    return this._executor
  }

  /** @override */
  async tryCaptureDom() {
    try {
      this._logger.verbose('Getting window DOM...')
      return await DomCapture.getFullWindowDom(this._logger, this._driver)
    } catch (ignored) {
      return ''
    }
  }

  /**
   * @override
   */
  async getDomUrl() {
    return this._domUrl
  }

  /**
   * @override
   */
  setDomUrl(domUrl) {
    return (this._domUrl = domUrl)
  }

  /**
   * @return {boolean}
   */
  getHideCaret() {
    return this._hideCaret
  }

  /**
   * @param {boolean} hideCaret
   */
  setHideCaret(hideCaret) {
    this._hideCaret = hideCaret
  }

  /**
   *
   * @returns {Promise<EyesScreenshot>}
   * @override
   */
  async getScreenshot() {
    this._logger.verbose('getScreenshot()')

    const scaleProviderFactory = await this._updateScalingParams()

    const originalFrameChain = this._context.frameChain

    const fullPageCapture = new FullPageCaptureAlgorithm(
      this._logger,
      this._regionPositionCompensation,
      this.getWaitBeforeScreenshots(),
      this._debugScreenshotsProvider,
      this._screenshotFactory,
      new ScrollPositionProvider(this._logger, this._executor),
      scaleProviderFactory,
      this._cutProviderHandler.get(),
      this.getStitchOverlap(),
      this._imageProvider,
    )

    let activeElement = null
    if (this.getHideCaret()) {
      try {
        activeElement = await this._executor.executeScript(
          'var activeElement = document.activeElement; activeElement && activeElement.blur(); return activeElement;',
        )
      } catch (err) {
        this._logger.verbose(`WARNING: Cannot hide caret! ${err}`)
      }
    }

    let result
    if (this._checkFrameOrElement) {
      this._logger.verbose('Check frame/element requested')

      // await this._context.frames(originalFrameChain)

      let scrolledElement = this._targetElement
      if (!scrolledElement) {
        scrolledElement = await this._finder.findElement('html')
      }
      await this._executor.executeScript(
        'var e = arguments[0]; if (e != null) e.setAttribute("data-applitools-scroll", "true");',
        scrolledElement,
      )

      const entireFrameOrElement = await fullPageCapture.getStitchedRegion(
        this._regionToCheck,
        null,
        this.getElementPositionProvider(),
      )

      this._logger.verbose('Building screenshot object...')
      const size = new RectangleSize(
        entireFrameOrElement.getWidth(),
        entireFrameOrElement.getHeight(),
      )
      result = await EyesScreenshot.fromFrameSize(this._logger, this, entireFrameOrElement, size)
    } else if (this.getForceFullPageScreenshot() || this._stitchContent) {
      this._logger.verbose('Full page screenshot requested.')

      // Save the current frame path.
      const originalFramePosition =
        originalFrameChain.size > 0
          ? originalFrameChain.getTopFrameScrollLocation()
          : new Location(Location.ZERO)

      await this._context.frameDefault()

      const scrollRootElement = await this.getScrollRootElement()
      await this._executor.executeScript(
        'var e = arguments[0]; if (e != null) e.setAttribute("data-applitools-scroll", "true");',
        scrollRootElement,
      )
      const fullPageImage = await fullPageCapture.getStitchedRegion(
        Region.EMPTY,
        null,
        this._positionProviderHandler.get(),
      )

      await this._context.frames(originalFrameChain)
      result = await EyesScreenshot.fromScreenshotType(
        this._logger,
        this,
        fullPageImage,
        null,
        originalFramePosition,
      )
    } else {
      await this._ensureElementVisible(this._targetElement)

      this._logger.verbose('Screenshot requested...')
      let screenshotImage = await this._imageProvider.getImage()

      await this._debugScreenshotsProvider.save(screenshotImage, 'original')

      const scaleProvider = scaleProviderFactory.getScaleProvider(screenshotImage.getWidth())
      if (scaleProvider.getScaleRatio() !== 1) {
        this._logger.verbose('scaling...')
        screenshotImage = await screenshotImage.scale(scaleProvider.getScaleRatio())
        await this._debugScreenshotsProvider.save(screenshotImage, 'scaled')
      }

      const cutProvider = this._cutProviderHandler.get()
      if (!(cutProvider instanceof NullCutProvider)) {
        this._logger.verbose('cutting...')
        screenshotImage = await cutProvider.cut(screenshotImage)
        await this._debugScreenshotsProvider.save(screenshotImage, 'cut')
      }

      this._logger.verbose('Creating screenshot object...')
      result = await EyesScreenshot.fromScreenshotType(this._logger, this, screenshotImage)
    }

    if (this.getHideCaret() && activeElement != null) {
      try {
        await this._executor.executeScript('arguments[0].focus();', activeElement)
      } catch (err) {
        this._logger.verbose(`WARNING: Could not return focus to active element! ${err}`)
      }
    }

    this._logger.verbose('Done!')
    return result
  }

  /**
   * @return {Promise<Location>}
   */
  async getImageLocation() {
    if (this._targetElementLocation) {
      return this._targetElementLocation
    }

    return Location.ZERO
  }

>>>>>>> 94e91413
  async getAppEnvironment() {
    const appEnv = await super.getAppEnvironment()

    if (!appEnv._os) {
      const os = await this._controller.getMobileOS()
      if (os) {
        appEnv.setOs(os)
      }
    }
    return appEnv
  }

  /**
   * Set the failure report.
   * @param {FailureReports} mode Use one of the values in FailureReports.
   */
  setFailureReport(mode) {
    if (mode === FailureReports.IMMEDIATE) {
      this._failureReportOverridden = true
      mode = FailureReports.ON_CLOSE
    }

<<<<<<< HEAD
    EyesCore.prototype.setFailureReport.call(this, mode)
=======
    EyesBase.prototype.setFailureReport.call(this, mode)
  }

  /**
   * Set the image rotation degrees.
   * @param degrees The amount of degrees to set the rotation to.
   * @deprecated use {@link setRotation} instead
   */
  setForcedImageRotation(degrees) {
    this.setRotation(new ImageRotation(degrees))
  }

  /**
   * Get the rotation degrees.
   * @return {number} The rotation degrees.
   * @deprecated use {@link getRotation} instead
   */
  getForcedImageRotation() {
    return this.getRotation().getRotation()
  }

  /**
   * @param {By} locator
   */
  setScrollRootElement(locator) {
    this._scrollRootElement = this._finder.findElement(locator)
  }

  /**
   * @return {WebElement}
   */
  async getScrollRootElement() {
    let scrollRootElement = null

    if (!(await this._controller.isMobileDevice())) {
      scrollRootElement = this._scrollRootElement
        ? this._scrollRootElement
        : await this._finder.findElement('html')
    }

    return scrollRootElement
  }

  /**
   * @param {ImageRotation} rotation The image rotation data.
   */
  setRotation(rotation) {
    this._rotation = rotation
    if (this._imageProvider) {
      this._imageProvider.rotation = rotation
    }
  }

  async getAUTSessionId() {
    if (!this._driver) {
      return undefined
    }
    return this._controller.getAUTSessionId()
  }

  async getTitle() {
    if (!this._dontGetTitle) {
      try {
        return await this._controller.getTitle()
      } catch (e) {
        this._logger.verbose(`failed (${e})`)
        this._dontGetTitle = true
      }
    }
    return ''
  }

  /**
   * Forces a full page screenshot (by scrolling and stitching) if the browser only supports viewport screenshots).
   *
   * @param {boolean} shouldForce Whether to force a full page screenshot or not.
   */
  setForceFullPageScreenshot(shouldForce) {
    this._configuration.setForceFullPageScreenshot(shouldForce)
  }

  /**
   * @return {boolean} Whether Eyes should force a full page screenshot.
   */
  getForceFullPageScreenshot() {
    return this._configuration.getForceFullPageScreenshot()
  }

  /**
   *
   * @returns {Region}
   */
  get regionToCheck() {
    return this._regionToCheck
  }

  /**
   *
   * @param {Region} regionToCheck
   */
  setRegionToCheck(regionToCheck) {
    this._regionToCheck = regionToCheck
  }

  /**
   * Sets the time to wait just before taking a screenshot (e.g., to allow positioning to stabilize when performing a
   * full page stitching).
   *
   * @param {number} waitBeforeScreenshots The time to wait (Milliseconds). Values smaller or equal to 0, will cause the
   *   default value to be used.
   */
  setWaitBeforeScreenshots(waitBeforeScreenshots) {
    if (waitBeforeScreenshots <= 0) {
      this._waitBeforeScreenshots = DEFAULT_WAIT_BEFORE_SCREENSHOTS
    } else {
      this._waitBeforeScreenshots = waitBeforeScreenshots
    }
  }

  /**
   * @return {number} The time to wait just before taking a screenshot.
   */
  getWaitBeforeScreenshots() {
    return this._waitBeforeScreenshots
  }

  /**
   * @return {PositionProvider} The currently set position provider.
   */
  getElementPositionProvider() {
    return this._elementPositionProvider
      ? this._elementPositionProvider
      : this.getPositionProvider()
  }

  /**
   * @return {?WDIODriver}
   */
  getDriver() {
    return this._driver
  }

  getRemoteWebDriver() {
    return this._driver.unwrapped
  }

  /**
   * Sets the stitching overlap in pixels.
   *
   * @param {number} stitchOverlap - The width (in pixels) of the overlap.
   */
  setStitchOverlap(stitchOverlap) {
    this._configuration.setStitchOverlap(stitchOverlap)
  }

  /**
   * @return {number} - Returns the stitching overlap in pixels.
   */
  getStitchOverlap() {
    return this._configuration.getStitchOverlap()
  }

  /**
   * @return {number} The device pixel ratio, or {@link #UNKNOWN_DEVICE_PIXEL_RATIO} if the DPR is not known yet or if it wasn't possible to extract it.
   */
  getDevicePixelRatio() {
    return this._devicePixelRatio
>>>>>>> 94e91413
  }

  /**
   * @return {boolean}
   */
  async getSendDom() {
    return !(await this._controller.isMobileDevice()) && super.getSendDom()
  }

  async getInferredEnvironment() {
    try {
      const userAgent = await this._controller.getUserAgent()
      return userAgent ? 'useragent:' + userAgent : userAgent
    } catch (err) {
      return null
    }
  }

  async getAndSaveRenderingInfo() {
    const renderingInfo = await this._runner.getRenderingInfoWithCache()
    this._serverConnector.setRenderingInfo(renderingInfo)
  }

  async _getAndSaveBatchInfoFromServer(batchId) {
    ArgumentGuard.notNullOrEmpty(batchId, 'batchId')
    return this._runner.getBatchInfoWithCache(batchId)
  }

  // TODO Do we need this method?
  /**
   * @param {By} locator
   * @returns {Region}
   */
  async getRegionByLocator(locator) {
    const element = await this._finder.findElement(locator)
    const elementSize = await element.getSize()
    const point = await element.getLocation()
    return new Region(point.x, point.y, elementSize.width, elementSize.height)
  }
}

module.exports = EyesWDIO<|MERGE_RESOLUTION|>--- conflicted
+++ resolved
@@ -850,223 +850,6 @@
     this._viewportSizeHandler.set(new RectangleSize(viewportSize))
   }
 
-<<<<<<< HEAD
-=======
-  /**
-   *
-   * @param {By} locator
-   * @returns {Region}
-   */
-  async getRegionByLocator(locator) {
-    const element = await this._finder.findElement(locator)
-    const elementSize = await element.getSize()
-    const point = await element.getLocation()
-    return new Region(point.x, point.y, elementSize.width, elementSize.height)
-  }
-
-  /** @private */
-  _initPositionProvider() {
-    // Setting the correct position provider.
-    const stitchMode = this._configuration.getStitchMode()
-    this._logger.verbose(`initializing position provider. stitchMode: ${stitchMode}`)
-    switch (stitchMode) {
-      case StitchMode.CSS:
-        this.setPositionProvider(new CssTranslatePositionProvider(this._logger, this._executor))
-        break
-      default:
-        this.setPositionProvider(new ScrollPositionProvider(this._logger, this._executor))
-    }
-  }
-
-  /**
-   * Get jsExecutor
-   * @return {EyesJsExecutor}
-   */
-  get jsExecutor() {
-    return this._executor
-  }
-
-  /** @override */
-  async tryCaptureDom() {
-    try {
-      this._logger.verbose('Getting window DOM...')
-      return await DomCapture.getFullWindowDom(this._logger, this._driver)
-    } catch (ignored) {
-      return ''
-    }
-  }
-
-  /**
-   * @override
-   */
-  async getDomUrl() {
-    return this._domUrl
-  }
-
-  /**
-   * @override
-   */
-  setDomUrl(domUrl) {
-    return (this._domUrl = domUrl)
-  }
-
-  /**
-   * @return {boolean}
-   */
-  getHideCaret() {
-    return this._hideCaret
-  }
-
-  /**
-   * @param {boolean} hideCaret
-   */
-  setHideCaret(hideCaret) {
-    this._hideCaret = hideCaret
-  }
-
-  /**
-   *
-   * @returns {Promise<EyesScreenshot>}
-   * @override
-   */
-  async getScreenshot() {
-    this._logger.verbose('getScreenshot()')
-
-    const scaleProviderFactory = await this._updateScalingParams()
-
-    const originalFrameChain = this._context.frameChain
-
-    const fullPageCapture = new FullPageCaptureAlgorithm(
-      this._logger,
-      this._regionPositionCompensation,
-      this.getWaitBeforeScreenshots(),
-      this._debugScreenshotsProvider,
-      this._screenshotFactory,
-      new ScrollPositionProvider(this._logger, this._executor),
-      scaleProviderFactory,
-      this._cutProviderHandler.get(),
-      this.getStitchOverlap(),
-      this._imageProvider,
-    )
-
-    let activeElement = null
-    if (this.getHideCaret()) {
-      try {
-        activeElement = await this._executor.executeScript(
-          'var activeElement = document.activeElement; activeElement && activeElement.blur(); return activeElement;',
-        )
-      } catch (err) {
-        this._logger.verbose(`WARNING: Cannot hide caret! ${err}`)
-      }
-    }
-
-    let result
-    if (this._checkFrameOrElement) {
-      this._logger.verbose('Check frame/element requested')
-
-      // await this._context.frames(originalFrameChain)
-
-      let scrolledElement = this._targetElement
-      if (!scrolledElement) {
-        scrolledElement = await this._finder.findElement('html')
-      }
-      await this._executor.executeScript(
-        'var e = arguments[0]; if (e != null) e.setAttribute("data-applitools-scroll", "true");',
-        scrolledElement,
-      )
-
-      const entireFrameOrElement = await fullPageCapture.getStitchedRegion(
-        this._regionToCheck,
-        null,
-        this.getElementPositionProvider(),
-      )
-
-      this._logger.verbose('Building screenshot object...')
-      const size = new RectangleSize(
-        entireFrameOrElement.getWidth(),
-        entireFrameOrElement.getHeight(),
-      )
-      result = await EyesScreenshot.fromFrameSize(this._logger, this, entireFrameOrElement, size)
-    } else if (this.getForceFullPageScreenshot() || this._stitchContent) {
-      this._logger.verbose('Full page screenshot requested.')
-
-      // Save the current frame path.
-      const originalFramePosition =
-        originalFrameChain.size > 0
-          ? originalFrameChain.getTopFrameScrollLocation()
-          : new Location(Location.ZERO)
-
-      await this._context.frameDefault()
-
-      const scrollRootElement = await this.getScrollRootElement()
-      await this._executor.executeScript(
-        'var e = arguments[0]; if (e != null) e.setAttribute("data-applitools-scroll", "true");',
-        scrollRootElement,
-      )
-      const fullPageImage = await fullPageCapture.getStitchedRegion(
-        Region.EMPTY,
-        null,
-        this._positionProviderHandler.get(),
-      )
-
-      await this._context.frames(originalFrameChain)
-      result = await EyesScreenshot.fromScreenshotType(
-        this._logger,
-        this,
-        fullPageImage,
-        null,
-        originalFramePosition,
-      )
-    } else {
-      await this._ensureElementVisible(this._targetElement)
-
-      this._logger.verbose('Screenshot requested...')
-      let screenshotImage = await this._imageProvider.getImage()
-
-      await this._debugScreenshotsProvider.save(screenshotImage, 'original')
-
-      const scaleProvider = scaleProviderFactory.getScaleProvider(screenshotImage.getWidth())
-      if (scaleProvider.getScaleRatio() !== 1) {
-        this._logger.verbose('scaling...')
-        screenshotImage = await screenshotImage.scale(scaleProvider.getScaleRatio())
-        await this._debugScreenshotsProvider.save(screenshotImage, 'scaled')
-      }
-
-      const cutProvider = this._cutProviderHandler.get()
-      if (!(cutProvider instanceof NullCutProvider)) {
-        this._logger.verbose('cutting...')
-        screenshotImage = await cutProvider.cut(screenshotImage)
-        await this._debugScreenshotsProvider.save(screenshotImage, 'cut')
-      }
-
-      this._logger.verbose('Creating screenshot object...')
-      result = await EyesScreenshot.fromScreenshotType(this._logger, this, screenshotImage)
-    }
-
-    if (this.getHideCaret() && activeElement != null) {
-      try {
-        await this._executor.executeScript('arguments[0].focus();', activeElement)
-      } catch (err) {
-        this._logger.verbose(`WARNING: Could not return focus to active element! ${err}`)
-      }
-    }
-
-    this._logger.verbose('Done!')
-    return result
-  }
-
-  /**
-   * @return {Promise<Location>}
-   */
-  async getImageLocation() {
-    if (this._targetElementLocation) {
-      return this._targetElementLocation
-    }
-
-    return Location.ZERO
-  }
-
->>>>>>> 94e91413
   async getAppEnvironment() {
     const appEnv = await super.getAppEnvironment()
 
@@ -1089,177 +872,7 @@
       mode = FailureReports.ON_CLOSE
     }
 
-<<<<<<< HEAD
     EyesCore.prototype.setFailureReport.call(this, mode)
-=======
-    EyesBase.prototype.setFailureReport.call(this, mode)
-  }
-
-  /**
-   * Set the image rotation degrees.
-   * @param degrees The amount of degrees to set the rotation to.
-   * @deprecated use {@link setRotation} instead
-   */
-  setForcedImageRotation(degrees) {
-    this.setRotation(new ImageRotation(degrees))
-  }
-
-  /**
-   * Get the rotation degrees.
-   * @return {number} The rotation degrees.
-   * @deprecated use {@link getRotation} instead
-   */
-  getForcedImageRotation() {
-    return this.getRotation().getRotation()
-  }
-
-  /**
-   * @param {By} locator
-   */
-  setScrollRootElement(locator) {
-    this._scrollRootElement = this._finder.findElement(locator)
-  }
-
-  /**
-   * @return {WebElement}
-   */
-  async getScrollRootElement() {
-    let scrollRootElement = null
-
-    if (!(await this._controller.isMobileDevice())) {
-      scrollRootElement = this._scrollRootElement
-        ? this._scrollRootElement
-        : await this._finder.findElement('html')
-    }
-
-    return scrollRootElement
-  }
-
-  /**
-   * @param {ImageRotation} rotation The image rotation data.
-   */
-  setRotation(rotation) {
-    this._rotation = rotation
-    if (this._imageProvider) {
-      this._imageProvider.rotation = rotation
-    }
-  }
-
-  async getAUTSessionId() {
-    if (!this._driver) {
-      return undefined
-    }
-    return this._controller.getAUTSessionId()
-  }
-
-  async getTitle() {
-    if (!this._dontGetTitle) {
-      try {
-        return await this._controller.getTitle()
-      } catch (e) {
-        this._logger.verbose(`failed (${e})`)
-        this._dontGetTitle = true
-      }
-    }
-    return ''
-  }
-
-  /**
-   * Forces a full page screenshot (by scrolling and stitching) if the browser only supports viewport screenshots).
-   *
-   * @param {boolean} shouldForce Whether to force a full page screenshot or not.
-   */
-  setForceFullPageScreenshot(shouldForce) {
-    this._configuration.setForceFullPageScreenshot(shouldForce)
-  }
-
-  /**
-   * @return {boolean} Whether Eyes should force a full page screenshot.
-   */
-  getForceFullPageScreenshot() {
-    return this._configuration.getForceFullPageScreenshot()
-  }
-
-  /**
-   *
-   * @returns {Region}
-   */
-  get regionToCheck() {
-    return this._regionToCheck
-  }
-
-  /**
-   *
-   * @param {Region} regionToCheck
-   */
-  setRegionToCheck(regionToCheck) {
-    this._regionToCheck = regionToCheck
-  }
-
-  /**
-   * Sets the time to wait just before taking a screenshot (e.g., to allow positioning to stabilize when performing a
-   * full page stitching).
-   *
-   * @param {number} waitBeforeScreenshots The time to wait (Milliseconds). Values smaller or equal to 0, will cause the
-   *   default value to be used.
-   */
-  setWaitBeforeScreenshots(waitBeforeScreenshots) {
-    if (waitBeforeScreenshots <= 0) {
-      this._waitBeforeScreenshots = DEFAULT_WAIT_BEFORE_SCREENSHOTS
-    } else {
-      this._waitBeforeScreenshots = waitBeforeScreenshots
-    }
-  }
-
-  /**
-   * @return {number} The time to wait just before taking a screenshot.
-   */
-  getWaitBeforeScreenshots() {
-    return this._waitBeforeScreenshots
-  }
-
-  /**
-   * @return {PositionProvider} The currently set position provider.
-   */
-  getElementPositionProvider() {
-    return this._elementPositionProvider
-      ? this._elementPositionProvider
-      : this.getPositionProvider()
-  }
-
-  /**
-   * @return {?WDIODriver}
-   */
-  getDriver() {
-    return this._driver
-  }
-
-  getRemoteWebDriver() {
-    return this._driver.unwrapped
-  }
-
-  /**
-   * Sets the stitching overlap in pixels.
-   *
-   * @param {number} stitchOverlap - The width (in pixels) of the overlap.
-   */
-  setStitchOverlap(stitchOverlap) {
-    this._configuration.setStitchOverlap(stitchOverlap)
-  }
-
-  /**
-   * @return {number} - Returns the stitching overlap in pixels.
-   */
-  getStitchOverlap() {
-    return this._configuration.getStitchOverlap()
-  }
-
-  /**
-   * @return {number} The device pixel ratio, or {@link #UNKNOWN_DEVICE_PIXEL_RATIO} if the DPR is not known yet or if it wasn't possible to extract it.
-   */
-  getDevicePixelRatio() {
-    return this._devicePixelRatio
->>>>>>> 94e91413
   }
 
   /**

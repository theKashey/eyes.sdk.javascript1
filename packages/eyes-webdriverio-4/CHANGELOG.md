# Change Log

## Unreleased


## 2.16.0 - 2020/6/2

- Unified core
<<<<<<< HEAD
- updated to @applitools/eyes-sdk-core@11.0.0 (from v10.3.1)
- updated to @applitools/visual-grid-client@14.3.1 (from v14.2.1)
=======
- updated to @applitools/eyes-sdk-core@11.0.2 (from v10.3.1)
- updated to @applitools/visual-grid-client@14.4.1 (from v14.2.1)
>>>>>>> 02fdafb0

## 2.15.0 - 2020/5/19

- Support accessibility validation
- removed "source" attribute from VG checkWindow
- updated to @applitools/eyes-sdk-core@10.1.2
- updated to @applitools/visual-grid-client@14.0.1
- updated to @applitools/dom-utils@4.7.17
- updated to @applitools/eyes-sdk-core@10.2.0
- updated to @applitools/visual-grid-client@14.1.0

## 2.14.1 - 2020/5/12

- added devices to device emulation
- return support for legacy `element` and `locator` fields in WDIOWrappedElement
- updated to @applitools/dom-utils@4.7.16
- updated to @applitools/eyes-sdk-core@10.1.1
- updated to @applitools/visual-grid-client@13.8.0
- handle mobile devices during working with frames

## 2.14.0 - 2020/4/30

- support webdriver API in the driver returning from `eyes.open`
- support both EyesWrappedElement and webdriver.io objects (elements or responses) in all API's ([Trello](https://trello.com/c/JJ5vm3wS/269-frames-shadow-dom-break-region-checking))
- preserve frame state after check operation ([Trello](https://trello.com/c/R1H28Z9z/218-wdio-45-constant-need-to-switch-to-new-iframe))
- many bug fixes
- updated to @applitools/visual-grid-client@13.7.3
- updated to @applitools/eyes-sdk-core@10.0.0
- updated to @applitools/visual-grid-client@13.7.5

## 2.13.1 - 2020/4/27

- updated to @applitools/dom-utils@4.7.14
- updated to @applitools/eyes-sdk-core@9.2.1
- updated to @applitools/visual-grid-client@13.7.2

## 2.13.0 - 2020/4/26

- support edgelegacy, edgechromium, and edgechromium-one-version-back
- added emulation devices
- updated to @applitools/eyes-sdk-core@9.2.0
- updated to @applitools/visual-grid-client@13.7.0
- updated to @applitools/dom-utils@4.7.13

## 2.12.9 - 2020/4/22

- fix capture region failures on IE
- fix returned value from `close` method ([Trello](https://trello.com/c/m6K2Ftd5/277-wdio5-difficulty-getting-test-results-object))
- updated to @applitools/eyes-sdk-core@9.1.1
- updated to @applitools/visual-grid-client@13.6.14
- updated to @applitools/dom-utils@4.7.11

## 2.12.8 - 2020/4/1

- fixed regions support for VG

## 2.12.7 - 2020/3/31

- removed eyes-common dependency

## 2.12.6

- update @applitools/dom-utils@4.7.10, @applitools/eyes-common@3.20.2, @applitools/eyes-sdk-core@9.0.3, @applitools/visual-grid-client@13.6.11

## 2.12.5

- handle stale elements during check operation ([Trello](https://trello.com/c/JJ5vm3wS/269-frames-shadow-dom-break-region-checking))

## 2.12.4

- Support both new and old server versions for identifying new running sessions. ([Trello](https://trello.com/c/mtSiheZ9/267-support-startsession-as-long-running-task))
- update @applitools/dom-snapshot@3.4.0 to get correct css in DOM snapshots ([Trello](https://trello.com/c/3BFtM4hx/188-hidden-spinners-in-text-field-are-visible-in-firefox), [Trello](https://trello.com/c/S4XT7ONp/192-vg-dom-snapshot-deletes-duplicate-keys-from-css-rules), [Trello](https://trello.com/c/mz8CKKB7/173-selector-not-seen-as-it-should-be-issue-with-css-variable), [Trello](https://trello.com/c/KZ25vktg/245-edge-screenshot-different-from-chrome-and-ff))

## 2.12.3

- fix trying to fetch branch info from server on non github integration runs
- upload domsnapshot directly to Azure [Trello](https://trello.com/c/ZCLJo8Fy/241-upload-dom-directly-to-azure)
- fix regression in css stitching [Trello](https://trello.com/c/dp5IIoFw/235-css-stitching-regression-in-41533)
- support future long running tasks [Trello](https://trello.com/c/60Rm4xXG/240-support-future-long-running-tasks)

## 2.12.2
- branching base commit support
- make functions in runners 

## 2.12.1
- Fixed regression which broke xpath selectors when looking up the location of an element

## 2.12.0
- Added nested frame support (without CORS) for checkRegion by locator [Trello 213](https://trello.com/c/Xyyhdb5t)

## 2.11.9
- Send stitching service URL to visual grid [Trello 212](https://trello.com/c/Sqh6k2VV)

## 2.11.8
- Fixed error when performing a URL lookup on native mobile. [Trello 208](https://trello.com/c/ZPkZsyaI)

## 2.11.7
- Fixed error when getting images on Safari. Related to [Trello 99](https://trello.com/c/C0oZf2oc)

## [un versioned] - 
### Fixed
- Crop safari url bar and status bar on mobile devices (IOS). [Trello 939](https://trello.com/c/SM80YzdM)

## [2.11.2] - 2019-11-08
### Fixed
- fix css stitching for new chrome 78 (bug in chrome). [Trello 1206](https://trello.com/c/euVqe1Sv)
- Default viewportSize `null` value was overriding configuration. [Trello 1168](https://trello.com/c/yPqI3erm)

## [2.11.1] - 2019-11-05
### Added
- This CHANGELOG.
### Fixed
- Correct imports for coded regions. [Trello 1217](https://trello.com/c/GwNqDTYg) <|MERGE_RESOLUTION|>--- conflicted
+++ resolved
@@ -6,13 +6,8 @@
 ## 2.16.0 - 2020/6/2
 
 - Unified core
-<<<<<<< HEAD
-- updated to @applitools/eyes-sdk-core@11.0.0 (from v10.3.1)
-- updated to @applitools/visual-grid-client@14.3.1 (from v14.2.1)
-=======
 - updated to @applitools/eyes-sdk-core@11.0.2 (from v10.3.1)
 - updated to @applitools/visual-grid-client@14.4.1 (from v14.2.1)
->>>>>>> 02fdafb0
 
 ## 2.15.0 - 2020/5/19
 

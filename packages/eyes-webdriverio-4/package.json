{
  "name": "@applitools/eyes.webdriverio",
  "version": "2.17.0",
  "description": "Applitools Eyes SDK for WebdriverIO",
  "main": "index.js",
  "scripts": {
    "lint": "eslint '**/*.js'",
    "render": "node ../sdk-shared/src/render.js",
    "test": "yarn test:unit && yarn test:it && yarn test:e2e",
    "test:tmp": "mocha --no-timeouts test/coverage/custom/* # TEST AND REMOVE SCRIPT AFTER PR 151 MERGE !!",
    "test:e2e": "mocha --no-timeouts \"test/e2e/*.js\"",
    "test:it": "mocha --no-timeouts \"test/it/**/*.js\"",
    "test:unit": "mocha \"test/unit/**/*.js\"",
    "coverage:generate": "coverage-tests create-tests",
    "coverage:sandbox": "coverage-tests create-tests && yarn test:coverage && coverage-tests process-report",
    "coverage:prod": "coverage-tests create-tests && yarn test:coverage && coverage-tests process-report --send-report prod",
    "test:coverage": "APPLITOOLS_BATCH_NAME='JS Coverage Tests: eyes-webdriverio-4' APPLITOOLS_BATCH_ID=$(uuidgen) XUNIT_FILE=coverage-test-report.xml mocha --no-timeouts --reporter spec-xunit-file --parallel --jobs 15 {'./test/coverage/generic/*.spec.js','../sdk-coverage-tests/coverage-tests/custom/**/*.spec.js'}",
    "preversion": "bongo preversion && yarn test && yarn coverage:prod",
    "version": "bongo version",
    "postversion": "bongo postversion",
    "start-chromedriver": "node scripts/start-chromedriver.js",
    "stop-chromedriver": "ps ax | grep chromedriver | grep port=4444 | awk '{print $1}' | xargs kill -9",
    "blah": "echo $BLAH"
  },
  "author": "Applitools Team <team@applitools.com> (http://www.applitools.com/)",
  "license": "SEE LICENSE IN LICENSE",
  "repository": "https://github.com/applitools/eyes.sdk.javascript1",
  "dependencies": {
<<<<<<< HEAD
    "@applitools/eyes-sdk-core": "11.0.4",
    "@applitools/visual-grid-client": "14.4.3"
=======
    "@applitools/eyes-sdk-core": "11.0.5",
    "@applitools/visual-grid-client": "14.4.4",
    "css": "2.2.4",
    "css-url-parser": "^1.1.3",
    "is-absolute-url": "^2.1.0",
    "request-promise-native": "^1.0.7",
    "webdriverio": "~4.14.4"
>>>>>>> bad05f90
  },
  "devDependencies": {
    "@applitools/sdk-coverage-tests": "1.0.0",
    "@applitools/sdk-fake-eyes-server": "^2.0.0",
    "@applitools/sdk-release-kit": "0.1.0",
    "axios": "^0.19.2",
    "chai": "^4.2.0",
    "chai-as-promised": "^7.1.1",
    "chromedriver": "^83.0.0",
    "eslint": "^6.8.0",
    "geckodriver": "^1.19.1",
    "mocha": "^8.0.1",
    "node-fetch": "^2.6.0",
    "shared-examples-for": "^0.1.3",
    "spec-xunit-file": "0.0.1-3"
  },
  "engines": {
    "node": ">=8.9.0"
  }
}<|MERGE_RESOLUTION|>--- conflicted
+++ resolved
@@ -26,18 +26,8 @@
   "license": "SEE LICENSE IN LICENSE",
   "repository": "https://github.com/applitools/eyes.sdk.javascript1",
   "dependencies": {
-<<<<<<< HEAD
-    "@applitools/eyes-sdk-core": "11.0.4",
-    "@applitools/visual-grid-client": "14.4.3"
-=======
     "@applitools/eyes-sdk-core": "11.0.5",
-    "@applitools/visual-grid-client": "14.4.4",
-    "css": "2.2.4",
-    "css-url-parser": "^1.1.3",
-    "is-absolute-url": "^2.1.0",
-    "request-promise-native": "^1.0.7",
-    "webdriverio": "~4.14.4"
->>>>>>> bad05f90
+    "@applitools/visual-grid-client": "14.4.4"
   },
   "devDependencies": {
     "@applitools/sdk-coverage-tests": "1.0.0",

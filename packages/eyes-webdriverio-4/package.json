{
  "name": "@applitools/eyes.webdriverio",
  "version": "2.12.8",
  "description": "Applitools Eyes SDK for WebdriverIO",
  "main": "index.js",
  "scripts": {
    "lint": "eslint '**/*.js'",
    "test": "yarn test:unit && yarn test:it && yarn test:e2e",
    "test:e2e": "mocha --no-timeouts \"test/e2e/*.js\"",
    "test:it": "mocha --no-timeouts \"test/it/**/*.js\"",
    "test:unit": "mocha \"test/unit/**/*.js\"",
<<<<<<< HEAD
    "test:coverage:custom": "mocha --no-timeouts ./test/coverage/custom/*.js",
    "test:coverage": "coverage-tests run --path test/coverage/index.js --filterIndexes 0,1,2,3,4,6,7,8,9,10,11,13,15,16,17,18,19,21,24,27,28,29,30,31,32,33,34,35,36,37,39,40,41,42,51,52,53,60,61,62,69,70,78,79,80,85,86,96,97,98,103,104,108,109,110,114,117,118,119,120,121,122,123,124,125,127,128,129,130,131,137",
    "preversion": "yarn vv && yarn vc && yarn verify-commits && yarn test:coverage --send-report prod",
    "version": "yarn uc && git add CHANGELOG.md",
    "postpublish": "git push && git push --tags && yarn send-release-notification"
=======
    "test:coverage": "coverage-tests run --path test/coverage/index.js --filterIndexes 0,1,6,7,8,9,10,11,13,16,17,18,22,25,27,28,29,30,31,32,33,34,35,36,37,39,40,41,42,60,61,64,67,73,78,79,80,85,86,97,98,103,104,109,110,114,118,119,121,122,124,125,127,128,129,130,131,137",
    "preversion": "bongo preversion && yarn test:coverage --send-report prod",
    "version": "bongo version",
    "postversion": "bongo postversion --skip-release-notification"
>>>>>>> 54bc0483
  },
  "author": "Applitools Team <team@applitools.com> (http://www.applitools.com/)",
  "license": "SEE LICENSE IN LICENSE",
  "repository": "https://github.com/applitools/eyes.sdk.javascript1",
  "dependencies": {
    "@applitools/dom-utils": "4.7.10",
<<<<<<< HEAD
    "@applitools/eyes-common": "3.20.2",
    "@applitools/eyes-sdk-core": "9.0.3",
    "@applitools/visual-grid-client": "13.6.10",
=======
    "@applitools/eyes-sdk-core": "9.0.3",
    "@applitools/visual-grid-client": "13.6.12",
>>>>>>> 54bc0483
    "css": "2.2.4",
    "css-url-parser": "^1.1.3",
    "is-absolute-url": "^2.1.0",
    "request-promise-native": "^1.0.7",
    "webdriverio": "~4.14.4"
  },
  "devDependencies": {
    "@applitools/sdk-fake-eyes-server": "1.1.1",
    "@applitools/sdk-release-kit": "0.1.0",
    "@applitools/sdk-test-kit": "1.0.17",
    "chromedriver": "^80.0.1",
    "eslint": "^6.8.0",
    "geckodriver": "^1.19.1",
    "mocha": "4.0.1",
    "mocha-parallel-tests": "^2.1.0",
    "shared-examples-for": "^0.1.3"
  },
  "engines": {
    "node": ">=8.9.0"
  }
}<|MERGE_RESOLUTION|>--- conflicted
+++ resolved
@@ -9,32 +9,19 @@
     "test:e2e": "mocha --no-timeouts \"test/e2e/*.js\"",
     "test:it": "mocha --no-timeouts \"test/it/**/*.js\"",
     "test:unit": "mocha \"test/unit/**/*.js\"",
-<<<<<<< HEAD
     "test:coverage:custom": "mocha --no-timeouts ./test/coverage/custom/*.js",
-    "test:coverage": "coverage-tests run --path test/coverage/index.js --filterIndexes 0,1,2,3,4,6,7,8,9,10,11,13,15,16,17,18,19,21,24,27,28,29,30,31,32,33,34,35,36,37,39,40,41,42,51,52,53,60,61,62,69,70,78,79,80,85,86,96,97,98,103,104,108,109,110,114,117,118,119,120,121,122,123,124,125,127,128,129,130,131,137",
-    "preversion": "yarn vv && yarn vc && yarn verify-commits && yarn test:coverage --send-report prod",
-    "version": "yarn uc && git add CHANGELOG.md",
-    "postpublish": "git push && git push --tags && yarn send-release-notification"
-=======
     "test:coverage": "coverage-tests run --path test/coverage/index.js --filterIndexes 0,1,6,7,8,9,10,11,13,16,17,18,22,25,27,28,29,30,31,32,33,34,35,36,37,39,40,41,42,60,61,64,67,73,78,79,80,85,86,97,98,103,104,109,110,114,118,119,121,122,124,125,127,128,129,130,131,137",
     "preversion": "bongo preversion && yarn test:coverage --send-report prod",
     "version": "bongo version",
     "postversion": "bongo postversion --skip-release-notification"
->>>>>>> 54bc0483
   },
   "author": "Applitools Team <team@applitools.com> (http://www.applitools.com/)",
   "license": "SEE LICENSE IN LICENSE",
   "repository": "https://github.com/applitools/eyes.sdk.javascript1",
   "dependencies": {
     "@applitools/dom-utils": "4.7.10",
-<<<<<<< HEAD
-    "@applitools/eyes-common": "3.20.2",
-    "@applitools/eyes-sdk-core": "9.0.3",
-    "@applitools/visual-grid-client": "13.6.10",
-=======
     "@applitools/eyes-sdk-core": "9.0.3",
     "@applitools/visual-grid-client": "13.6.12",
->>>>>>> 54bc0483
     "css": "2.2.4",
     "css-url-parser": "^1.1.3",
     "is-absolute-url": "^2.1.0",

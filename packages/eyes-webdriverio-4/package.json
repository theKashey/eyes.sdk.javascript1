--- conflicted
+++ resolved
@@ -27,14 +27,8 @@
   "license": "SEE LICENSE IN LICENSE",
   "repository": "https://github.com/applitools/eyes.sdk.javascript1",
   "dependencies": {
-<<<<<<< HEAD
-    "@applitools/dom-utils": "4.7.16",
-    "@applitools/eyes-sdk-core": "10.1.2",
-    "@applitools/visual-grid-client": "13.8.1",
-=======
     "@applitools/eyes-sdk-core": "10.2.0",
     "@applitools/visual-grid-client": "14.1.0",
->>>>>>> b63e2c90
     "css": "2.2.4",
     "css-url-parser": "^1.1.3",
     "is-absolute-url": "^2.1.0",
@@ -55,7 +49,6 @@
     "node-fetch": "^2.6.0",
     "shared-examples-for": "^0.1.3",
     "spec-xunit-file": "0.0.1-3",
-    "chai": "^4.2.0",
     "chai-as-promised": "^7.1.1"
   },
   "engines": {

--- conflicted
+++ resolved
@@ -13,17 +13,11 @@
     "test:e2e": "mocha --no-timeouts \"test/+(TestClassicApi*.js|TestFluentApi*.js|TestVisualGrid*.js)\"",
     "test:it": "mocha --no-timeouts \"test/it/*.js\"",
     "test:unit": "mocha \"test/unit/**/*.js\"",
-<<<<<<< HEAD
+    "test:coverage": "coverage-tests run --path test/coverage/index.js --filterIndexes 0,1,6,7,8,9,10,11,16,17,18,27,30,31,32,33,36,39,42,60,61,78,79,80,109,114,129,130,131,137",
     "test:coverage:custom": "mocha --no-timeouts \"test/coverage/custom/*.spec.js\"",
-    "postpublish": "git push; git push --tags",
-    "preversion": "yarn vv && yarn vc",
-    "version": "yarn uc && git add CHANGELOG.md"
-=======
-    "test:coverage": "coverage-tests run --path test/coverage/index.js --filterIndexes 0,1,6,7,8,9,10,11,16,17,18,27,30,31,32,33,36,39,42,60,61,78,79,80,109,114,129,130,131,137",
     "preversion": "yarn vv && yarn vc && yarn test:coverage --send-report prod",
     "version": "yarn uc && git add CHANGELOG.md",
     "postpublish": "git push && git push --tags && yarn send-release-notification"
->>>>>>> 97f5953c
   },
   "author": "Applitools Team <team@applitools.com> (http://www.applitools.com/)",
   "license": "SEE LICENSE IN LICENSE",

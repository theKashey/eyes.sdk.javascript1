{
  "name": "@applitools/eyes.webdriverio",
  "version": "2.12.1",
  "description": "Applitools Eyes SDK for WebdriverIO",
  "main": "index.js",
  "scripts": {
    "lint": "eslint '**/*.js'",
    "vv": "node ../../scripts/verify-versions.js",
    "test": "yarn test:unit && yarn test:e2e",
    "test:e2e": "mocha --no-timeouts \"test/+(TestClassicApi*.js|TestFluentApi*.js|TestVisualGrid*.js)\"",
    "test:it": "mocha --no-timeouts \"test/it/*.js\"",
    "test:unit": "mocha \"test/unit/**/*.js\"",
    "postpublish": "git push; git push --tags",
    "preversion": "yarn vv"
  },
  "author": "Applitools Team <team@applitools.com> (http://www.applitools.com/)",
  "license": "SEE LICENSE IN LICENSE",
  "repository": "https://github.com/applitools/eyes.sdk.javascript1",
  "dependencies": {
<<<<<<< HEAD
    "@applitools/dom-utils": "4.7.4",
    "@applitools/eyes-common": "3.18.3",
    "@applitools/eyes-sdk-core": "6.0.10",
    "@applitools/visual-grid-client": "13.5.15",
=======
    "@applitools/dom-utils": "4.7.5",
    "@applitools/eyes-common": "3.18.4",
    "@applitools/eyes-sdk-core": "6.0.11",
    "@applitools/visual-grid-client": "13.5.16",
>>>>>>> ec963825
    "css": "2.2.4",
    "css-url-parser": "^1.1.3",
    "is-absolute-url": "^2.1.0",
    "request-promise-native": "^1.0.7",
    "webdriverio": "~4.14.4"
  },
  "devDependencies": {
    "chromedriver": "^80.0.0",
    "eslint": "^6.8.0",
    "geckodriver": "^1.19.1",
    "mocha": "4.0.1",
    "mocha-parallel-tests": "^2.1.0",
    "shared-examples-for": "^0.1.3"
  },
  "engines": {
    "node": ">=8.9.0"
  }
}<|MERGE_RESOLUTION|>--- conflicted
+++ resolved
@@ -17,17 +17,10 @@
   "license": "SEE LICENSE IN LICENSE",
   "repository": "https://github.com/applitools/eyes.sdk.javascript1",
   "dependencies": {
-<<<<<<< HEAD
-    "@applitools/dom-utils": "4.7.4",
-    "@applitools/eyes-common": "3.18.3",
-    "@applitools/eyes-sdk-core": "6.0.10",
-    "@applitools/visual-grid-client": "13.5.15",
-=======
     "@applitools/dom-utils": "4.7.5",
     "@applitools/eyes-common": "3.18.4",
     "@applitools/eyes-sdk-core": "6.0.11",
     "@applitools/visual-grid-client": "13.5.16",
->>>>>>> ec963825
     "css": "2.2.4",
     "css-url-parser": "^1.1.3",
     "is-absolute-url": "^2.1.0",

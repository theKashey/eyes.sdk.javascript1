const supportedTests = require('./supported-tests')
const {makeEmitTracker} = require('@applitools/sdk-coverage-tests')
const sdkName = 'eyes.webdriverio.javascript4'

function initialize() {
  const result = makeEmitTracker()
  result.storeHook('deps', `const {remote} = require('webdriverio')`)
  result.storeHook(
    'deps',
    `const {
    By,
    Eyes,
    BatchInfo,
    RectangleSize,
    StitchMode,
    VisualGridRunner,
    Target,
    Region,
    FileLogHandler,
  } = require('../../../index')`,
  )
  result.storeHook('deps', `const path = require('path')`)
  result.storeHook('vars', 'let eyes')
  result.storeHook('vars', 'let driver')
  result.storeHook('vars', 'let runner')
  let baselineTestName

  // TODO: add support --remote runner flag (e.g., options.host) to connect to a remote Selenium Grid
  // Right now, wdio implicitly connects to http://localhost:4444/wd/hub
  async function _setup(options) {
    baselineTestName = options.baselineTestName
    result.storeHook(
      'beforeEach',
      `const browserOptions = {
        logLevel: 'error',
        desiredCapabilities: {
          browserName: 'chrome',
          'goog:chromeOptions': {
            args: ['--headless'],
          },
        },
      }`,
    )
    result.storeHook('beforeEach', `driver = remote(browserOptions)`)
    result.storeHook('beforeEach', `await driver.init()`)
    result.storeHook(
      'beforeEach',
      `runner = ${
        options.executionMode.isVisualGrid ? 'runner = new VisualGridRunner(10)' : undefined
      }`,
    )
    result.storeHook(
      'beforeEach',
      `eyes = ${options.executionMode.isVisualGrid ? 'new Eyes(runner)' : 'new Eyes()'}`,
    )
    result.storeHook(
      'beforeEach',
      `${options.executionMode.isCssStitching ? 'eyes.setStitchMode(StitchMode.CSS)' : undefined}`,
    )
    result.storeHook(
      'beforeEach',
      `${
        options.executionMode.isScrollStitching
          ? 'eyes.setStitchMode(StitchMode.SCROLL)'
          : undefined
      }`,
    )
    result.storeHook('beforeEach', `eyes.setBranchName('${options.branchName}')`)
    if (!options.executionMode.isVisualGrid) {
      result.storeHook('beforeEach', `eyes.setHideScrollbars(true)`)
    }
    if (process.env.APPLITOOLS_SHOW_LOGS) {
      result.storeHook('beforeEach', `const logsFolder = path.resolve(__dirname, 'logs')`)
      result.storeHook(
        'beforeEach',
        `const logHandler = new FileLogHandler(
        true,
        path.resolve(logsFolder, '${baselineTestName}.log'),
        false,
      )`,
      )
      result.storeHook('beforeEach', `logHandler.open()`)
      result.storeHook('beforeEach', `eyes.setLogHandler(logHandler)`)
    }
    if (process.env.APPLITOOLS_API_KEY_SDK) {
      result.storeHook('beforeEach', 'eyes.setApiKey(process.env.APPLITOOLS_API_KEY_SDK)')
    }
  }

  async function _cleanup() {
    result.storeHook('afterEach', 'await driver.end()')
  }

  async function abort() {
    result.storeCommand('await eyes.abortIfNotClosed()')
  }

  async function checkFrame(
    target,
    {isClassicApi = false, isFully = false, tag, matchTimeout} = {},
  ) {
    if (isClassicApi) {
      result.storeCommand(
        `await eyes.checkFrame(By.css('${target}'), ${matchTimeout}, ${
          tag ? '"' + tag + '"' : undefined
        })`,
      )
    } else {
      result.storeCommand(`{`)
      result.storeCommand(`let _checkSettings`)
      if (Array.isArray(target)) {
        target.forEach((entry, index) => {
          index === 0
            ? result.storeCommand(`(_checkSettings = Target.frame(By.css('${entry}')))`)
            : result.storeCommand(`_checkSettings.frame(By.css('${entry}'))`)
        })
      } else {
        result.storeCommand(`_checkSettings = Target.frame(By.css('${target}'))`)
      }
      result.storeCommand(`_checkSettings.fully(${isFully})`)
      result.storeCommand(`await eyes.check(${tag ? '"' + tag + '"' : undefined}, _checkSettings)`)
      result.storeCommand(`}`)
    }
  }

  function makeRegionLocator(target) {
    return typeof target === 'string'
      ? `By.css('${target}')`
      : `new Region(${JSON.stringify(target)})`
  }

  async function checkRegion(
    target,
    {isClassicApi = false, isFully = false, inFrame, ignoreRegion, tag, matchTimeout} = {},
  ) {
    if (isClassicApi) {
      inFrame
<<<<<<< HEAD
        ? await eyes.checkRegionInFrame(By.css(inFrame), By.css(target), matchTimeout, tag, isFully)
        : await eyes.checkRegionBy(By.css(target), matchTimeout, tag, isFully)
=======
        ? result.storeCommand(
            `await eyes.checkRegionInFrame(By.css('${inFrame}'), By.css('${target}'), ${matchTimeout}, ${
              tag ? '"' + tag + '"' : undefined
            }, ${isFully})`,
          )
        : result.storeCommand(
            `await eyes.checkRegion(By.css('${target}'), ${matchTimeout}, ${
              tag ? '"' + tag + '"' : undefined
            })`,
          )
>>>>>>> f73c1711
    } else {
      result.storeCommand(`{`)
      result.storeCommand(`let _checkSettings`)
      if (inFrame) result.storeCommand(`_checkSettings = Target.frame(By.css('${inFrame}'))`)
      if (Array.isArray(target)) {
        target.forEach((entry, index) => {
          index === 0
            ? result.storeCommand(`(_checkSettings = Target.region(${makeRegionLocator(entry)}))`)
            : result.storeCommand(`_checkSettings.region(${makeRegionLocator(entry)})`)
        })
      } else {
        result.storeCommand(`_checkSettings
          ? _checkSettings.region(${makeRegionLocator(target)})
          : (_checkSettings = Target.region(${makeRegionLocator(target)}))`)
      }
      if (ignoreRegion) {
        result.storeCommand(`_checkSettings.ignoreRegions(${makeRegionLocator(ignoreRegion)})`)
      }
      result.storeCommand(`_checkSettings.fully(${isFully})`)
      result.storeCommand(`await eyes.check(${tag ? '"' + tag + '"' : undefined}, _checkSettings)`)
      result.storeCommand(`}`)
    }
  }

  async function checkWindow({
    isClassicApi = false,
    isFully = false,
    ignoreRegion,
    floatingRegion,
    scrollRootElement,
    tag,
    matchTimeout,
  } = {}) {
    if (isClassicApi) {
      result.storeCommand(
        `await eyes.checkWindow(${tag ? '"' + tag + '"' : undefined}, ${matchTimeout}, ${isFully})`,
      )
    } else {
      result.storeCommand(`{`)
      result.storeCommand(
        `let _checkSettings = Target.window()
        .fully(${isFully})
        .ignoreCaret()`,
      )
      if (scrollRootElement) {
        result.storeCommand(`_checkSettings.scrollRootElement(By.css('${scrollRootElement}'))`)
      }
      if (ignoreRegion) {
        result.storeCommand(`_checkSettings.ignoreRegions(${makeRegionLocator(ignoreRegion)})`)
      }
      if (floatingRegion) {
        result.storeCommand(`
        _checkSettings.floatingRegion(
          ${makeRegionLocator(floatingRegion.target)},
          ${floatingRegion.maxUp},
          ${floatingRegion.maxDown},
          ${floatingRegion.maxLeft},
          ${floatingRegion.maxRight},
        )`)
      }
      result.storeCommand(`await eyes.check(undefined, _checkSettings)`)
      result.storeCommand(`}`)
    }
  }

  async function close(options) {
    result.storeCommand(`await eyes.close(${options})`)
  }

  async function getAllTestResults() {
    result.storeCommand(`const resultsSummary = await runner.getAllTestResults()`)
    result.storeCommand(`const allResults = resultsSummary.getAllResults()`)
  }

  async function open({appName, viewportSize}) {
    result.storeCommand(
      `await eyes.open(driver, '${appName}', '${baselineTestName}', RectangleSize.parse('${viewportSize}'))`,
    )
  }

  async function visit(url) {
    result.storeCommand(`await driver.url('${url}')`)
  }

  async function scrollDown(pixels) {
    result.storeCommand(`await driver.execute('window.scrollBy(0,${pixels})')`)
  }

  async function switchToFrame(selector) {
<<<<<<< HEAD
    const result = await driver.$(selector)
    if (result.state === 'failure') {
      throw new Error(result.message)
    }
    await driver.frame(result.value)
=======
    result.storeCommand(`await driver.frame(By.css('${selector}'))`)
>>>>>>> f73c1711
  }

  async function type(selector, text) {
    result.storeCommand(`await driver.setValue('${selector}', '${text}')`)
  }

  return {
    hooks: {
      beforeEach: _setup,
      afterEach: _cleanup,
    },
    out: result,
    abort,
    visit,
    open,
    checkFrame,
    checkRegion,
    checkWindow,
    close,
    getAllTestResults,
    scrollDown,
    switchToFrame,
    type,
  }
}

module.exports = {
  name: sdkName,
  initialize,
  supportedTests,
}<|MERGE_RESOLUTION|>--- conflicted
+++ resolved
@@ -135,21 +135,16 @@
   ) {
     if (isClassicApi) {
       inFrame
-<<<<<<< HEAD
-        ? await eyes.checkRegionInFrame(By.css(inFrame), By.css(target), matchTimeout, tag, isFully)
-        : await eyes.checkRegionBy(By.css(target), matchTimeout, tag, isFully)
-=======
         ? result.storeCommand(
             `await eyes.checkRegionInFrame(By.css('${inFrame}'), By.css('${target}'), ${matchTimeout}, ${
               tag ? '"' + tag + '"' : undefined
             }, ${isFully})`,
           )
         : result.storeCommand(
-            `await eyes.checkRegion(By.css('${target}'), ${matchTimeout}, ${
+            `await eyes.checkRegionBy(By.css('${target}'), ${matchTimeout}, ${
               tag ? '"' + tag + '"' : undefined
             })`,
           )
->>>>>>> f73c1711
     } else {
       result.storeCommand(`{`)
       result.storeCommand(`let _checkSettings`)
@@ -239,15 +234,14 @@
   }
 
   async function switchToFrame(selector) {
-<<<<<<< HEAD
-    const result = await driver.$(selector)
-    if (result.state === 'failure') {
-      throw new Error(result.message)
-    }
-    await driver.frame(result.value)
-=======
-    result.storeCommand(`await driver.frame(By.css('${selector}'))`)
->>>>>>> f73c1711
+    result.storeCommand(`await driver.frame(
+      await driver.element('${selector}').then(result => {
+        if (result.state === 'failure') {
+          throw new Error(result.message)
+        }
+        return result.value
+      })
+    )`)
   }
 
   async function type(selector, text) {

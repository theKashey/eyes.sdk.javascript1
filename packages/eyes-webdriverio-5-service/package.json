{
  "name": "@applitools/eyes-webdriverio5-service",
  "version": "1.5.0",
  "description": "",
  "keywords": [
    "wdio-plugin",
    "wdio-service"
  ],
  "homepage": "https://applitools.com",
  "author": {
    "name": "Applitools Team",
    "email": "team@applitools.com"
  },
  "repository": {
    "type": "git",
    "url": "git://github.com/applitools/eyes-webdriverio5-service.git"
  },
  "bugs": {
    "url": "https://github.com/applitools/eyes-webdriverio5-service/issues"
  },
  "main": "index.js",
  "dependencies": {
    "@applitools/eyes-webdriverio": "5.12.0"
  },
  "devDependencies": {
    "@applitools/sdk-release-kit": "0.1.0",
    "@wdio/cli": "5.18.6",
    "@wdio/dot-reporter": "5.18.6",
    "@wdio/local-runner": "5.18.6",
    "@wdio/mocha-framework": "5.18.6",
    "@wdio/sync": "5.18.6",
    "chromedriver": "^83.0.0",
    "mocha": "^6.2.2",
    "wdio-chromedriver-service": "^5.0.2"
  },
  "scripts": {
<<<<<<< HEAD
    "test": "yarn test:classic && yarn test:vg",
    "test:classic": "wdio tests/wdio.conf.js",
    "test:vg": "wdio tests/wdio.conf.vg.js",
=======
    "lint": "eslint . --ext .js --no-eslintrc --config ../../.eslintrc",
    "test": "wdio tests/wdio.conf.js",
>>>>>>> 1d87e58f
    "preversion": "bongo preversion",
    "version": "bongo version",
    "postversion": "bongo postversion --skip-release-notification"
  },
  "license": "SEE LICENSE IN LICENSE",
  "engines": {
    "node": ">=8.9.0"
  }
}<|MERGE_RESOLUTION|>--- conflicted
+++ resolved
@@ -34,14 +34,10 @@
     "wdio-chromedriver-service": "^5.0.2"
   },
   "scripts": {
-<<<<<<< HEAD
+    "lint": "eslint . --ext .js --no-eslintrc --config ../../.eslintrc",
     "test": "yarn test:classic && yarn test:vg",
     "test:classic": "wdio tests/wdio.conf.js",
     "test:vg": "wdio tests/wdio.conf.vg.js",
-=======
-    "lint": "eslint . --ext .js --no-eslintrc --config ../../.eslintrc",
-    "test": "wdio tests/wdio.conf.js",
->>>>>>> 1d87e58f
     "preversion": "bongo preversion",
     "version": "bongo version",
     "postversion": "bongo postversion --skip-release-notification"

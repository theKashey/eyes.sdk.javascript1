--- conflicted
+++ resolved
@@ -357,11 +357,7 @@
 const runner = new VisualGridRunner(concurrentSessions)
 ```
 
-<<<<<<< HEAD
 - `concurrentSessions` - (Number) the number of visual tests that are allowed to run at the same time. Default: `1`.
-=======
-- `concurrentSessions` - (Number) the number of visual tests that are allowed to run at the same time. Default: `3`.
->>>>>>> bad05f90
 
 ### Purpose of runners
 
@@ -703,11 +699,7 @@
 To enable logging to the console, use the `ConsoleLogHandler` class:
 
 ```js
-<<<<<<< HEAD
-import {Eyes, ConsoleLogHandler} from '@applitools/eyes-protractor'
-=======
 const {Eyes, ConsoleLogHandler} = require('@applitools/eyes-protractor')
->>>>>>> bad05f90
 
 const eyes = new Eyes()
 eyes.setLogHandler(new ConsoleLogHandler())

{
  "name": "@applitools/eyes-playwright",
  "version": "1.3.0",
  "description": "Applitools Eyes SDK for Playwright",
  "keywords": [
    "eyes-playwright",
    "applitools",
    "eyes",
    "test automation",
    "visual regression",
    "automation",
    "testing",
    "tests",
    "playwright"
  ],
  "homepage": "https://applitools.com",
  "author": {
    "name": "Applitools Team",
    "email": "team@applitools.com"
  },
  "repository": {
    "type": "git",
    "url": "git@github.com:applitools/eyes.sdk.javascript1.git"
  },
  "bugs": {
    "url": "https://github.com/applitools/eyes.sdk.javascript1/issues"
  },
  "directories": {
    "example": "./example",
    "lib": "./src",
    "test": "./test"
  },
  "main": "./index.js",
  "dependencies": {
<<<<<<< HEAD
    "@applitools/eyes-api": "link:../eyes-api",
    "@applitools/eyes-sdk-core": "12.5.7",
    "@applitools/visual-grid-client": "15.1.1"
=======
    "@applitools/eyes-sdk-core": "12.6.1",
    "@applitools/visual-grid-client": "15.2.0"
>>>>>>> e2d4a527
  },
  "peerDependencies": {
    "playwright": ">=1.0.0"
  },
  "devDependencies": {
    "@applitools/sdk-coverage-tests": "2.1.3",
    "@applitools/sdk-fake-eyes-server": "2.1.1",
    "@applitools/sdk-release-kit": "0.10.5",
    "@applitools/sdk-shared": "0.5.16",
    "eslint": "^7.9.0",
    "eslint-plugin-mocha-no-only": "^1.1.1",
    "eslint-plugin-node": "^11.1.0",
    "eslint-plugin-prettier": "^3.1.4",
    "mocha": "^8.0.1",
    "playwright": "^1.6.2",
    "prettier": "1.19.0",
    "spec-xunit-file": "0.0.1-3",
    "typedoc": "^0.20.0-beta.8",
    "typescript": "^4.0.5"
  },
  "scripts": {
    "lint": "eslint '**/*.js'",
    "render": "node ../sdk-shared/scripts/render.js",
    "doc": "typedoc ./src/api.ts --out ./doc --name 'Applitools Eyes' --excludeProtected --excludePrivate",
    "test": "yarn test:it",
    "test:it": "mocha --no-timeouts ./test/it/*.spec.js",
    "test:coverage": "APPLITOOLS_BATCH_NAME='JS Coverage Tests: eyes-playwright' APPLITOOLS_BATCH_ID=$(uuidgen) XUNIT_FILE=coverage-test-report.xml mocha --config .mocharc.cvg.js",
    "coverage:generate": "coverage-tests generate node_modules/@applitools/sdk-shared/coverage-tests/generic/index.js --name 'eyes-playwright'",
    "coverage:report": "coverage-tests report node_modules/@applitools/sdk-shared/coverage-tests/generic/index.js --name 'eyes-playwright'",
    "coverage:sandbox": "yarn coverage:generate && yarn test:coverage && yarn coverage:report --sandbox",
    "coverage:prod": "yarn coverage:generate && yarn test:coverage && yarn coverage:report",
    "preversion": "bongo preversion && yarn coverage:prod",
    "version": "bongo version",
    "postversion": "bongo postversion",
    "deps": "bongo deps",
    "docker:setup": "node ../sdk-shared/src/generate-docker-compose-config.js && docker-compose up -d",
    "docker:teardown": "docker-compose down",
    "prepublish:setup": "yarn docker:setup"
  },
  "license": "SEE LICENSE IN LICENSE",
  "engines": {
    "node": ">=8.9.0"
  }
}<|MERGE_RESOLUTION|>--- conflicted
+++ resolved
@@ -32,14 +32,8 @@
   },
   "main": "./index.js",
   "dependencies": {
-<<<<<<< HEAD
-    "@applitools/eyes-api": "link:../eyes-api",
-    "@applitools/eyes-sdk-core": "12.5.7",
-    "@applitools/visual-grid-client": "15.1.1"
-=======
     "@applitools/eyes-sdk-core": "12.6.1",
     "@applitools/visual-grid-client": "15.2.0"
->>>>>>> e2d4a527
   },
   "peerDependencies": {
     "playwright": ">=1.0.0"

--- conflicted
+++ resolved
@@ -30,16 +30,13 @@
   "main": "./dist/index.js",
   "dependencies": {},
   "devDependencies": {
-<<<<<<< HEAD
     "@typescript-eslint/eslint-plugin": "^4.7.0",
     "@typescript-eslint/parser": "^4.7.0",
     "eslint": "^7.13.0",
     "eslint-plugin-prettier": "^3.1.4",
     "prettier": "^2.1.2",
-=======
     "@types/dateformat": "^3.0.1",
     "@types/node": "^14.14.7",
->>>>>>> 4e03cb28
     "ts-node": "^9.0.0",
     "typedoc": "^0.19.2",
     "typescript": "^4.0.5"

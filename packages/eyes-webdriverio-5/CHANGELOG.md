# Change Log

## Unreleased

<<<<<<< HEAD
- added support of devtools protocol
- updated to @applitools/eyes-sdk-core@11.2.1 (from 11.2.2)
- updated to @applitools/visual-grid-client@14.5.1 (from 14.5.2)
=======
- remove type definitions

## 5.18.4 - 2020/7/18

- prevented from using wdio external types during types generation
- updated to @applitools/visual-grid-client@14.5.11 (from 14.5.10)

## 5.18.3 - 2020/7/16

- add sync and async interfaces of wdio driver
- add verification step after types generation
- updated to @applitools/eyes-sdk-core@11.3.7 (from 11.3.6)
- updated to @applitools/visual-grid-client@14.5.10 (from 14.5.9)

## 5.18.2 - 2020/7/14

- add default generic type to Eyes
- updated to @applitools/eyes-sdk-core@11.3.6 (from 11.3.5)
- updated to @applitools/visual-grid-client@14.5.9 (from 14.5.8)

## 5.18.1 - 2020/7/14

- use own types to describe wdio api instead of importing wdio types
- updated to @applitools/eyes-sdk-core@11.3.5 (from 11.3.4)

## 5.18.0 - 2020/7/7

- updated to @applitools/eyes-sdk-core@11.3.4 (from 11.2.2)
- updated to @applitools/visual-grid-client@14.5.7 (from 14.5.2)
>>>>>>> 92c9e546

## 5.17.0 - 2020/7/5

- updated to @applitools/eyes-sdk-core@11.2.2 (from 11.2.1)
- updated to @applitools/visual-grid-client@14.5.2 (from 14.5.1)

## 5.16.0 - 2020/6/30

- updated to @applitools/eyes-sdk-core@11.2.0 (from 11.1.0)
- updated to @applitools/eyes-sdk-core@11.2.1 (from 11.2.0)
- updated to @applitools/visual-grid-client@14.5.1 (from 14.5.0)

## 5.15.1 - 2020/6/29

- updated to @applitools/visual-grid-client@14.5.0 (from 14.4.10)

## 5.15.0 - 2020/6/29

- remove IosScreenOrientation ([Trello](https://trello.com/c/abSJ68Rl/409-ufg-safari-on-ios-orientations-changes))
- updated to @applitools/eyes-sdk-core@11.1.0 (from 11.0.10)
- updated to @applitools/visual-grid-client@14.4.10 (from 14.4.9)

## 5.14.2 - 2020/6/18

- fix readme

## 5.14.1 - 2020/6/17

- updated to @applitools/eyes-sdk-core@11.0.10 (from 11.0.9)
- updated to @applitools/visual-grid-client@14.4.9 (from 14.4.8)

## 5.14.0 - 2020/6/15

- expose the service from the SDK package
- add detailed readme
- updated to @applitools/eyes-sdk-core@11.0.9 (from 11.0.8)
- updated to @applitools/visual-grid-client@14.4.8 (from 14.4.7)

## 5.13.3 - 2020/6/14

- updated to @applitools/eyes-sdk-core@11.0.8 (from 11.0.7)
- updated to @applitools/visual-grid-client@14.4.7 (from 14.4.6)

## 5.13.2 - 2020/6/13

- updated to @applitools/eyes-sdk-core@11.0.7 (from 11.0.6)
- updated to @applitools/visual-grid-client@14.4.6 (from 14.4.5)

## 5.13.1 - 2020/6/11

- Fix for setting the viewport size in older browser drivers ([Trello 382](https://trello.com/c/UBr0w3UF))
- updated to @applitools/eyes-sdk-core@11.0.6 (from 11.0.5)
- updated to @applitools/visual-grid-client@14.4.5 (from 14.4.4)

## 5.13.0 - 2020/6/9

- added mobile web API support for VG 
- updated to @applitools/eyes-sdk-core@11.0.5 (from 11.0.2)
- updated to @applitools/visual-grid-client@14.4.4 (from 14.4.1)

## 5.12.0 - 2020/6/2

- Unified core
- updated to @applitools/eyes-sdk-core@11.0.2 (from v10.3.1)
- updated to @applitools/visual-grid-client@14.4.1 (from v14.2.1)

## 5.11.2 - 2020/5/26

- updated to @applitools/eyes-sdk-core@10.3.1 (from v10.3.0)
- updated to @applitools/visual-grid-client@14.2.1 (from v14.2.0)

## 5.11.1 - 2020/5/25

- updated to @applitools/eyes-sdk-core@10.3.0
- updated to @applitools/visual-grid-client@14.2.0

## 5.11.0 - 2020/5/19

- Support accessibility validation
- removed "source" attribute from VG checkWindow
- fetching resources with "referer" header.
- added retry for requests failing with a 503 response status
- added more devices for device emulation
- updated to @applitools/dom-utils@4.7.17
- updated to @applitools/eyes-sdk-core@10.2.0
- updated to @applitools/visual-grid-client@14.1.0

## 5.10.1 - 2020/4/27

- support edgelegacy, edgechromium, and edgechromium-one-version-back
- added emulation devices
- fix returned value from `close` method ([Trello](https://trello.com/c/m6K2Ftd5/277-wdio5-difficulty-getting-test-results-object))
- updated to @applitools/dom-utils@4.7.14
- updated to @applitools/eyes-sdk-core@9.2.1
- updated to @applitools/visual-grid-client@13.7.2

## 5.9.23 - 2020/4/1

- removed eyes-common dependency
- update @applitools/visual-grid-client@13.6.11
- handle switchToFrame on MS Edge <= 18 ([Trello](https://trello.com/c/SLUduLu8/68-can-take-baseline-screenshot-but-checkpoint-screenshots-not-showing-up.))

## 5.9.22

- fixed bug when target region wasn't cleared after check ([Trello](https://trello.com/c/gMwZw0C0/268-wdio5-cannot-read-property-offset-of-null-when-taking-window-screenshot-after-region))
- fix exception when restoring scrollbars

## 5.9.21

- Fix bug when calculating if a captured image fits within the viewport on Chrome on Android [Trello 275](https://trello.com/c/PrGEKzhJ)

## 5.9.20

- Updated internal packages

## 5.9.19

- Fix Target regions for Visual Grid
- Fix WebElement regions for Visual Grid

## 5.9.18

- update @applitools/visual-grid-client@13.6.7 to support xpath selectors for regions ([Trello](https://trello.com/c/QGpZcMKS/249-strict-region-shows-up-on-classic-runner-test-but-not-on-ug-runner-test))

## 5.9.17

- update @applitools/dom-snapshot@3.4.0 to get correct css in DOM snapshots ([Trello](https://trello.com/c/3BFtM4hx/188-hidden-spinners-in-text-field-are-visible-in-firefox), [Trello](https://trello.com/c/S4XT7ONp/192-vg-dom-snapshot-deletes-duplicate-keys-from-css-rules), [Trello](https://trello.com/c/mz8CKKB7/173-selector-not-seen-as-it-should-be-issue-with-css-variable), [Trello](https://trello.com/c/KZ25vktg/245-edge-screenshot-different-from-chrome-and-ff))

## 5.9.16

- Support both new and old server versions for identifying new running sessions. ([Trello](https://trello.com/c/mtSiheZ9/267-support-startsession-as-long-running-task))
- Fix exception in older Node.js versions ([Trello](https://trello.com/c/QGpZcMKS/249-strict-region-shows-up-on-classic-runner-test-but-not-on-ug-runner-test))

## 5.9.15

- fix trying to fetch branch info from server on non github integration runs

## 5.20.0

- same as 5.9.14

## 5.10.0

- same as 5.9.14

## 5.9.14

- regions fixes for VG
- upload domsnapshot directly to Azure [Trello](https://trello.com/c/ZCLJo8Fy/241-upload-dom-directly-to-azure)
- support future long running tasks [Trello](https://trello.com/c/60Rm4xXG/240-support-future-long-running-tasks)
- fix regression in css stitching [Trello](https://trello.com/c/dp5IIoFw/235-css-stitching-regression-in-41533)

## 5.9.13
- branching base commit support
- make functions in runners 

## 5.9.12
- Send stitching service URL to visual grid [Trello 212](https://trello.com/c/Sqh6k2VV)

## 5.9.9 - 2020-02-09
- removed unnecessary dev dependencies

## [5.9.6]
- fixed image cropping on mobile Safari so it doesn't capture the browser nav [Trello 178](https://trello.com/c/yiPcT5Ks)

## [5.9.1] - 2019-12-16
### Fixed
- Checkpoint screenshots not captured when frame errors exist. [Trello 1197](https://trello.com/c/SLUduLu8)

## [5.9.0] - 2019-12-12
### Fixed
- Crop safari url bar and status bar on mobile devices (IOS). [Trello 939](https://trello.com/c/SM80YzdM)
- Fix appium support. [Trello 1199](https://trello.com/c/Ls2aOycy)
- Don't scroll to the top of the page when eyes.check() is running. [Trello 1337](https://trello.com/c/6puZ79sd)

## [5.8.4] - 2019-11-28 
### Fixed
- Updated VGC to 13.3.6: supporting http only proxy. [Trello 976](https://trello.com/c/cOquuvWo/976-axios-adding-support-to-proxy-of-http-over-https)

## [5.8.3] - 2019-11-09 
### Fixed
- Fix css stitching for new chrome 78 (bug in chrome). [Trello 1206](https://trello.com/c/euVqe1Sv)

## [5.8.2] - 2019-11-01
### Fixed
- Default viewportSize `null` value was overriding configuration. [Trello 1168](https://trello.com/c/yPqI3erm)

## [5.8.1] - 2019-10-21
### Added
- This changelog file.
### Fixed
- Imports from SDK-core.
- Automatic dependency update for patch versions only. 

<|MERGE_RESOLUTION|>--- conflicted
+++ resolved
@@ -2,11 +2,9 @@
 
 ## Unreleased
 
-<<<<<<< HEAD
 - added support of devtools protocol
 - updated to @applitools/eyes-sdk-core@11.2.1 (from 11.2.2)
 - updated to @applitools/visual-grid-client@14.5.1 (from 14.5.2)
-=======
 - remove type definitions
 
 ## 5.18.4 - 2020/7/18
@@ -36,7 +34,6 @@
 
 - updated to @applitools/eyes-sdk-core@11.3.4 (from 11.2.2)
 - updated to @applitools/visual-grid-client@14.5.7 (from 14.5.2)
->>>>>>> 92c9e546
 
 ## 5.17.0 - 2020/7/5
 

'use strict'

const {makeVisualGridClient, takeDomSnapshot} = require('@applitools/visual-grid-client')

const {
  ArgumentGuard,
  EyesBase,
  TestResultsFormatter,
  CorsIframeHandle,
  CorsIframeHandler,
  TypeUtils,
  IgnoreRegionByRectangle,
  RectangleSize,
  Configuration,
  VisualGridRunner,
} = require('@applitools/eyes-sdk-core')

const EyesWebDriver = require('./wrappers/EyesWebDriver')
const EyesWDIOUtils = require('./EyesWDIOUtils')
const WDIOJSExecutor = require('./WDIOJSExecutor')
const WebDriver = require('./wrappers/WebDriver')
const Target = require('./fluent/Target')
const FrameChain = require('./frames/FrameChain')

const VERSION = require('../package.json').version

class EyesVisualGrid extends EyesBase {
  /** @var {Logger} EyesVisualGrid#_logger */
  /** @var {Configuration} EyesVisualGrid#_configuration */

  /** @var {ImageMatchSettings} EyesVisualGrid#_defaultMatchSettings */

  /**
   * Creates a new (possibly disabled) Eyes instance that interacts with the Eyes Server at the specified url.
   *
   * @param {string} [serverUrl=EyesBase.getDefaultServerUrl()] The Eyes server URL.
   * @param {boolean} [isDisabled=false] Set to true to disable Applitools Eyes and use the webdriver directly.
   * @param {EyesRunner} [runner] - Set {@code true} to disable Applitools Eyes and use the WebDriver directly.
   */
  constructor(serverUrl, isDisabled, runner = new VisualGridRunner()) {
    super(serverUrl, isDisabled, new Configuration())
    this._runner = runner
    this._runner.attachEyes(this, this._serverConnector)
    this._runner.makeGetVisualGridClient(makeVisualGridClient)

    /** @type {boolean} */ this._isOpen = false
    /** @type {boolean} */ this._isVisualGrid = true
    /** @type {EyesJsExecutor} */ this._jsExecutor = undefined
    /** @type {CorsIframeHandle} */ this._corsIframeHandle = CorsIframeHandle.BLANK

    /** @function */ this._checkWindowCommand = undefined
    /** @function */ this._closeCommand = undefined
    /** @function */ this._abortCommand = undefined
  }

  /**
   * @signature `open(driver, configuration)`
   * @signature `open(driver, appName, testName, ?viewportSize, ?configuration)`
   *
   * @param {object} driver The web driver that controls the browser hosting the application under test.
   * @param {Configuration|string} optArg1 The Configuration for the test or the name of the application under the test.
   * @param {string} [optArg2] The test name.
   * @param {RectangleSize|RectangleSizeObject} [optArg3] The required browser's viewport size
   *   (i.e., the visible part of the document's body) or to use the current window's viewport.
   * @param {Configuration} [optArg4] The Configuration for the test
   * @return {Promise<EyesWebDriver>} A wrapped WebDriver which enables Eyes trigger recording and frame handling.
   */
  async open(driver, optArg1, optArg2, optArg3, optArg4) {
    ArgumentGuard.notNull(driver, 'driver')

    await this._initDriver(driver)

    if (optArg1 instanceof Configuration) {
      this._configuration.mergeConfig(optArg1)
    } else {
      this._configuration.setAppName(
        TypeUtils.getOrDefault(optArg1, this._configuration.getAppName()),
      )
      this._configuration.setTestName(
        TypeUtils.getOrDefault(optArg2, this._configuration.getTestName()),
      )
      this._configuration.setViewportSize(
        TypeUtils.getOrDefault(optArg3, this._configuration.getViewportSize()),
      )
      this._configuration.setSessionType(
        TypeUtils.getOrDefault(optArg4, this._configuration.getSessionType()),
      )
    }

    ArgumentGuard.notNull(this._configuration.getAppName(), 'appName')
    ArgumentGuard.notNull(this._configuration.getTestName(), 'testName')

    if (!this._configuration.getViewportSize() && this._configuration.getBrowsersInfo()) {
      for (const browserInfo of this._configuration.getBrowsersInfo()) {
        if (browserInfo.width) {
          this._configuration.setViewportSize(
            new RectangleSize(browserInfo.width, browserInfo.height),
          )
          break
        }
      }
    }
    if (!this._configuration.getViewportSize()) {
      const vs = await this._driver.getDefaultContentViewportSize()
      this._configuration.setViewportSize(vs)
    }

    if (this._runner.getConcurrentSessions())
      this._configuration.setConcurrentSessions(this._runner.getConcurrentSessions())

    const {openEyes} = await this._runner.getVisualGridClientWithCache({
      logger: this._logger,
      agentId: this.getFullAgentId(),
      apiKey: this._configuration.getApiKey(),
      showLogs: this._configuration.getShowLogs(),
      saveDebugData: this._configuration.getSaveDebugData(),
      proxy: this._configuration.getProxy(),
      serverUrl: this._configuration.getServerUrl(),
      renderConcurrencyFactor: this._configuration.getConcurrentSessions(),
    })

    if (this._configuration.getViewportSize()) {
      const vs = this._configuration.getViewportSize()
      await this.setViewportSize(vs)
    }

    const {checkWindow, close, abort} = await openEyes(
      this._configuration.toOpenEyesConfiguration(),
    )

    this._isOpen = true

    this._checkWindowCommand = checkWindow
<<<<<<< HEAD
    this._closeCommand = close
    this._abortCommand = abort

=======
    this._closeCommand = async () => {
      return close(true).catch(err => {
        if (Array.isArray(err)) {
          return err
        }

        throw err
      })
    }
    this._abortCommand = async () => abort(true)
>>>>>>> e2f5feea
    return this._driver
  }

  /**
   * @private
   * @param {object} driver
   */
  async _initDriver(driver) {
    if (driver instanceof EyesWebDriver) {
      this._driver = driver
    } else {
      this._driver = new EyesWebDriver(this._logger, new WebDriver(driver), this)
    }
    this._jsExecutor = new WDIOJSExecutor(this._driver)
  }

  /**
   * @return {Promise}
   */
  async closeAsync() {
    await this.close(false)
  }

  /**
   * @return {Promise}
   */
  async abortAsync() {
    await this.abort()
  }

  /**
   * @param {boolean} [throwEx]
   * @return {Promise<TestResults>}
   */
  async close(throwEx = true) {
    let isErrorCaught = false
    const results = await this._closeCommand(true).catch(err => {
      isErrorCaught = true
      return err
    })

    this._isOpen = false

    if (this._runner) {
      this._runner._allTestResult.push(...results)
    }

    if (throwEx && isErrorCaught) {
      throw TypeUtils.isArray(results) ? results[0] : results
    }

    return results
  }

  /**
   * @return {Promise<?TestResults>}
   */
  async abort() {
    this._isOpen = false
    return this._abortCommand()
  }

  /**
   * @return {boolean}
   */
  getIsOpen() {
    return this._isOpen
  }

  /**
   * @param {boolean} [throwEx]
   * @return {Promise<void>}
   */
  async closeAndPrintResults(throwEx = false) {
    const results = await this.close(throwEx)

    const testResultsFormatter = new TestResultsFormatter(results)
    // eslint-disable-next-line no-console
    console.log(testResultsFormatter.asFormatterString())
  }

  getRunner() {
    return this._runner
  }

  /**
   * @return {boolean}
   */
  isEyesClosed() {
    return this._isOpen
  }

  /**
   * @param {string} name
   * @param {WebdriverioCheckSettings} checkSettings
   */
  async check(name, checkSettings) {
    ArgumentGuard.notNull(checkSettings, 'checkSettings')

    if (TypeUtils.isNotNull(name)) {
      checkSettings.withName(name)
    }

    this._logger.verbose(`Dom extraction starting   (${checkSettings.toString()})   $$$$$$$$$$$$`)

    let targetSelector = await checkSettings.getTargetProvider()
    if (targetSelector) {
      targetSelector = await targetSelector.getSelector(this)
    }

    const pageDomResults = await takeDomSnapshot({
      executeScript: this._jsExecutor.executeScript.bind(this._jsExecutor),
    })
    const {cdt, url: pageUrl, resourceContents, resourceUrls, frames} = pageDomResults

    if (this.getCorsIframeHandle() === CorsIframeHandle.BLANK) {
      CorsIframeHandler.blankCorsIframeSrcOfCdt(cdt, frames)
    }

    this._logger.verbose(`Dom extracted  (${checkSettings.toString()})   $$$$$$$$$$$$`)
    const source = await this._driver.getCurrentUrl()

    const [ignore, floating, strict, layout, content, accessibility] = await Promise.all([
      this._persistRegions(checkSettings.getIgnoreRegions()),
      this._persistRegions(checkSettings.getFloatingRegions()),
      this._persistRegions(checkSettings.getStrictRegions()),
      this._persistRegions(checkSettings.getLayoutRegions()),
      this._persistRegions(checkSettings.getContentRegions()),
      this._persistRegions(checkSettings.getAccessibilityRegions()),
    ])

    await this._checkWindowCommand({
      resourceUrls,
      resourceContents,
      frames,
      url: pageUrl,
      cdt,
      tag: checkSettings.getName(),
      sizeMode:
        checkSettings.getSizeMode() === 'viewport' && this.getForceFullPageScreenshot()
          ? 'full-page'
          : checkSettings.getSizeMode(),
      selector: targetSelector ? targetSelector : undefined,
      region: checkSettings.getTargetRegion(),
      scriptHooks: checkSettings.getScriptHooks(),
      ignore,
      floating,
      strict,
      layout,
      content,
      accessibility,
      sendDom: checkSettings.getSendDom() ? checkSettings.getSendDom() : this.getSendDom(),
      matchLevel: checkSettings.getMatchLevel()
        ? checkSettings.getMatchLevel()
        : this.getMatchLevel(),
      source,
    })
  }

  async _persistRegions(regions) {
    const persisted = await Promise.all(regions.map(r => r.toPersistedRegions(this._driver)))
    return persisted.flat()
  }

  /**
   * Matches the frame given as parameter, by switching into the frame and using stitching to get an image of the frame.
   *
   * @param {Integer|String|By|WebElement|EyesWebElement} element The element which is the frame to switch to. (as
   * would be used in a call to driver.switchTo().frame() ).
   * @param {int|null} matchTimeout The amount of time to retry matching (milliseconds).
   * @param {String} tag An optional tag to be associated with the match.
   * @return {Promise} A promise which is resolved when the validation is finished.
   */
  checkFrame(element, matchTimeout, tag) {
    return this.check(
      tag,
      Target.frame(element)
        .timeout(matchTimeout)
        .fully(),
    )
  }

  /**
   * Visually validates a region in the screenshot.
   *
   * @param {Region} region - The region to validate (in screenshot coordinates).
   * @param {string} [tag] - An optional tag to be associated with the screenshot.
   * @param {number} [matchTimeout] - The amount of time to retry matching.
   * @return {Promise<MatchResult>} - A promise which is resolved when the validation is finished.
   */
  async checkRegion(region, tag, matchTimeout) {
    await this.check(tag, Target.region(region).timeout(matchTimeout))
  }

  /**
   * Takes a snapshot of the application under test and matches it with the expected output.
   *
   * @param {String} tag An optional tag to be associated with the snapshot.
   * @param {int} matchTimeout The amount of time to retry matching (Milliseconds).
   * @return {Promise} A promise which is resolved when the validation is finished.
   */
  checkWindow(tag, matchTimeout) {
    return this.check(tag, Target.window().timeout(matchTimeout))
  }

  /**
   * @return {Promise<RectangleSize>}
   */
  async getViewportSize() {
    return this._configuration.getViewportSize()
  }

  /**
   * @param {RectangleSize|object} viewportSize
   */
  async setViewportSize(viewportSize) {
    ArgumentGuard.notNull(viewportSize, 'viewportSize')
    viewportSize = new RectangleSize(viewportSize)
    this._configuration.setViewportSize(viewportSize)

    if (this._driver) {
      const originalFrame = this._driver.getFrameChain()
      await this._driver.switchTo().defaultContent()

      await EyesWDIOUtils.setViewportSize(this._logger, this._driver, viewportSize)

      /*
            try {
              await EyesWDIOUtils.setViewportSize(this._logger, this._driver, viewportSize);
            } catch (err) {
              await this._driver.switchTo().frames(originalFrame); // Just in case the user catches that error
              throw new TestFailedError('Failed to set the viewport size', err);
            }
      */

      await this._driver.switchTo().frames(originalFrame)
    }
  }

  async addMouseTrigger(action, control, cursor) {
    if (this._configuration.getIsDisabled()) {
      this._logger.verbose(`Ignoring ${action} (disabled)`)
      return
    }

    // Triggers are actually performed on the previous window.
    if (!this._lastScreenshot) {
      this._logger.verbose(`Ignoring ${action} (no screenshot)`)
      return
    }

    if (
      !FrameChain.isSameFrameChain(
        this._driver.getFrameChain(),
        this._lastScreenshot.getFrameChain(),
      )
    ) {
      this._logger.verbose(`Ignoring ${action} (different frame)`)
      return
    }

    EyesBase.prototype.addMouseTriggerBase.call(this, action, control, cursor)
  }

  /**
   * @return {boolean}
   */
  isVisualGrid() {
    return this._isVisualGrid
  }

  /**
   * @param {CorsIframeHandle} corsIframeHandle
   */
  setCorsIframeHandle(corsIframeHandle) {
    this._corsIframeHandle = corsIframeHandle
  }

  /**
   * @return {CorsIframeHandle}
   */
  getCorsIframeHandle() {
    return this._corsIframeHandle
  }

  /**
   * @inheritDoc
   */
  getBaseAgentId() {
    return `eyes.webdriverio.visualgrid/${VERSION}`
  }

  /**
   * @inheritDoc
   */
  async getInferredEnvironment() {
    return undefined
  }

  /**
   * @inheritDoc
   */
  async getScreenshot() {
    return undefined
  }

  /**
   * @inheritDoc
   */
  async getTitle() {
    return undefined
  }

  /**
   * Get jsExecutor
   * @return {EyesJsExecutor}
   */
  get jsExecutor() {
    return this._jsExecutor
  }

  setApiKey(apiKey) {
    this._configuration.setApiKey(apiKey)
  }

  getApiKey() {
    return this._configuration.getApiKey()
  }

  /**
   * Forces a full page screenshot (by scrolling and stitching) if the browser only supports viewport screenshots).
   *
   * @param {boolean} shouldForce Whether to force a full page screenshot or not.
   */
  setForceFullPageScreenshot(shouldForce) {
    this._configuration.setForceFullPageScreenshot(shouldForce)
  }

  /**
   * @return {boolean} Whether Eyes should force a full page screenshot.
   */
  getForceFullPageScreenshot() {
    return this._configuration.getForceFullPageScreenshot()
  }

  /**
   * @private
   * @param {GetRegion[]} regions
   * @return {{type: string, url: string, value: Buffer}[]}
   */
  async _prepareRegions(regions) {
    if (regions && regions.length > 0) {
      const newRegions = []

      for (const region of regions) {
        if (region instanceof IgnoreRegionByRectangle) {
          const plainRegions = await region.getRegion(this, undefined)
          plainRegions.forEach(plainRegion => {
            newRegions.push(plainRegion.toJSON())
          })
        } else {
          const selector = await region.getSelector(this)
          newRegions.push({selector})
        }
      }

      return newRegions
    }

    return regions
  }

  async _getAndSaveBatchInfoFromServer(batchId) {
    ArgumentGuard.notNullOrEmpty(batchId, 'batchId')
    return this._runner.getBatchInfoWithCache(batchId)
  }
}

exports.EyesVisualGrid = EyesVisualGrid<|MERGE_RESOLUTION|>--- conflicted
+++ resolved
@@ -131,22 +131,9 @@
     this._isOpen = true
 
     this._checkWindowCommand = checkWindow
-<<<<<<< HEAD
     this._closeCommand = close
     this._abortCommand = abort
 
-=======
-    this._closeCommand = async () => {
-      return close(true).catch(err => {
-        if (Array.isArray(err)) {
-          return err
-        }
-
-        throw err
-      })
-    }
-    this._abortCommand = async () => abort(true)
->>>>>>> e2f5feea
     return this._driver
   }
 

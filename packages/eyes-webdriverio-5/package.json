--- conflicted
+++ resolved
@@ -32,15 +32,8 @@
   },
   "main": "./index.js",
   "dependencies": {
-<<<<<<< HEAD
     "@applitools/eyes-sdk-core": "11.0.4",
     "@applitools/visual-grid-client": "14.4.3"
-=======
-    "@applitools/eyes-sdk-core": "11.0.8",
-    "@applitools/visual-grid-client": "14.4.7",
-    "selenium-webdriver": "^4.0.0-alpha.5",
-    "webdriverio": "^5.18.6"
->>>>>>> bad05f90
   },
   "devDependencies": {
     "@applitools/sdk-coverage-tests": "1.0.0",

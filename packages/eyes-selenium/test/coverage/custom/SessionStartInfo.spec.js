--- conflicted
+++ resolved
@@ -64,19 +64,15 @@
       await runTest(new VisualGridRunner())
     })
 
-<<<<<<< HEAD
     async function runTest(runner) {
       const eyes = setupEyes({runner, configuration})
-=======
-    const {startInfo} = await getSession(testResults, serverUrl)
->>>>>>> e0a00b5f
 
       await eyes.open(driver, 'SessionStartInfo', 'classic')
       await eyes.check('bla', Target.window())
       const testResults = await eyes.close(false)
       assert.strictEqual(testResults.getStatus(), TestResultsStatus.Passed) // sanity check
 
-      const {startInfo} = await getSession(testResults)
+      const {startInfo} = await getSession(testResults, serverUrl)
 
       assert.deepStrictEqual(startInfo.defaultMatchSettings.accessibilitySettings, {
         level: 'AA',

--- conflicted
+++ resolved
@@ -31,40 +31,6 @@
     await webDriver.quit()
   }
 
-  function Test_ThrowBeforeOpen() {
-    let testConfig = eyes.getConfiguration()
-    testConfig.setTestName(`test URL : ${testedUrl}`)
-    eyes.setConfiguration(testConfig)
-    throw new Error('Before Open')
-  }
-
-  async function Test_ThrowAfterOpen() {
-    let testConfig = eyes.getConfiguration()
-    testConfig.setTestName(`test URL : ${testedUrl}`)
-    eyes.setConfiguration(testConfig)
-    await eyes.open(webDriver)
-    throw new Error('After Open')
-  }
-
-  async function Test_ThrowDuringCheck() {
-    let testConfig = eyes.getConfiguration()
-    testConfig.setTestName(`test URL : ${testedUrl}`)
-    eyes.setConfiguration(testConfig)
-    let driver = await eyes.open(webDriver)
-    await driver.get(testedUrl)
-    await eyes.check(`Step 1 Content - ${testedUrl}`, Target.frame('non-existing frame'))
-  }
-
-  async function Test_ThrowAfterCheck() {
-    let testConfig = eyes.getConfiguration()
-    testConfig.setTestName(`test URL : ${testedUrl}`)
-    eyes.setConfiguration(testConfig)
-    let driver = await eyes.open(webDriver)
-    await driver.get(testedUrl)
-    await eyes.check(`Step 1 Content - ${testedUrl}`, Target.window())
-    throw new Error('After Check')
-  }
-
   describe(`TestAbort`, () => {
     before(async () => {
       config = getConfig()
@@ -81,20 +47,6 @@
     it(`Test_GetAllResults`, async () => {
       await beforeEach()
       expect(Test_ThrowBeforeOpen).to.throw('Before Open')
-<<<<<<< HEAD
-    })
-
-    it(`Test_ThrowAfterOpen`, async () => {
-      await expect(Test_ThrowAfterOpen()).to.be.rejectedWith(Error, 'After Open')
-    })
-
-    it(`Test_ThrowDuringCheck`, async () => {
-      await expect(Test_ThrowDuringCheck()).to.be.rejectedWith(Error)
-    })
-
-    it(`Test_ThrowAfterCheck`, async () => {
-      await expect(Test_ThrowAfterCheck()).to.be.rejectedWith(Error, 'After Check')
-=======
       await afterEach()
       await beforeEach()
       await expect(Test_ThrowAfterOpen()).to.be.rejectedWith(Error, 'After Open')
@@ -105,7 +57,6 @@
       await beforeEach()
       await expect(Test_ThrowAfterCheck()).to.be.rejectedWith(Error, 'After Check')
       await afterEach()
->>>>>>> 97f5953c
     })
   })
 
@@ -124,20 +75,6 @@
     it.skip(`Test_GetAllResults_VG`, async () => {
       await beforeEach()
       expect(Test_ThrowBeforeOpen).to.throw('Before Open')
-<<<<<<< HEAD
-    })
-
-    it(`Test_ThrowAfterOpen`, async () => {
-      await expect(Test_ThrowAfterOpen()).to.be.rejectedWith(Error, 'After Open')
-    })
-
-    it(`Test_ThrowDuringCheck`, async () => {
-      await expect(Test_ThrowDuringCheck()).to.be.rejectedWith(Error)
-    })
-
-    it(`Test_ThrowAfterCheck`, async () => {
-      await expect(Test_ThrowAfterCheck()).to.be.rejectedWith(Error, 'After Check')
-=======
       await afterEach()
       await beforeEach()
       await expect(Test_ThrowAfterOpen()).to.be.rejectedWith(Error, 'After Open')
@@ -148,7 +85,6 @@
       await beforeEach()
       await expect(Test_ThrowAfterCheck()).to.be.rejectedWith(Error, 'After Check')
       await afterEach()
->>>>>>> 97f5953c
     })
   })
   function Test_ThrowBeforeOpen() {

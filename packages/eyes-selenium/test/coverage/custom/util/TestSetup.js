'use strict'
const {Builder} = require('selenium-webdriver')
const {
  Eyes,
  ClassicRunner,
  VisualGridRunner,
  StitchMode,
  BatchInfo,
  ConsoleLogHandler,
} = require('../../../../index')
const defaultArgs = process.env.NO_HEADLESS ? [] : ['headless']
const SAUCE_SERVER_URL = 'https://ondemand.saucelabs.com:443/wd/hub'

const Browsers = {
  CHROME: {
    browserName: 'chrome',
    'goog:chromeOptions': {
      args: defaultArgs,
    },
  },
  FIREFOX: {
    browserName: 'firefox',
    'moz:firefoxOptions': {
      args: defaultArgs,
    },
  },
}

const batch = new BatchInfo('JS Coverage Tests - eyes-selenium')

async function getDriver(browser) {
  let capabilities = Browsers[browser]
  return new Builder()
    .withCapabilities(capabilities)
    .usingServer(process.env.CVG_TESTS_REMOTE)
    .build()
}

function getEyes(runnerType, stitchMode, options) {
  let runner, eyes
  switch (runnerType) {
    case 'VG':
    case 'visualGrid':
      runner = new VisualGridRunner(10)
      eyes = new Eyes(runner)
      break
    case 'classic':
      runner = new ClassicRunner()
      eyes = new Eyes(runner)
      setStitchMode()
      break
    default:
      eyes = new Eyes()
      setStitchMode()
  }
  if (process.env['APPLITOOLS_API_KEY_SDK']) {
    eyes.setApiKey(process.env['APPLITOOLS_API_KEY_SDK'])
  }
  if (options) {
    if (options.branchName) eyes.setBranchName(options.branchName)
    else eyes.setBranchName('master')
    if (options.config) eyes.setConfiguration(options.config)
  } else setDefault()
<<<<<<< HEAD
  return eyes
=======

  if (process.env.APPLITOOLS_SHOW_LOGS) {
    eyes.setLogHandler(new ConsoleLogHandler(true))
  }

  return {eyes: eyes, runner: runner}
>>>>>>> 574f33db

  function setStitchMode() {
    stitchMode === 'CSS'
      ? eyes.setStitchMode(StitchMode.CSS)
      : eyes.setStitchMode(StitchMode.SCROLL)
  }

  function setDefault() {
    eyes.setParentBranchName('master')
    eyes.setBatch(batch)
  }
}

function getBatch() {
  return batch
}

module.exports = {
  getDriver: getDriver,
  getEyes: getEyes,
  getBatch: getBatch,
  sauceUrl: SAUCE_SERVER_URL,
}<|MERGE_RESOLUTION|>--- conflicted
+++ resolved
@@ -61,16 +61,11 @@
     else eyes.setBranchName('master')
     if (options.config) eyes.setConfiguration(options.config)
   } else setDefault()
-<<<<<<< HEAD
-  return eyes
-=======
 
   if (process.env.APPLITOOLS_SHOW_LOGS) {
     eyes.setLogHandler(new ConsoleLogHandler(true))
   }
-
-  return {eyes: eyes, runner: runner}
->>>>>>> 574f33db
+  return eyes
 
   function setStitchMode() {
     stitchMode === 'CSS'

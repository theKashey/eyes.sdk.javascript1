--- conflicted
+++ resolved
@@ -1,12 +1,12 @@
 'use strict'
 
-<<<<<<< HEAD
-const {Location, Region, CoordinatesType} = require('@applitools/eyes-common')
-const {GetRegion, EyesJsBrowserUtils} = require('@applitools/eyes-sdk-core')
-
-=======
-const {GetRegion, Location, Region, CoordinatesType} = require('@applitools/eyes-sdk-core')
->>>>>>> bfa028e6
+const {
+  GetRegion,
+  Location,
+  Region,
+  CoordinatesType,
+  EyesJsBrowserUtils,
+} = require('@applitools/eyes-sdk-core')
 const {SelectorByElement} = require('./SelectorByElement')
 
 /**

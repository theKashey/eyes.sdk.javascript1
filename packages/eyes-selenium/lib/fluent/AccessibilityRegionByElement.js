--- conflicted
+++ resolved
@@ -1,18 +1,11 @@
 'use strict'
 
-<<<<<<< HEAD
-const {Location, CoordinatesType} = require('@applitools/eyes-common')
-const {
-  GetAccessibilityRegion,
-  AccessibilityMatchSettings,
-  EyesJsBrowserUtils,
-=======
 const {
   GetAccessibilityRegion,
   AccessibilityMatchSettings,
   Location,
   CoordinatesType,
->>>>>>> bfa028e6
+  EyesJsBrowserUtils,
 } = require('@applitools/eyes-sdk-core')
 
 /**

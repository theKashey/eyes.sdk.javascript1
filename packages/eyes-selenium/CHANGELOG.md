# Change Log

## Unreleased
- updated to @applitools/eyes-sdk-core@10.1.2
- updated to @applitools/visual-grid-client@13.8.1
- updated to @applitools/eyes-sdk-core@10.3.0 (from v10.2.0)
- updated to @applitools/visual-grid-client@14.2.0 (from v14.1.0)
- updated to @applitools/eyes-sdk-core@10.3.1 (from v10.3.0)
- updated to @applitools/visual-grid-client@14.2.1 (from v14.2.0)
<<<<<<< HEAD


=======
>>>>>>> 952f3f7e

## 4.39.2 - 2020/6/17

- updated to @applitools/eyes-sdk-core@11.0.10 (from 11.0.7)
- updated to @applitools/visual-grid-client@14.4.9 (from 14.4.6)

## 4.39.1 - 2020/6/13

- updated to @applitools/eyes-sdk-core@11.0.7 (from 11.0.5)
- updated to @applitools/visual-grid-client@14.4.6 (from 14.4.4)

## 4.39.0 - 2020/6/9

- added mobile web API support for VG
- updated to @applitools/eyes-sdk-core@11.0.4
- updated to @applitools/visual-grid-client@14.4.3
- updated to @applitools/eyes-sdk-core@11.0.5 (from 11.0.4)
- updated to @applitools/visual-grid-client@14.4.4 (from 14.4.3)

## 4.38.0 - 2020/6/2

- Unified core
- updated to @applitools/eyes-sdk-core@11.0.2 (from v10.3.0)
- updated to @applitools/visual-grid-client@14.4.1 (from v14.2.0)

## 4.37.0 - 2020/5/19

- Support for AccessibilityGuidelinesVersion
- removed "source" attribute from VG checkWindow
- updated to @applitools/eyes-sdk-core@10.2.0
- updated to @applitools/visual-grid-client@14.1.0
- updated to @applitools/dom-utils@4.7.17

## 4.36.1 - 2020/5/17

- fetching resources with "referer" header.
- updated to @applitools/eyes-sdk-core@10.1.2
- updated to @applitools/visual-grid-client@14.0.0

## 4.36.0 - 2020/5/12

- added devices to device emulation
- updated to @applitools/eyes-sdk-core@10.1.1
- updated to @applitools/dom-utils@4.7.16
- updated to @applitools/visual-grid-client@13.8.0

## 4.35.0 - 2020/4/27

- support edgelegacy, edgechromium, and edgechromium-one-version-back
- updated to @applitools/eyes-sdk-core@9.2.1
- updated to @applitools/visual-grid-client@13.7.2
- updated to @applitools/dom-utils@4.7.14

## 4.34.0 - 2020/4/26

- added emulation devices
- support typed selectors
- support ignore, floating, strict, layout, content, accessibility regions for VG
- fix returned value from `close` method ([Trello](https://trello.com/c/m6K2Ftd5/277-wdio5-difficulty-getting-test-results-object))
- updated to @applitools/eyes-sdk-core@9.1.1
- updated to @applitools/dom-utils@4.7.12
- updated to @applitools/eyes-sdk-core@9.1.2
- updated to @applitools/visual-grid-client@13.6.15

## 4.33.31 - 2020/3/31

- removed eyes-common dependency

## 4.33.30 - 29/3/2020

- update @applitools/dom-utils@4.7.10, @applitools/eyes-common@3.20.2, @applitools/visual-grid-client@13.6.11, @applitools/eyes-sdk-core@9.0.3

## 4.33.29

- update @applitools/dom-snapshot@3.4.0 to get correct css in DOM snapshots ([Trello](https://trello.com/c/3BFtM4hx/188-hidden-spinners-in-text-field-are-visible-in-firefox), [Trello](https://trello.com/c/S4XT7ONp/192-vg-dom-snapshot-deletes-duplicate-keys-from-css-rules), [Trello](https://trello.com/c/mz8CKKB7/173-selector-not-seen-as-it-should-be-issue-with-css-variable), [Trello](https://trello.com/c/KZ25vktg/245-edge-screenshot-different-from-chrome-and-ff))

## 4.33.28

- Support both new and old server versions for identifying new running sessions. ([Trello](https://trello.com/c/mtSiheZ9/267-support-startsession-as-long-running-task))

## 4.33.27

- update @applitools/eyes-sdk-core@9.0.1, @applitools/visual-grid-client@13.6.3
- RunningSession is no longer determined to be new according to startSession's response status, but rather by the response's payload of `isNew`. ([Trello](https://trello.com/c/60Rm4xXG/240-support-future-long-running-tasks))

## 4.33.26

- update @applitools/eyes-sdk-core@8.1.2, @applitools/visual-grid-client@13.6.2

## 4.33.25

- update @applitools/eyes-common@3.20.1
- update @applitools/visual-grid-client@13.6.1

## 4.33.24

- fix trying to fetch branch info from server on non github integration runs

## 4.33.23

- upload domsnapshot directly to Azure [Trello](https://trello.com/c/ZCLJo8Fy/241-upload-dom-directly-to-azure)
- support future long running tasks [Trello](https://trello.com/c/60Rm4xXG/240-support-future-long-running-tasks)
- fix regression in css stitching [Trello](https://trello.com/c/dp5IIoFw/235-css-stitching-regression-in-41533)

## 4.33.22

- no new content

## 4.33.21

- make function in runners

## 4.33.20

- not released, skipped

## 4.33.19

- not released, skipped

## 4.33.18

- not released, skipped

## 4.33.17

- getAllTestResults now throws exception when it should [Trello 214](https://trello.com/c/McCg97IK/214-getalltestresults-doesnt-throw-exceptions)
- fix setConfiguration cloned configuration [Trello 220](https://trello.com/c/d3rahmUd/220-setconfiguration-does-not-clone-the-configuration)
- new branching model for Eyes [Trello 145](https://trello.com/c/VhEHv3YI/145-modify-branching-model-to-be-more-git-like-adjust-github-bitbucket-integrations-109-108-hotfix)

## 4.33.16

- unpublished

## 4.33.15

- fix Configuration and ImageMatchSettings copy constructor [Trello 204](https://trello.com/c/oH7Ne5EZ/204-js4ignoredisplacements-is-not-working)

## 4.33.14

- Supporting branch base commit compare 

## 4.33.13

- Fix ignore regions when checking region [Trello 212](https://trello.com/c/m7vRDQyP)

## 4.33.12

- Send stitching service URL to visual grid [Trello 212](https://trello.com/c/Sqh6k2VV)

## 4.33.8

- Fix bug when running tests on mobile web [Trello 1415](https://trello.com/c/WUddtk9E)

## [4.31.24](https://github.com/applitools/eyes.sdk.javascript1/compare/@applitools/eyes-selenium@4.31.23...@applitools/eyes-selenium@4.31.24) (2019-12-02)


### Bug Fixes

* (eyes-selenium) Pass batchNotify to the ctor of EyesVisualGrid ([f1da0fc](https://github.com/applitools/eyes.sdk.javascript1/commit/f1da0fc530ad6c37af5deb2fb91666bb77b1dade))





## [4.31.23](https://github.com/applitools/eyes.sdk.javascript1/compare/@applitools/eyes-selenium@4.31.22...@applitools/eyes-selenium@4.31.23) (2019-11-28)

**Note:** Version bump only for package @applitools/eyes-selenium





## [4.31.22](https://github.com/applitools/eyes.sdk.javascript1/compare/@applitools/eyes-selenium@4.31.21...@applitools/eyes-selenium@4.31.22) (2019-11-26)

**Note:** Version bump only for package @applitools/eyes-selenium





## [4.31.21](https://github.com/applitools/eyes.sdk.javascript1/compare/@applitools/eyes-selenium@4.31.20...@applitools/eyes-selenium@4.31.21) (2019-11-25)

**Note:** Version bump only for package @applitools/eyes-selenium





## [4.31.20](https://github.com/applitools/eyes.sdk.javascript1/compare/@applitools/eyes-selenium@4.31.19...@applitools/eyes-selenium@4.31.20) (2019-11-18)

**Note:** Version bump only for package @applitools/eyes-selenium





## [4.31.19](https://github.com/applitools/eyes.sdk.javascript1/compare/@applitools/eyes-selenium@4.31.18...@applitools/eyes-selenium@4.31.19) (2019-11-17)

**Note:** Version bump only for package @applitools/eyes-selenium





## [4.31.18](https://github.com/applitools/eyes.sdk.javascript1/compare/@applitools/eyes-selenium@4.31.17...@applitools/eyes-selenium@4.31.18) (2019-11-14)

**Note:** Version bump only for package @applitools/eyes-selenium





## [4.31.17](https://github.com/applitools/eyes.sdk.javascript1/compare/@applitools/eyes-selenium@4.31.16...@applitools/eyes-selenium@4.31.17) (2019-11-13)

**Note:** Version bump only for package @applitools/eyes-selenium





## [4.31.16](https://github.com/applitools/eyes.sdk.javascript1/compare/@applitools/eyes-selenium@4.31.15...@applitools/eyes-selenium@4.31.16) (2019-11-05)


### Bug Fixes

* **eyes-selenium:** fix css stitching for new chrome 78 (bug in chrome) ([e79bb49](https://github.com/applitools/eyes.sdk.javascript1/commit/e79bb49354cf3f763beef5fdd0e397531c029a9f))





## [4.31.15](https://github.com/applitools/eyes.sdk.javascript1/compare/@applitools/eyes-selenium@4.31.14...@applitools/eyes-selenium@4.31.15) (2019-11-04)

**Note:** Version bump only for package @applitools/eyes-selenium





## [4.31.14](https://github.com/applitools/eyes.sdk.javascript1/compare/@applitools/eyes-selenium@4.31.13...@applitools/eyes-selenium@4.31.14) (2019-11-03)

**Note:** Version bump only for package @applitools/eyes-selenium





## [4.31.13](https://github.com/applitools/eyes.sdk.javascript1/compare/@applitools/eyes-selenium@4.31.12...@applitools/eyes-selenium@4.31.13) (2019-11-03)

**Note:** Version bump only for package @applitools/eyes-selenium





## [4.31.12](https://github.com/applitools/eyes.sdk.javascript1/compare/@applitools/eyes-selenium@4.31.11...@applitools/eyes-selenium@4.31.12) (2019-10-30)

**Note:** Version bump only for package @applitools/eyes-selenium





## [4.31.11](https://github.com/applitools/eyes.sdk.javascript1/compare/@applitools/eyes-selenium@4.31.10...@applitools/eyes-selenium@4.31.11) (2019-10-30)


### Bug Fixes

* **visual-grid-client:** fixed package json versions ([f7164e7](https://github.com/applitools/eyes.sdk.javascript1/commit/f7164e7))
* **visual-grid-client:** reverted testWindow ([db336c7](https://github.com/applitools/eyes.sdk.javascript1/commit/db336c7))





## [4.31.9](https://github.com/applitools/eyes.sdk.javascript1/compare/@applitools/eyes-selenium@4.31.8...@applitools/eyes-selenium@4.31.9) (2019-10-27)

**Note:** Version bump only for package @applitools/eyes-selenium





## [4.31.8](https://github.com/applitools/eyes.sdk.javascript1/compare/@applitools/eyes-selenium@4.31.7...@applitools/eyes-selenium@4.31.8) (2019-10-27)

**Note:** Version bump only for package @applitools/eyes-selenium





## [4.31.7](https://github.com/applitools/eyes.sdk.javascript1/compare/@applitools/eyes-selenium@4.31.6...@applitools/eyes-selenium@4.31.7) (2019-10-16)

**Note:** Version bump only for package @applitools/eyes-selenium





## [4.31.6](https://github.com/applitools/eyes.sdk.javascript1/compare/@applitools/eyes-selenium@4.31.5...@applitools/eyes-selenium@4.31.6) (2019-10-15)

**Note:** Version bump only for package @applitools/eyes-selenium





## [4.31.5](https://github.com/applitools/eyes.sdk.javascript1/compare/@applitools/eyes-selenium@4.31.4...@applitools/eyes-selenium@4.31.5) (2019-10-15)

**Note:** Version bump only for package @applitools/eyes-selenium





## [4.31.4](https://github.com/applitools/eyes.sdk.javascript1/compare/@applitools/eyes-selenium@4.31.3...@applitools/eyes-selenium@4.31.4) (2019-10-07)

**Note:** Version bump only for package @applitools/eyes-selenium





## [4.31.3](https://github.com/applitools/eyes.sdk.javascript1/compare/@applitools/eyes-selenium@4.31.2...@applitools/eyes-selenium@4.31.3) (2019-10-07)

**Note:** Version bump only for package @applitools/eyes-selenium





## [4.31.2](https://github.com/applitools/eyes.sdk.javascript1/compare/@applitools/eyes-selenium@4.31.1...@applitools/eyes-selenium@4.31.2) (2019-10-07)


### Bug Fixes

* skip error inside `EyesBase.closeBatch()` (to work for all SDKs) ([b25d298](https://github.com/applitools/eyes.sdk.javascript1/commit/b25d298))





## [4.31.1](https://github.com/applitools/eyes.sdk.javascript1/compare/@applitools/eyes-selenium@4.31.0...@applitools/eyes-selenium@4.31.1) (2019-10-06)


### Bug Fixes

* **eyes-selenium:** guarding error in Runners for close batch exceptions ([17705be](https://github.com/applitools/eyes.sdk.javascript1/commit/17705be))





# [4.31.0](https://github.com/applitools/eyes.sdk.javascript1/compare/@applitools/eyes-selenium@4.30.7...@applitools/eyes-selenium@4.31.0) (2019-10-06)


### Bug Fixes

* **eyes-selenium:** if we need to get region by selector, VG captured dom without data attributes ([2b3d660](https://github.com/applitools/eyes.sdk.javascript1/commit/2b3d660))
* **visual-grid-client, eyes-common, eyes-sdk-core, eyes-selenium:** renamed setAccessibilityLevel to setAccessibilityValidation ([77d60e8](https://github.com/applitools/eyes.sdk.javascript1/commit/77d60e8))


### Features

* **eyes-common:** move BrowserType, DeviceName, ScreenOrientation, StitchMode to common module ([7dbdb41](https://github.com/applitools/eyes.sdk.javascript1/commit/7dbdb41))





## [4.30.7](https://github.com/applitools/eyes.sdk.javascript1/compare/@applitools/eyes-selenium@4.30.6...@applitools/eyes-selenium@4.30.7) (2019-10-02)

**Note:** Version bump only for package @applitools/eyes-selenium





## [4.30.6](https://github.com/applitools/eyes.sdk.javascript1/compare/@applitools/eyes-selenium@4.30.5...@applitools/eyes-selenium@4.30.6) (2019-09-27)


### Bug Fixes

* **eyes-selenium:** add new iphones to DeviceName list ([55cee88](https://github.com/applitools/eyes.sdk.javascript1/commit/55cee88))





## [4.30.5](https://github.com/applitools/eyes.sdk.javascript1/compare/@applitools/eyes-selenium@4.30.4...@applitools/eyes-selenium@4.30.5) (2019-09-27)

**Note:** Version bump only for package @applitools/eyes-selenium





## [4.30.4](https://github.com/applitools/eyes.sdk.javascript1/compare/@applitools/eyes-selenium@4.30.3...@applitools/eyes-selenium@4.30.4) (2019-09-26)

**Note:** Version bump only for package @applitools/eyes-selenium





## [4.30.3](https://github.com/applitools/eyes.sdk.javascript1/compare/@applitools/eyes-selenium@4.30.2...@applitools/eyes-selenium@4.30.3) (2019-09-24)

**Note:** Version bump only for package @applitools/eyes-selenium





## [4.30.2](https://github.com/applitools/eyes.sdk.javascript1/compare/@applitools/eyes-selenium@4.30.1...@applitools/eyes-selenium@4.30.2) (2019-09-24)

**Note:** Version bump only for package @applitools/eyes-selenium





## [4.30.1](https://github.com/applitools/eyes.sdk.javascript1/compare/@applitools/eyes-selenium@4.30.0...@applitools/eyes-selenium@4.30.1) (2019-09-24)

**Note:** Version bump only for package @applitools/eyes-selenium





# [4.30.0](https://github.com/applitools/eyes.sdk.javascript1/compare/@applitools/eyes-selenium@4.29.7...@applitools/eyes-selenium@4.30.0) (2019-09-23)


### Bug Fixes

* **eyes-selenium:** close batch using `closeBatch` method from each instance ([a295466](https://github.com/applitools/eyes.sdk.javascript1/commit/a295466))
* add exports of accessibility constants ([a4c0bed](https://github.com/applitools/eyes.sdk.javascript1/commit/a4c0bed))
* refactoring and fixing AccessibilityRegionByElement/Selector ([73dc022](https://github.com/applitools/eyes.sdk.javascript1/commit/73dc022))


### Features

* **eyes-selenium:** add AccessibilityRegionBySelector, AccessibilityRegionByElement ([d9ba235](https://github.com/applitools/eyes.sdk.javascript1/commit/d9ba235))





## [4.29.7](https://github.com/applitools/eyes.sdk.javascript1/compare/@applitools/eyes-selenium@4.29.6...@applitools/eyes-selenium@4.29.7) (2019-09-23)

**Note:** Version bump only for package @applitools/eyes-selenium





## [4.29.6](https://github.com/applitools/eyes.sdk.javascript1/compare/@applitools/eyes-selenium@4.29.5...@applitools/eyes-selenium@4.29.6) (2019-09-23)

**Note:** Version bump only for package @applitools/eyes-selenium





## [4.29.5](https://github.com/applitools/eyes.sdk.javascript1/compare/@applitools/eyes-selenium@4.29.4...@applitools/eyes-selenium@4.29.5) (2019-09-22)

**Note:** Version bump only for package @applitools/eyes-selenium





## [4.29.4](https://github.com/applitools/eyes.sdk.javascript1/compare/@applitools/eyes-selenium@4.29.3...@applitools/eyes-selenium@4.29.4) (2019-09-22)

**Note:** Version bump only for package @applitools/eyes-selenium





## [4.29.3](https://github.com/applitools/eyes.sdk.javascript1/compare/@applitools/eyes-selenium@4.29.2...@applitools/eyes-selenium@4.29.3) (2019-09-19)

**Note:** Version bump only for package @applitools/eyes-selenium





## [4.29.2](https://github.com/applitools/eyes.sdk.javascript1/compare/@applitools/eyes-selenium@4.29.1...@applitools/eyes-selenium@4.29.2) (2019-09-18)

**Note:** Version bump only for package @applitools/eyes-selenium





## [4.29.1](https://github.com/applitools/eyes.sdk.javascript1/compare/@applitools/eyes-selenium@4.29.0...@applitools/eyes-selenium@4.29.1) (2019-09-18)

**Note:** Version bump only for package @applitools/eyes-selenium





# [4.29.0](https://github.com/applitools/eyes.sdk.javascript1/compare/@applitools/eyes-selenium@4.28.1...@applitools/eyes-selenium@4.29.0) (2019-09-18)


### Bug Fixes

* **eyes-selenium:** update ServerConnector's configuration when using `setConfiguration` method ([58f895f](https://github.com/applitools/eyes.sdk.javascript1/commit/58f895f))


### Features

* **eyes-selenium:** close batches on `getAllTestResults` ([94c3ffb](https://github.com/applitools/eyes.sdk.javascript1/commit/94c3ffb))





## [4.28.1](https://github.com/applitools/eyes.sdk.javascript1/compare/@applitools/eyes-selenium@4.28.0...@applitools/eyes-selenium@4.28.1) (2019-09-05)


### Bug Fixes

* **eyes-selenium:** fix double export of Configuration ([f6f5ac2](https://github.com/applitools/eyes.sdk.javascript1/commit/f6f5ac2))





# [4.28.0](https://github.com/applitools/eyes.sdk.javascript1/compare/@applitools/eyes-selenium@4.27.1...@applitools/eyes-selenium@4.28.0) (2019-09-04)


### Bug Fixes

* change list of exports, add more classes from eyes-sdk-core ([8da543c](https://github.com/applitools/eyes.sdk.javascript1/commit/8da543c))


### Features

* **eyes-selenium:** send browser to `takeDomSnapshot` method ([ce63342](https://github.com/applitools/eyes.sdk.javascript1/commit/ce63342))





## [4.27.1](https://github.com/applitools/eyes.sdk.javascript1/compare/@applitools/eyes-selenium@4.27.0...@applitools/eyes-selenium@4.27.1) (2019-09-04)

**Note:** Version bump only for package @applitools/eyes-selenium





# [4.27.0](https://github.com/applitools/eyes.sdk.javascript1/compare/@applitools/eyes-selenium@4.26.4...@applitools/eyes-selenium@4.27.0) (2019-09-04)


### Features

* **eyes-selenium:** add `abortAsync` method ([5b78899](https://github.com/applitools/eyes.sdk.javascript1/commit/5b78899))





## [4.26.4](https://github.com/applitools/eyes.sdk.javascript1/compare/@applitools/eyes-selenium@4.26.3...@applitools/eyes-selenium@4.26.4) (2019-09-02)


### Bug Fixes

* **eyes-selenium:** update SafariScreenshotImageProvider, use device screen size table to detect crop region (should fix an issue with cut header when using chrome emulation) ([d173bc4](https://github.com/applitools/eyes.sdk.javascript1/commit/d173bc4))





## [4.26.3](https://github.com/applitools/eyes.sdk.javascript1/compare/@applitools/eyes-selenium@4.26.2...@applitools/eyes-selenium@4.26.3) (2019-08-27)

**Note:** Version bump only for package @applitools/eyes-selenium





## [4.26.2](https://github.com/applitools/eyes.sdk.javascript1/compare/@applitools/eyes-selenium@4.26.1...@applitools/eyes-selenium@4.26.2) (2019-08-27)

**Note:** Version bump only for package @applitools/eyes-selenium





## [4.26.1](https://github.com/applitools/eyes.sdk.javascript1/compare/@applitools/eyes-selenium@4.26.0...@applitools/eyes-selenium@4.26.1) (2019-08-20)

**Note:** Version bump only for package @applitools/eyes-selenium





# [4.26.0](https://github.com/applitools/eyes.sdk.javascript1/compare/@applitools/eyes-selenium@4.25.0...@applitools/eyes-selenium@4.26.0) (2019-08-16)


### Features

* **eyes-selenium:** add abort to close promise if aborting closeAsync ([32dde29](https://github.com/applitools/eyes.sdk.javascript1/commit/32dde29))





# [4.25.0](https://github.com/applitools/eyes.sdk.javascript1/compare/@applitools/eyes-selenium@4.24.0...@applitools/eyes-selenium@4.25.0) (2019-08-15)


### Features

* **eyes-selenium:** use capturePageDom script of visual-grid-client instead of direct use of dom-snapshot ([e9aecdf](https://github.com/applitools/eyes.sdk.javascript1/commit/e9aecdf))





# [4.24.0](https://github.com/applitools/eyes.sdk.javascript1/compare/@applitools/eyes-selenium@4.23.7...@applitools/eyes-selenium@4.24.0) (2019-08-14)


### Features

* add `displayName` property to SessionStartInfo ([68ebb4e](https://github.com/applitools/eyes.sdk.javascript1/commit/68ebb4e))





## [4.23.7](https://github.com/applitools/eyes.sdk.javascript1/compare/@applitools/eyes-selenium@4.23.6...@applitools/eyes-selenium@4.23.7) (2019-08-13)


### Bug Fixes

* **eyes-selenium:** call `abort` command of EyesVisualGrid ([e4c8340](https://github.com/applitools/eyes.sdk.javascript1/commit/e4c8340))





## [4.23.6](https://github.com/applitools/eyes.sdk.javascript1/compare/@applitools/eyes-selenium@4.23.5...@applitools/eyes-selenium@4.23.6) (2019-08-08)

**Note:** Version bump only for package @applitools/eyes-selenium





## [4.23.5](https://github.com/applitools/eyes.sdk.javascript1/compare/@applitools/eyes-selenium@4.23.4...@applitools/eyes-selenium@4.23.5) (2019-07-29)

**Note:** Version bump only for package @applitools/eyes-selenium





## [4.23.4](https://github.com/applitools/eyes.sdk.javascript1/compare/@applitools/eyes-selenium@4.23.3...@applitools/eyes-selenium@4.23.4) (2019-07-23)


### Bug Fixes

* **eyes-selenium:** fix scrollRootElement method of fluent API ([87c6eac](https://github.com/applitools/eyes.sdk.javascript1/commit/87c6eac))





## [4.23.3](https://github.com/applitools/eyes.sdk.javascript1/compare/@applitools/eyes-selenium@4.23.2...@applitools/eyes-selenium@4.23.3) (2019-07-16)

**Note:** Version bump only for package @applitools/eyes-selenium





## [4.23.2](https://github.com/applitools/eyes.sdk.javascript1/compare/@applitools/eyes-selenium@4.23.1...@applitools/eyes-selenium@4.23.2) (2019-07-16)


### Bug Fixes

* **eyes-selenium:** toJSON was called before promise resolved ([820dd0c](https://github.com/applitools/eyes.sdk.javascript1/commit/820dd0c))





## [4.23.1](https://github.com/applitools/eyes.sdk.javascript1/compare/@applitools/eyes-selenium@4.23.0...@applitools/eyes-selenium@4.23.1) (2019-07-16)


### Bug Fixes

* ignore regions using visual grid by selector (possibly invalid) ([f5adaa1](https://github.com/applitools/eyes.sdk.javascript1/commit/f5adaa1))
* **eyes-selenium:** fix TestResultsSummary iterator for node 8 ([d41e330](https://github.com/applitools/eyes.sdk.javascript1/commit/d41e330))





# [4.23.0](https://github.com/applitools/eyes.sdk.javascript1/compare/@applitools/eyes-selenium@4.22.2...@applitools/eyes-selenium@4.23.0) (2019-07-10)


### Bug Fixes

* **eyes-selenium:** default value for stitchContent when using classic methods ([1208446](https://github.com/applitools/eyes.sdk.javascript1/commit/1208446))
* **eyes-selenium:** rename TestResultSummary to TestResultsSummary ([a6ad7b7](https://github.com/applitools/eyes.sdk.javascript1/commit/a6ad7b7))


### Features

* **eyes-selenium:** implement Iterable for TestResultSummary ([2e86506](https://github.com/applitools/eyes.sdk.javascript1/commit/2e86506))
* rename abortIfNotClosed to abort (old name saved as an alias) ([b09eba1](https://github.com/applitools/eyes.sdk.javascript1/commit/b09eba1))





## [4.22.2](https://github.com/applitools/eyes.sdk.javascript1/compare/@applitools/eyes-selenium@4.22.1...@applitools/eyes-selenium@4.22.2) (2019-07-03)

**Note:** Version bump only for package @applitools/eyes-selenium





## [4.22.1](https://github.com/applitools/eyes.sdk.javascript1/compare/@applitools/eyes-selenium@4.22.0...@applitools/eyes-selenium@4.22.1) (2019-07-02)


### Bug Fixes

* **eyes-selenium:** fix fromBrowserInfo without arguments ([227c5a3](https://github.com/applitools/eyes.sdk.javascript1/commit/227c5a3)), closes [#81](https://github.com/applitools/eyes.sdk.javascript1/issues/81)





# [4.22.0](https://github.com/applitools/eyes.sdk.javascript1/compare/@applitools/eyes-selenium@4.21.0...@applitools/eyes-selenium@4.22.0) (2019-06-30)


### Bug Fixes

* **eyes-selenium:** scriptHooks were not sent correctly ([494a0e6](https://github.com/applitools/eyes.sdk.javascript1/commit/494a0e6))


### Features

* add source (current url) to MatchWindowData.Options ([1989824](https://github.com/applitools/eyes.sdk.javascript1/commit/1989824))





# [4.21.0](https://github.com/applitools/eyes.sdk.javascript1/compare/@applitools/eyes-selenium@4.20.4...@applitools/eyes-selenium@4.21.0) (2019-06-26)


### Features

* **eyes-selenium:** updated ds to support shadow dom resource fetching ([ffb4afc](https://github.com/applitools/eyes.sdk.javascript1/commit/ffb4afc))





## [4.20.4](https://github.com/applitools/eyes.sdk.javascript1/compare/@applitools/eyes-selenium@4.20.3...@applitools/eyes-selenium@4.20.4) (2019-06-24)

**Note:** Version bump only for package @applitools/eyes-selenium





## [4.20.3](https://github.com/applitools/eyes.sdk.javascript1/compare/@applitools/eyes-selenium@4.20.2...@applitools/eyes-selenium@4.20.3) (2019-06-19)


### Bug Fixes

* **eyes-selenium:** use `html` as default scrollRootElement (2) ([31c1fe0](https://github.com/applitools/eyes.sdk.javascript1/commit/31c1fe0))





## [4.20.2](https://github.com/applitools/eyes.sdk.javascript1/compare/@applitools/eyes-selenium@4.20.1...@applitools/eyes-selenium@4.20.2) (2019-06-19)


### Bug Fixes

* **eyes-selenium:** use `html` as default scrollRootElement ([3295cd4](https://github.com/applitools/eyes.sdk.javascript1/commit/3295cd4))





## [4.20.1](https://github.com/applitools/eyes.sdk.javascript1/compare/@applitools/eyes-selenium@4.20.0...@applitools/eyes-selenium@4.20.1) (2019-06-19)

**Note:** Version bump only for package @applitools/eyes-selenium





# [4.20.0](https://github.com/applitools/eyes.sdk.javascript1/compare/@applitools/eyes-selenium@4.19.0...@applitools/eyes-selenium@4.20.0) (2019-06-17)


### Features

* **eyes-selenium:** add ClassicRunner to allow to collect results from multiple selenium tests ([5a217dd](https://github.com/applitools/eyes.sdk.javascript1/commit/5a217dd))





# [4.19.0](https://github.com/applitools/eyes.sdk.javascript1/compare/@applitools/eyes-selenium@4.18.1...@applitools/eyes-selenium@4.19.0) (2019-06-03)


### Bug Fixes

* **eyes-selenium:** do not change sendDom when stitchMode is updated ([7f0b007](https://github.com/applitools/eyes.sdk.javascript1/commit/7f0b007))
* update axios to new version. ([d8d0ae9](https://github.com/applitools/eyes.sdk.javascript1/commit/d8d0ae9))


### Features

* add `sequenceName` property to `BatchInfo` object ([aca2b90](https://github.com/applitools/eyes.sdk.javascript1/commit/aca2b90))





## [4.18.1](https://github.com/applitools/eyes.sdk.javascript1/compare/@applitools/eyes-selenium@4.18.0...@applitools/eyes-selenium@4.18.1) (2019-05-27)


### Bug Fixes

* rename ignoreDisplacement to ignoreDisplacements ([1dfb277](https://github.com/applitools/eyes.sdk.javascript1/commit/1dfb277))





# [4.18.0](https://github.com/applitools/eyes.sdk.javascript1/compare/@applitools/eyes-selenium@4.17.4...@applitools/eyes-selenium@4.18.0) (2019-05-24)


### Features

* add `ignoreDisplacements` to fluent and match settings ([e329709](https://github.com/applitools/eyes.sdk.javascript1/commit/e329709))





## [4.17.4](https://github.com/applitools/eyes.sdk.javascript1/compare/@applitools/eyes-selenium@4.17.3...@applitools/eyes-selenium@4.17.4) (2019-05-23)


### Bug Fixes

* **eyes-selenium:** EyesWebElementPromise should resolve to EyesWebElement ([cf9b88c](https://github.com/applitools/eyes.sdk.javascript1/commit/cf9b88c))
* **eyes-selenium:** getting scrollElement should be done synchronously ([72d927c](https://github.com/applitools/eyes.sdk.javascript1/commit/72d927c))
* **eyes-selenium:** setOverflow was called without `await` ([35f1767](https://github.com/applitools/eyes.sdk.javascript1/commit/35f1767))
* **eyes-selenium:** when resolve EyesWebElement wait for parent class ([711818c](https://github.com/applitools/eyes.sdk.javascript1/commit/711818c))





## [4.17.3](https://github.com/applitools/eyes.sdk.javascript1/compare/@applitools/eyes-selenium@4.17.2...@applitools/eyes-selenium@4.17.3) (2019-05-21)

**Note:** Version bump only for package @applitools/eyes-selenium





## [4.17.2](https://github.com/applitools/eyes.sdk.javascript1/compare/@applitools/eyes-selenium@4.17.1...@applitools/eyes-selenium@4.17.2) (2019-05-21)


### Bug Fixes

* **eyes-selenium:** cache scrollRootElement and reuse when possible ([6246b8a](https://github.com/applitools/eyes.sdk.javascript1/commit/6246b8a))
* **eyes-selenium:** call `close(false)` when `closeAsync()` called from Selenium ([1e089b9](https://github.com/applitools/eyes.sdk.javascript1/commit/1e089b9))





## [4.17.1](https://github.com/applitools/eyes.sdk.javascript1/compare/@applitools/eyes-selenium@4.17.0...@applitools/eyes-selenium@4.17.1) (2019-05-14)


### Bug Fixes

* **eyes-selenium:** share VisualGridRunner between multiple Eyes instances ([20c3741](https://github.com/applitools/eyes.sdk.javascript1/commit/20c3741))





# [4.17.0](https://github.com/applitools/eyes.sdk.javascript1/compare/@applitools/eyes-selenium@4.16.8...@applitools/eyes-selenium@4.17.0) (2019-05-13)


### Features

* **eyes-selenium:** add `closeAsync` method to allow awaiting for tests to finish in the background ([9235e6e](https://github.com/applitools/eyes.sdk.javascript1/commit/9235e6e))





## [4.16.8](https://github.com/applitools/eyes.sdk.javascript1/compare/@applitools/eyes-selenium@4.16.7...@applitools/eyes-selenium@4.16.8) (2019-05-13)

**Note:** Version bump only for package @applitools/eyes-selenium





## [4.16.7](https://github.com/applitools/eyes.sdk.javascript1/compare/@applitools/eyes-selenium@4.16.6...@applitools/eyes-selenium@4.16.7) (2019-05-13)


### Bug Fixes

* **eyes-selenium:** convert frames' blobs to resourceContents ([82580bc](https://github.com/applitools/eyes.sdk.javascript1/commit/82580bc))





## [4.16.6](https://github.com/applitools/eyes.sdk.javascript1/compare/@applitools/eyes-selenium@4.16.5...@applitools/eyes-selenium@4.16.6) (2019-05-08)


### Bug Fixes

* **eyes-selenium:** send frames in EyesVisualGrid ([967e0d7](https://github.com/applitools/eyes.sdk.javascript1/commit/967e0d7))





## [4.16.5](https://github.com/applitools/eyes.sdk.javascript1/compare/@applitools/eyes-selenium@4.16.4...@applitools/eyes-selenium@4.16.5) (2019-05-07)

**Note:** Version bump only for package @applitools/eyes-selenium





## [4.16.4](https://github.com/applitools/eyes.sdk.javascript1/compare/@applitools/eyes-selenium@4.16.3...@applitools/eyes-selenium@4.16.4) (2019-05-06)


### Bug Fixes

* **eyes-selenium:** assign id to element before capturing DOM ([f95386c](https://github.com/applitools/eyes.sdk.javascript1/commit/f95386c))
* **eyes-selenium:** remove `toJSON` method, the error was fixed in Jest env ([ff87d9b](https://github.com/applitools/eyes.sdk.javascript1/commit/ff87d9b))





## [4.16.3](https://github.com/applitools/eyes.sdk.javascript1/compare/@applitools/eyes-selenium@4.16.2...@applitools/eyes-selenium@4.16.3) (2019-05-03)


### Bug Fixes

* **eyes-selenium:** increase timeout for capturing dom ([3f100d0](https://github.com/applitools/eyes.sdk.javascript1/commit/3f100d0))
* **eyes-selenium:** use new pulling script to capture DOM ([45edad6](https://github.com/applitools/eyes.sdk.javascript1/commit/45edad6))
* **eyes-selenium:** when `Symbol.serialize` is not working, use `toJSON` ([24507fc](https://github.com/applitools/eyes.sdk.javascript1/commit/24507fc))





## [4.16.2](https://github.com/applitools/eyes.sdk.javascript1/compare/@applitools/eyes-selenium@4.16.1...@applitools/eyes-selenium@4.16.2) (2019-04-24)

**Note:** Version bump only for package @applitools/eyes-selenium





## [4.16.1](https://github.com/applitools/eyes.sdk.javascript1/compare/@applitools/eyes-selenium@4.16.0...@applitools/eyes-selenium@4.16.1) (2019-04-23)


### Bug Fixes

* **eyes-selenium:** better error message when failed to extract DOM ([cf32c45](https://github.com/applitools/eyes.sdk.javascript1/commit/cf32c45))
* **eyes-selenium:** set correct agentId for visual-grid-client used from eyes-selenium ([5ceb850](https://github.com/applitools/eyes.sdk.javascript1/commit/5ceb850))






# [4.16.0](https://github.com/applitools/eyes.sdk.javascript1/compare/@applitools/eyes-selenium@4.15.0...@applitools/eyes-selenium@4.16.0) (2019-04-17)


### Features

* **eyes-selenium:** change default CorsIframeHandle to do nothing ([aca244a](https://github.com/applitools/eyes.sdk.javascript1/commit/aca244a))
* **eyes-selenium:** getAllResults renamed to getAllTestResults and returns TestResultContainer ([ad96d66](https://github.com/applitools/eyes.sdk.javascript1/commit/ad96d66))





# [4.15.0](https://github.com/applitools/eyes.sdk.javascript1/compare/@applitools/eyes-selenium@4.14.2...@applitools/eyes-selenium@4.15.0) (2019-04-12)


### Features

* **eyes-selenium:** add IE_10, IE renamed to IE_11 in BrowserType ([bd9fc2d](https://github.com/applitools/eyes.sdk.javascript1/commit/bd9fc2d))
* move defaultMatchSettings from EyesAbstract to Configuration ([43d305c](https://github.com/applitools/eyes.sdk.javascript1/commit/43d305c))





## [4.14.2](https://github.com/applitools/eyes.sdk.javascript1/compare/@applitools/eyes-selenium@4.14.1...@applitools/eyes-selenium@4.14.2) (2019-04-08)


### Bug Fixes

* **eyes-selenium:** add default device orientation ([b7dad54](https://github.com/applitools/eyes.sdk.javascript1/commit/b7dad54))
* **eyes-selenium:** return actual VGRunner instance from `getRunner` ([75dcdc2](https://github.com/applitools/eyes.sdk.javascript1/commit/75dcdc2))





## [4.14.1](https://github.com/applitools/eyes.sdk.javascript1/compare/@applitools/eyes-selenium@4.14.0...@applitools/eyes-selenium@4.14.1) (2019-04-04)


### Bug Fixes

* **eyes-selenium:** check if appName, testName is set in open ([e457ab6](https://github.com/applitools/eyes.sdk.javascript1/commit/e457ab6))
* **eyes-selenium:** use value of forceFullPageScreenshot in VisualGrid ([863d361](https://github.com/applitools/eyes.sdk.javascript1/commit/863d361))





# [4.14.0](https://github.com/applitools/eyes.sdk.javascript1/compare/@applitools/eyes-selenium@4.13.0...@applitools/eyes-selenium@4.14.0) (2019-04-03)


### Features

* change agentIds ([aa57fb5](https://github.com/applitools/eyes.sdk.javascript1/commit/aa57fb5))
* **eyes-selenium:** update flow when VisualGrid found diff ([6b2876c](https://github.com/applitools/eyes.sdk.javascript1/commit/6b2876c))





# [4.13.0](https://github.com/applitools/eyes.sdk.javascript1/compare/@applitools/eyes-selenium@4.12.0...@applitools/eyes-selenium@4.13.0) (2019-04-02)


### Features

* **eyes-selenium:** rename Configuration, use methods instead of getters/setters ([f761943](https://github.com/applitools/eyes.sdk.javascript1/commit/f761943))





# [4.12.0](https://github.com/applitools/eyes.sdk.javascript1/compare/@applitools/eyes-selenium@4.11.0...@applitools/eyes-selenium@4.12.0) (2019-03-29)


### Bug Fixes

* **eyes-selenium:** switch to frame in `framesDoScroll` ([7b5502c](https://github.com/applitools/eyes.sdk.javascript1/commit/7b5502c))


### Features

* **eyes-selenium:** add `Logger` to exports ([ca3cba4](https://github.com/applitools/eyes.sdk.javascript1/commit/ca3cba4))
* **eyes-selenium:** add `testWindow` which uses `checkSingleWindowBase` ([5a80d1a](https://github.com/applitools/eyes.sdk.javascript1/commit/5a80d1a))





# [4.11.0](https://github.com/applitools/eyes.sdk.javascript1/compare/@applitools/eyes-selenium@4.10.0...@applitools/eyes-selenium@4.11.0) (2019-03-24)


### Features

* **eyes-selenium:** add `VisualGridRunner` to emulate Java SDK API ([d78c1c7](https://github.com/applitools/eyes.sdk.javascript1/commit/d78c1c7))
* **eyes-selenium:** add IE, Edge browsers to `BrowserType` enum ([1136789](https://github.com/applitools/eyes.sdk.javascript1/commit/1136789))





# [4.10.0](https://github.com/applitools/eyes.sdk.javascript1/compare/@applitools/eyes-selenium@4.9.0...@applitools/eyes-selenium@4.10.0) (2019-03-17)


### Features

* **eyes-selenium:** add object to constructor of SeleniumConfiguration ([f8ca3bc](https://github.com/applitools/eyes.sdk.javascript1/commit/f8ca3bc))





# [4.9.0](https://github.com/applitools/eyes.sdk.javascript1/compare/@applitools/eyes-selenium@4.8.0...@applitools/eyes-selenium@4.9.0) (2019-03-14)


### Bug Fixes

* **eyes-selenium:** don't throw error ob getAllResults by default ([1701f98](https://github.com/applitools/eyes.sdk.javascript1/commit/1701f98))


### Features

* **eyes-selenium:** add DeviceName enum with list of supported devices ([54e379f](https://github.com/applitools/eyes.sdk.javascript1/commit/54e379f))





# [4.8.0](https://github.com/applitools/eyes.sdk.javascript1/compare/@applitools/eyes-selenium@4.7.0...@applitools/eyes-selenium@4.8.0) (2019-03-13)


### Bug Fixes

* **eyes-selenium:** add `throwEx` to getRunner().getAllResults() ([f70aef5](https://github.com/applitools/eyes.sdk.javascript1/commit/f70aef5))
* **eyes-selenium:** change size if `setViewportSize` called before open ([bc4af70](https://github.com/applitools/eyes.sdk.javascript1/commit/bc4af70))
* **eyes-selenium:** check if eyes is not disabled before `eyes.check` ([a37ebbf](https://github.com/applitools/eyes.sdk.javascript1/commit/a37ebbf))
* **eyes-selenium:** fix `ensureElementVisible` method ([9e44bde](https://github.com/applitools/eyes.sdk.javascript1/commit/9e44bde))
* **eyes-selenium:** fix error when comparing WebElements ([6c0834b](https://github.com/applitools/eyes.sdk.javascript1/commit/6c0834b))
* **eyes-selenium:** remove unused class from exports ([63f78df](https://github.com/applitools/eyes.sdk.javascript1/commit/63f78df))


### Features

* **eyes-selenium:** add `clone` method to `FrameChain` ([1c517d5](https://github.com/applitools/eyes.sdk.javascript1/commit/1c517d5))
* **eyes-selenium:** add common public classes from sdk-core to selenium ([5e7174c](https://github.com/applitools/eyes.sdk.javascript1/commit/5e7174c))
* **eyes-selenium:** move Java's implementation of `scrollRootElement` to Javascript ([f12dde4](https://github.com/applitools/eyes.sdk.javascript1/commit/f12dde4))
* **eyes-selenium:** refactor EyesSelenium and EyesVisualGrid, use same abstract ([c421a99](https://github.com/applitools/eyes.sdk.javascript1/commit/c421a99))
* **eyes-selenium:** remove `configuration` from `eyes.open()` params ([2424c8a](https://github.com/applitools/eyes.sdk.javascript1/commit/2424c8a))
* **eyes-selenium:** rename `getEyesRunner` to `getRunner` in `Eyes` ([d713030](https://github.com/applitools/eyes.sdk.javascript1/commit/d713030))
* use JS getters/setters for Configuration classes ([c68771e](https://github.com/applitools/eyes.sdk.javascript1/commit/c68771e))
* **eyes-selenium:** use empty array be default in Configuration ([024ebad](https://github.com/applitools/eyes.sdk.javascript1/commit/024ebad))





# [4.7.0](https://github.com/applitools/eyes.sdk.javascript1/compare/@applitools/eyes-selenium@4.6.0...@applitools/eyes-selenium@4.7.0) (2019-02-27)


### Bug Fixes

* **eyes-selenium:** fix capturing regions in frames ([6ea8bcb](https://github.com/applitools/eyes.sdk.javascript1/commit/6ea8bcb))


### Features

* **eyes-selenium:** `eyes-rendering` is now part of `eyes-selenium` ([6324a92](https://github.com/applitools/eyes.sdk.javascript1/commit/6324a92))
* **eyes-selenium:** allow to set `isVisualGrid` as first param in constructor of Eyes ([2f229d5](https://github.com/applitools/eyes.sdk.javascript1/commit/2f229d5))
* **eyes-selenium:** use viewportSize in EyesVisualGrid if no Browser provided and create a Chrome with given dimensions ([83e7b1e](https://github.com/applitools/eyes.sdk.javascript1/commit/83e7b1e))





# [4.6.0](https://github.com/applitools/eyes.sdk.javascript1/compare/@applitools/eyes-selenium@4.5.0...@applitools/eyes-selenium@4.6.0) (2019-02-20)


### Features

* **eyes-selenium:** send location in match request for region, frame ([4bb4f6f](https://github.com/applitools/eyes.sdk.javascript1/commit/4bb4f6f))





# [4.5.0](https://github.com/applitools/eyes.sdk.javascript1/compare/@applitools/eyes-selenium@4.4.9...@applitools/eyes-selenium@4.5.0) (2019-02-19)

**Note:** Version bump only for package @applitools/eyes-selenium





## [4.4.9](https://github.com/applitools/eyes.sdk.javascript1/compare/@applitools/eyes-selenium@4.4.8...@applitools/eyes-selenium@4.4.9) (2019-02-14)

**Note:** Version bump only for package @applitools/eyes-selenium





## [4.4.8](https://github.com/applitools/eyes.sdk.javascript1/compare/@applitools/eyes-selenium@4.4.7...@applitools/eyes-selenium@4.4.8) (2019-02-11)

**Note:** Version bump only for package @applitools/eyes-selenium






## [4.4.7](https://github.com/applitools/eyes.sdk.javascript1/compare/@applitools/eyes-selenium@4.4.6...@applitools/eyes-selenium@4.4.7) (2019-02-07)

**Note:** Version bump only for package @applitools/eyes-selenium





## [4.4.6](https://github.com/applitools/eyes.sdk.javascript1/compare/@applitools/eyes-selenium@4.4.5...@applitools/eyes-selenium@4.4.6) (2019-01-29)

**Note:** Version bump only for package @applitools/eyes-selenium





## [4.4.5](https://github.com/applitools/eyes.sdk.javascript1/compare/@applitools/eyes-selenium@4.4.4...@applitools/eyes-selenium@4.4.5) (2019-01-28)

**Note:** Version bump only for package @applitools/eyes-selenium





## [4.4.4](https://github.com/applitools/eyes.sdk.javascript1/compare/@applitools/eyes-selenium@4.4.2...@applitools/eyes-selenium@4.4.4) (2019-01-22)


### Bug Fixes

* **eyes-selenium:** issue when `setOverflow` not found in WebElement ([ec4f9e9](https://github.com/applitools/eyes.sdk.javascript1/commit/ec4f9e9))





## [4.4.2](https://github.com/applitools/eyes.sdk.javascript1/compare/@applitools/eyes-selenium@4.4.1...@applitools/eyes-selenium@4.4.2) (2019-01-21)

**Note:** Version bump only for package @applitools/eyes-selenium





## [4.4.1](https://github.com/applitools/eyes.sdk.javascript1/compare/@applitools/eyes-selenium@4.4.0...@applitools/eyes-selenium@4.4.1) (2019-01-16)

**Note:** Version bump only for package @applitools/eyes-selenium





# [4.4.0](https://github.com/applitools/eyes.sdk.javascript1/compare/@applitools/eyes-selenium@4.3.4...@applitools/eyes-selenium@4.4.0) (2019-01-16)


### Features

* add `withName(String)` method to CheckSettings ([1774167](https://github.com/applitools/eyes.sdk.javascript1/commit/1774167))
* finalize eyes-rendering pkg, continue introduction of eyes-common ([c3367b7](https://github.com/applitools/eyes.sdk.javascript1/commit/c3367b7))





## [4.3.4](https://github.com/applitools/eyes.sdk.javascript1/compare/@applitools/eyes-selenium@4.3.3...@applitools/eyes-selenium@4.3.4) (2018-12-12)

**Note:** Version bump only for package @applitools/eyes-selenium





## [4.3.3](https://github.com/applitools/eyes.sdk.javascript1/compare/@applitools/eyes-selenium@4.3.2...@applitools/eyes-selenium@4.3.3) (2018-12-11)

**Note:** Version bump only for package @applitools/eyes-selenium





## [4.3.2](https://github.com/applitools/eyes.sdk.javascript1/compare/@applitools/eyes-selenium@4.3.1...@applitools/eyes-selenium@4.3.2) (2018-12-07)

**Note:** Version bump only for package @applitools/eyes-selenium





## [4.3.1](https://github.com/applitools/eyes.sdk.javascript1/compare/@applitools/eyes-selenium@4.3.0...@applitools/eyes-selenium@4.3.1) (2018-12-06)

**Note:** Version bump only for package @applitools/eyes-selenium





# [4.3.0](https://github.com/applitools/eyes.sdk.javascript1/compare/@applitools/eyes-selenium@4.2.1...@applitools/eyes-selenium@4.3.0) (2018-12-04)

**Note:** Version bump only for package @applitools/eyes-selenium





## [4.2.1](https://github.com/applitools/eyes.sdk.javascript1/compare/@applitools/eyes-selenium@4.2.0...@applitools/eyes-selenium@4.2.1) (2018-11-29)

**Note:** Version bump only for package @applitools/eyes-selenium





# [4.2.0](https://github.com/applitools/eyes.sdk.javascript1/compare/@applitools/eyes-selenium@4.1.0...@applitools/eyes-selenium@4.2.0) (2018-11-26)

**Note:** Version bump only for package @applitools/eyes-selenium





## [4.1.0](https://github.com/applitools/eyes.sdk.javascript1/compare/v4.0.3...v4.1.0) (2018-11-08)


### BREAKING CHANGES

* The `selenium-webdriver` package moved from dependencies of the package to peerDependencies ([190ef63](https://github.com/lerna/lerna/commit/190ef63))

  It means that when you add `@applitools/eyes-selenium` to tour dependencies you need also add `selenium-webdriver` to the same place.





## [4.0.3](https://github.com/applitools/eyes.sdk.javascript1/compare/v4.0.2...v4.0.3) (2018-11-07)


### Bug Fixes

* Fix error when `RegionObject` given in CheckSettings.ignoreRegions method ([516f2a3](https://github.com/lerna/lerna/commit/516f2a3))





## [4.0.2](https://github.com/applitools/eyes.sdk.javascript1/compare/v4.0.1...v4.0.2) (2018-11-06)


### Bug Fixes

* Fix error when viewportSize in setViewportSize given as an object ([db6472a](https://github.com/lerna/lerna/commit/db6472a))





## [4.0.1](https://github.com/applitools/eyes.sdk.javascript1/compare/eyes.selenium-v1.9.0-alpha...v4.0.1) (2018-11-03)


### BREAKING CHANGES

* Fix error when viewportSize in setViewportSize given as an object ([db6472a](https://github.com/lerna/lerna/commit/db6472a))


### Features

* Fix error when viewportSize in setViewportSize given as an object ([db6472a](https://github.com/lerna/lerna/commit/db6472a))<|MERGE_RESOLUTION|>--- conflicted
+++ resolved
@@ -7,11 +7,6 @@
 - updated to @applitools/visual-grid-client@14.2.0 (from v14.1.0)
 - updated to @applitools/eyes-sdk-core@10.3.1 (from v10.3.0)
 - updated to @applitools/visual-grid-client@14.2.1 (from v14.2.0)
-<<<<<<< HEAD
-
-
-=======
->>>>>>> 952f3f7e
 
 ## 4.39.2 - 2020/6/17
 

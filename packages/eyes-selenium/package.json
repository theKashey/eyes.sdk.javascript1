--- conflicted
+++ resolved
@@ -38,14 +38,8 @@
   "dependencies": {
     "@applitools/dom-utils": "^4.7.4",
     "@applitools/eyes-common": "^3.17.2",
-<<<<<<< HEAD
-    "@applitools/eyes-sdk-core": "6.0.0",
-    "@applitools/visual-grid-client": "13.5.8",
-    "chai-as-promised": "^7.1.1"
-=======
     "@applitools/eyes-sdk-core": "^6.0.2",
     "@applitools/visual-grid-client": "13.5.8"
->>>>>>> 456bb3e0
   },
   "devDependencies": {
     "@applitools/sdk-fake-eyes-server": "^1.0.4",
@@ -57,7 +51,8 @@
     "mocha": "^6.2.2",
     "mocha-parallel-tests": "^2.2.2",
     "node-fetch": "^2.6.0",
-    "selenium-webdriver": "^4.0.0-alpha.5"
+    "selenium-webdriver": "^4.0.0-alpha.5",
+    "chai-as-promised": "^7.1.1"
   },
   "peerDependencies": {
     "selenium-webdriver": "^4.0.0-alpha.5"

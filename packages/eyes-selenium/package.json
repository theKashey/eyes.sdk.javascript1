--- conflicted
+++ resolved
@@ -36,13 +36,8 @@
   },
   "main": "./index.js",
   "dependencies": {
-<<<<<<< HEAD
-    "@applitools/eyes-sdk-core": "12.2.5",
-    "@applitools/visual-grid-client": "15.0.5"
-=======
     "@applitools/eyes-sdk-core": "12.2.6",
     "@applitools/visual-grid-client": "15.0.6"
->>>>>>> 7ed67c6f
   },
   "devDependencies": {
     "@applitools/sdk-coverage-tests": "^1.0.14",

--- conflicted
+++ resolved
@@ -36,14 +36,8 @@
   },
   "main": "./index.js",
   "dependencies": {
-<<<<<<< HEAD
-    "@applitools/dom-utils": "4.7.16",
-    "@applitools/eyes-sdk-core": "10.1.2",
-    "@applitools/visual-grid-client": "13.8.1"
-=======
     "@applitools/eyes-sdk-core": "10.2.0",
     "@applitools/visual-grid-client": "14.1.0"
->>>>>>> c6827507
   },
   "devDependencies": {
     "@applitools/sdk-coverage-tests": "1.0.0",
@@ -54,13 +48,9 @@
     "axios": "^0.19.0",
     "chai": "^4.2.0",
     "chai-as-promised": "^7.1.1",
-<<<<<<< HEAD
     "chromedriver": "^83.0.0",
-=======
-    "chromedriver": "^80.0.0",
     "cors": "^2.8.5",
     "express": "^4.17.1",
->>>>>>> c6827507
     "mocha": "^6.2.2",
     "mocha-parallel-tests": "^2.2.2",
     "module-alias": "^2.2.2",

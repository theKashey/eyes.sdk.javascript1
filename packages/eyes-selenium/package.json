--- conflicted
+++ resolved
@@ -38,14 +38,8 @@
   "dependencies": {
     "@applitools/dom-utils": "^4.7.4",
     "@applitools/eyes-common": "^3.17.2",
-<<<<<<< HEAD
-    "@applitools/eyes-sdk-core": "^5.24.0",
-    "@applitools/visual-grid-client": "^13.5.7",
-    "rest-api-handler": "^2.9.0"
-=======
     "@applitools/eyes-sdk-core": "6.0.0",
     "@applitools/visual-grid-client": "13.5.8"
->>>>>>> dc49b399
   },
   "devDependencies": {
     "@applitools/sdk-test-kit": "^1.0.14",
@@ -67,8 +61,7 @@
     "test:e2e": "mocha --no-timeouts \"test/e2e/**/*.spec.js\"",
     "test:coverage": "coverage-tests run --path test/coverage/index.js",
     "test:coverage:nuke": "coverage-tests nuke",
-    "test:coverage:doctor": "coverage-tests doctor",
-    "test:coverage:custom": "mocha --no-timeouts \"test/coverage/custom/*.spec.js\""
+    "test:coverage:doctor": "coverage-tests doctor"
   },
   "license": "SEE LICENSE IN LICENSE",
   "engines": {

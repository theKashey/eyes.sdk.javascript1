--- conflicted
+++ resolved
@@ -48,11 +48,7 @@
     "axios": "^0.19.0",
     "chai": "^4.2.0",
     "chai-as-promised": "^7.1.1",
-<<<<<<< HEAD
-    "chromedriver": "latest",
-=======
     "chromedriver": "^83.0.0",
->>>>>>> 758a5606
     "cors": "^2.8.5",
     "express": "^4.17.1",
     "mocha": "^6.2.2",

{
  "name": "@applitools/visual-grid-client",
  "version": "15.0.5",
  "description": "",
  "keywords": [
    "applitools",
    "testing",
    "browser",
    "grid",
    "visual-testing",
    "nodejs",
    "javascript"
  ],
  "homepage": "https://applitools.com",
  "author": "Amit Zur <amit.zur@applitools.com>",
  "repository": {
    "type": "git",
    "url": "git://github.com/applitools/eyes.sdk.javascript1.git"
  },
  "bugs": {
    "url": "https://github.com/applitools/eyes.sdk.javascript1/issues"
  },
  "directories": {
    "lib": "./src",
    "test": "./test"
  },
  "main": "src/visual-grid-client.js",
  "files": [
    "src",
    "browser.js",
    "index.d.ts"
  ],
  "dependencies": {
    "@applitools/eyes-sdk-core": "12.2.5",
<<<<<<< HEAD
    "@applitools/functional-commons": "1.6.0",
    "@applitools/http-commons": "2.4.3",
=======
    "@applitools/functional-commons": "1.5.4",
    "@applitools/http-commons": "2.3.12",
>>>>>>> 76b4c3c8
    "@applitools/isomorphic-fetch": "3.0.0",
    "@applitools/jsdom": "1.0.2",
    "chalk": "3.0.0",
    "he": "1.2.0",
    "lodash.mapvalues": "4.6.0",
    "mime-types": "2.1.27",
    "mkdirp": "0.5.5",
    "postcss-value-parser": "4.1.0",
    "throat": "5.0.0"
  },
  "browser": {
    "@applitools/jsdom": false
  },
  "devDependencies": {
    "@applitools/dom-snapshot": "4.0.5",
    "@applitools/sdk-release-kit": "0.2.2",
    "@applitools/sdk-shared": "0.1.0",
    "chai": "^4.2.0",
    "chai-spies": "^1.0.0",
    "cookie-parser": "^1.4.4",
    "debug": "^4.1.1",
    "express": "^4.17.1",
    "mocha": "^8.0.1",
    "morgan": "^1.9.1",
    "nock": "^11.3.5",
    "node-fetch": "^2.6.0",
    "puppeteer": "^1.20.0",
    "typescript": "^3.9.2",
    "ua-parser-js": "^0.7.20"
  },
  "scripts": {
    "lint": "eslint . --ext .js --no-eslintrc --config ../../.eslintrc",
    "test:mocha": "mocha --no-timeouts --parallel --jobs 15 \"test/**/*.test.js\"",
    "test:sanity": "mocha --no-timeouts 'test/!(browser||e2e)/**/*.test.js'",
    "test:unit": "mocha --no-timeouts \"test/unit/**/*.test.js\"",
    "test:it": "mocha --no-timeouts \"test/it/**/*.test.js\"",
    "test:e2e": "mocha --no-timeouts \"test/e2e/**/*.test.js\"",
    "build:browser": "cd test/fixtures/test-app && yarn install --focused && yarn build",
    "test:browser": "mocha --no-timeouts 'test/browser/**/*.test.js'",
    "test": "yarn build:browser && yarn test:mocha",
    "render": "node example/render.js",
    "preversion": "bongo preversion && yarn test",
    "version": "bongo version",
    "postversion": "bongo postversion --skip-release-notification",
    "deps": "bongo deps"
  },
  "license": "SEE LICENSE IN LICENSE",
  "engines": {
    "node": ">=8.9.0"
  }
}<|MERGE_RESOLUTION|>--- conflicted
+++ resolved
@@ -32,13 +32,8 @@
   ],
   "dependencies": {
     "@applitools/eyes-sdk-core": "12.2.5",
-<<<<<<< HEAD
     "@applitools/functional-commons": "1.6.0",
     "@applitools/http-commons": "2.4.3",
-=======
-    "@applitools/functional-commons": "1.5.4",
-    "@applitools/http-commons": "2.3.12",
->>>>>>> 76b4c3c8
     "@applitools/isomorphic-fetch": "3.0.0",
     "@applitools/jsdom": "1.0.2",
     "chalk": "3.0.0",

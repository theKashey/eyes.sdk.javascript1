--- conflicted
+++ resolved
@@ -45,19 +45,13 @@
   addHook('deps', `const {Configuration} = require(cwd)`)
   addHook('deps', `const {testSetup} = require('@applitools/sdk-shared')`)
 
-<<<<<<< HEAD
-  addHook('vars', `let driver, eyes`)
-=======
   addHook('vars', `let driver, destroyDriver, eyes`)
   addHook('vars', 'let baselineTestName')
 
   addHook(
     'beforeEach',
-    js`[driver, destroyDriver] = await spec.build(${options.env} || {browser: 'chrome'})`,
+    js`[driver, destroyDriver] = await spec.build(${test.env} || {browser: 'chrome'})`,
   )
->>>>>>> c19168b8
-
-  addHook('beforeEach', js`driver = await spec.build(${test.env} || {browser: 'chrome'})`)
   addHook('beforeEach', js`eyes = testSetup.getEyes(${test.config})`)
   if (test.visit) {
     addHook('beforeEach', js`spec.visit(driver, ${test.visit})`)
@@ -71,15 +65,6 @@
         return addCommand(js`spec.isStaleElementError(${error})`)
       },
     },
-<<<<<<< HEAD
-    build(env) {
-      addCommand(js`await spec.build(${env})`)
-    },
-    cleanup() {
-      addCommand(js`await spec.cleanup(driver)`)
-    },
-=======
->>>>>>> c19168b8
     visit(url) {
       addCommand(js`await spec.visit(driver, ${url})`)
     },

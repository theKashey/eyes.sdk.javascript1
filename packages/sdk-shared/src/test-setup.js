--- conflicted
+++ resolved
@@ -239,7 +239,6 @@
 const batchName = process.env.APPLITOOLS_BATCH_NAME || 'JS Coverage Tests'
 const batch = typeof BatchInfo === 'undefined' ? batchName : new BatchInfo(batchName)
 
-<<<<<<< HEAD
 function getEyes({vg, ...config} = {}) {
   const eyes = new Eyes(vg ? new VisualGridRunner(10) : undefined)
   const conf = {
@@ -251,37 +250,11 @@
     saveNewTests: false,
     ...config,
   }
-=======
-function getEyes({
-  isVisualGrid,
-  isCssStitching,
-  configuration,
-  branchName = 'master',
-  showLogs,
-  runner,
-} = {}) {
-  runner = runner || (isVisualGrid ? new VisualGridRunner() : undefined)
-  const eyes = new Eyes(runner)
-  const conf = Object.assign(
-    {
-      apiKey: process.env.APPLITOOLS_API_KEY_SDK,
-      batch,
-      branchName,
-      parentBranchName: 'master',
-      dontCloseBatches: true,
-      matchTimeout: 0,
-      stitchMode: isCssStitching ? StitchMode.CSS : StitchMode.SCROLL,
-      saveNewTests: false,
-      concurrentSessions: 100,
-    },
-    configuration,
-  )
->>>>>>> c19168b8
   eyes.setConfiguration(new Configuration(conf))
 
-  if (process.env.APPLITOOLS_SHOW_LOGS || showLogs) {
-    eyes.setLogHandler(new ConsoleLogHandler(true))
-  }
+  // if (process.env.APPLITOOLS_SHOW_LOGS || showLogs) {
+  //   eyes.setLogHandler(new ConsoleLogHandler(true))
+  // }
 
   return eyes
 }

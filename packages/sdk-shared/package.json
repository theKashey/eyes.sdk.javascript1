--- conflicted
+++ resolved
@@ -34,22 +34,13 @@
     "chai": "4.2.0",
     "chai-as-promised": "7.1.1",
     "chalk": "3.0.0",
-<<<<<<< HEAD
     "chromedriver": "83.0.0",
     "cookie-parser": "1.4.5",
     "cors": "2.8.5",
     "express": "4.17.1",
     "filenamify": "4.1.0",
+    "handlebars": "4.7.6",
     "morgan": "1.10.0",
-=======
-    "chromedriver": "^83.0.0",
-    "cookie-parser": "^1.4.5",
-    "cors": "^2.8.5",
-    "express": "^4.17.1",
-    "filenamify": "^4.1.0",
-    "handlebars": "^4.7.6",
-    "morgan": "^1.10.0",
->>>>>>> 7ed67c6f
     "ncp": "2.0.0",
     "yargs": "15.3.1"
   },

--- conflicted
+++ resolved
@@ -1,10 +1,6 @@
 {
   "name": "@applitools/sdk-shared",
-<<<<<<< HEAD
-  "version": "0.5.7",
-=======
   "version": "0.5.12",
->>>>>>> c0df4ad0
   "engines": {
     "node": ">=10.0.0"
   },

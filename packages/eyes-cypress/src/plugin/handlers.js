'use strict';
const {presult} = require('@applitools/functional-commons');
const pollingHandler = require('./pollingHandler');
const makeWaitForBatch = require('./waitForBatch');
const makeHandleBatchResultsFile = require('./makeHandleBatchResultsFile');
const {GeneralUtils} = require('@applitools/eyes-sdk-core');

const TIMEOUT_MSG = timeout =>
  `Eyes-Cypress timed out after ${timeout}ms. The default timeout is 2 minutes. It's possible to increase this timeout by setting a the value of 'eyesTimeout' in Cypress configuration, e.g. for 3 minutes: Cypress.config('eyesTimeout', 180000)`;

function makeHandlers({
  makeVisualGridClient,
  config = {},
  logger = console,
  processCloseAndAbort,
  getErrorsAndDiffs,
  errorDigest,
}) {
  logger.log('[handlers] creating handlers with the following config:', config);
  let openEyes, pollBatchEnd, checkWindow, close, resources, openErr;
  let runningTests = [];

  return {
    open: async args => {
      try {
        logger.log(`[handlers] open: close=${typeof close}, args=`, args);
        args.accessibilitySettings = args.accessibilityValidation;
        delete args.accessibilityValidation;
        const eyes = await openEyes(args);
        const runningTest = {
          abort: eyes.abort,
          closePromise: undefined,
        };
        checkWindow = eyes.checkWindow;
        close = makeClose(eyes.close, runningTest);
        resources = {};
        runningTests.push(runningTest);
        logger.log('[handlers] open finished');
        return eyes;
      } catch (err) {
        logger.log(`[handlers] openEyes error ${err}`);
        openErr = err;
        throw err;
      }
    },

    batchStart: data => {
      logger.log('[handlers] batchStart with data', data);
      runningTests = [];
      const extraConfig = {};
      if (
        GeneralUtils.getPropertyByPath(data, 'viewport.height') &&
        GeneralUtils.getPropertyByPath(data, 'viewport.width')
      ) {
        extraConfig.browser = data.viewport;
      }
      if (GeneralUtils.getPropertyByPath(data, 'userAgent')) {
        extraConfig.userAgent = data.userAgent;
      }

      const client = makeVisualGridClient(
        Object.assign(extraConfig, config, {
          logger: (logger.extend && logger.extend('vgc')) || logger,
        }),
      );
      openEyes = client.openEyes;
      const waitForBatch = makeWaitForBatch({
        logger: (logger.extend && logger.extend('waitForBatch')) || logger,
        concurrency: config.concurrency,
        processCloseAndAbort,
        getErrorsAndDiffs,
        errorDigest,
        handleBatchResultsFile: makeHandleBatchResultsFile(config),
      });
      pollBatchEnd = pollingHandler(
        waitForBatch.bind(null, runningTests, client.closeBatch),
        TIMEOUT_MSG,
      );
      return client;
    },

    batchEnd: async ({timeout} = {}) => {
      logger.log(`[handlers] batchEnd, timeout=${timeout}`);
      return await pollBatchEnd({timeout});
    },

    putResource: (id, buffer) => {
      if (!resources) {
        throw new Error('Please call cy.eyesOpen() before calling cy.eyesCheckWindow()');
      }
      resources[id] = buffer;
    },

    checkWindow: async ({
      url,
      resourceUrls,
      cdt,
      tag,
      blobData = [],
      sizeMode,
      target,
      fully,
      selector,
      region,
      scriptHooks,
      ignore,
      floating,
      layout,
      content,
      strict,
      frames = [],
      sendDom,
      useDom,
      enablePatterns,
      ignoreDisplacements,
<<<<<<< HEAD
      referrer,
=======
      source,
      accessibilityLevel,
>>>>>>> d57eeb96
      accessibility,
    }) => {
      logger.log(`[handlers] checkWindow: checkWindow=${typeof checkWindow}`);
      if (!checkWindow) {
        throw new Error('Please call cy.eyesOpen() before calling cy.eyesCheckWindow()');
      }

      const resourceContents = blobDataToResourceContents(blobData);
      const framesWithResources = createResourceContents(frames);

      if (sizeMode) {
        console.warn(
          'WARNING! "sizeMode" is deprecated and will be removed in the future, please use target instead.',
          '\nSee: https://github.com/applitools/eyes-cypress#target for more details.',
        );
      }
      return await checkWindow({
        url,
        resourceUrls,
        resourceContents,
        cdt,
        tag,
        sizeMode,
        target,
        fully,
        selector,
        region,
        scriptHooks,
        ignore,
        floating,
        layout,
        content,
        strict,
        frames: framesWithResources,
        sendDom,
        useDom,
        enablePatterns,
        ignoreDisplacements,
        source,
        accessibility,
      });
    },

    close: async () => {
      logger.log(
        `[handlers] close: openErr=${openErr}, close=${typeof close}, checkWindow=${typeof checkWindow}, resources=${
          resources ? `count:${Object.keys(resources).length}` : resources
        }`,
      );
      if (openErr) {
        return;
      }

      if (!close) {
        throw new Error('Please call cy.eyesOpen() before calling cy.eyesClose()');
      }

      // not returning this promise because we don't to wait on it before responding to the client
      close();

      resources = null;
      close = null;
      checkWindow = null;
      openErr = null;
    },
  };

  function makeClose(doClose, runningTest) {
    return async function() {
      return (runningTest.closePromise = presult(doClose(false)));
    };
  }

  function createResourceContents(frames) {
    return frames.map(frame => {
      return {
        url: frame.url,
        cdt: frame.cdt,
        resourceUrls: frame.resourceUrls,
        resourceContents: blobDataToResourceContents(frame.blobData),
        frames: frame.frames ? createResourceContents(frame.frames) : undefined,
      };
    });
  }

  function blobDataToResourceContents(blobData) {
    return blobData.reduce((acc, {url, type}) => {
      acc[url] = {url, type, value: resources[url]};
      return acc;
    }, {});
  }
}

module.exports = makeHandlers;
module.exports.TIMEOUT_MSG = TIMEOUT_MSG;<|MERGE_RESOLUTION|>--- conflicted
+++ resolved
@@ -113,12 +113,7 @@
       useDom,
       enablePatterns,
       ignoreDisplacements,
-<<<<<<< HEAD
-      referrer,
-=======
       source,
-      accessibilityLevel,
->>>>>>> d57eeb96
       accessibility,
     }) => {
       logger.log(`[handlers] checkWindow: checkWindow=${typeof checkWindow}`);

'use strict';

const {describe, it} = require('mocha');
const {expect} = require('chai');
const makeEyesCheckWindow = require('../../../src/browser/eyesCheckWindow');

describe('eyesCheckWindow', () => {
  it('handles string input', async () => {
    let sendRequestInput;
    const resourcesPutted = [];

    const blob1 = {url: 'blobUrl1', type: 'blobType1', value: {someKey: 'bla'}};
    const blob2 = {url: 'blobUrl2', type: 'blobType2', value: {someKey: 'blabla'}};
    const blobs = [blob1, blob2];
    const resourceUrls = 'resourceUrls';
    const url = 'url';
    const cdt = 'cdt';
    const frames = [];
    const eyesCheckWindow = makeEyesCheckWindow({
      sendRequest,
      processPage,
      win: {location: {href: 'some ref'}},
    });

    const tag = 'some tag';

    await eyesCheckWindow('bla doc', tag);
    expect(sendRequestInput).to.eql({
      command: 'checkWindow',
      data: {
        url,
        cdt,
        resourceUrls,
        blobData: [
          {url: 'blobUrl1', type: 'blobType1'},
          {url: 'blobUrl2', type: 'blobType2'},
        ],
        frames,
        tag,
        ignore: undefined,
        floating: undefined,
        layout: undefined,
        content: undefined,
        strict: undefined,
        region: undefined,
        scriptHooks: undefined,
        selector: undefined,
        sendDom: undefined,
        sizeMode: undefined,
        target: undefined,
        fully: undefined,
        useDom: undefined,
        enablePatterns: undefined,
        ignoreDisplacements: undefined,
        accessibility: undefined,
<<<<<<< HEAD
        referrer: 'some ref',
=======
        accessibilityLevel: undefined,
        source: 'some ref',
>>>>>>> d57eeb96
      },
    });
    expect(resourcesPutted).to.eql([
      {
        command: `resource/blobUrl1`,
        data: {someKey: 'bla'},
        headers: {
          'Content-Type': 'application/octet-stream',
        },
        method: 'PUT',
      },
      {
        command: `resource/blobUrl2`,
        data: {someKey: 'blabla'},
        headers: {
          'Content-Type': 'application/octet-stream',
        },
        method: 'PUT',
      },
    ]);

    async function sendRequest(arg) {
      if (arg.command === 'checkWindow') sendRequestInput = arg;
      else {
        resourcesPutted.push(arg);
      }
    }

    async function processPage() {
      return {resourceUrls, blobs, frames, url, cdt};
    }
  });

  it('handles object input', async () => {
    let sendRequestInput;
    const resourcesPutted = [];

    const blob1 = {url: 'blobUrl1', type: 'blobType1', value: {someKey: 'bla'}};
    const blob2 = {url: 'blobUrl2', type: 'blobType2', value: {someKey: 'blabla'}};
    const blobs = [blob1, blob2];
    const resourceUrls = 'resourceUrls';
    const url = 'url';
    const cdt = 'cdt';
    const frames = [];
    const eyesCheckWindow = makeEyesCheckWindow({
      sendRequest,
      processPage,
      win: {location: {href: 'some referrer'}},
    });

    const tag = 'some tag';
    const sizeMode = 'sizeMode';
    const target = 'target';
    const fully = 'fully';
    const selector = 'selector';
    const region = 'region';
    const scriptHooks = 'scriptHooks';
    const ignore = 'ignore';
    const floating = 'floating';
    const layout = 'layout';
    const content = 'content';
    const strict = 'strict';
    const sendDom = 'sendDom';
    const useDom = 'useDom';
    const enablePatterns = 'enablePatterns';
    const ignoreDisplacements = 'ignoreDisplacements';
    const accessibility = 'accessibility';

    await eyesCheckWindow('bla doc', {
      tag,
      sizeMode,
      target,
      fully,
      selector,
      region,
      scriptHooks,
      ignore,
      floating,
      layout,
      content,
      strict,
      sendDom,
      useDom,
      enablePatterns,
      ignoreDisplacements,
      accessibility,
    });

    expect(sendRequestInput).to.eql({
      command: 'checkWindow',
      data: {
        url,
        cdt,
        resourceUrls,
        blobData: [
          {url: 'blobUrl1', type: 'blobType1'},
          {url: 'blobUrl2', type: 'blobType2'},
        ],
        frames,
        tag,
        sizeMode,
        target,
        fully,
        selector,
        region,
        scriptHooks,
        ignore,
        floating,
        layout,
        content,
        strict,
        sendDom,
        useDom,
        enablePatterns,
        ignoreDisplacements,
        source: 'some referrer',
        accessibility,
      },
    });
    expect(resourcesPutted).to.eql([
      {
        command: `resource/blobUrl1`,
        data: {someKey: 'bla'},
        headers: {
          'Content-Type': 'application/octet-stream',
        },
        method: 'PUT',
      },
      {
        command: `resource/blobUrl2`,
        data: {someKey: 'blabla'},
        headers: {
          'Content-Type': 'application/octet-stream',
        },
        method: 'PUT',
      },
    ]);

    async function sendRequest(arg) {
      if (arg.command === 'checkWindow') sendRequestInput = arg;
      else {
        resourcesPutted.push(arg);
      }
    }

    async function processPage() {
      return {resourceUrls, blobs, frames, url, cdt};
    }
  });

  it('uploads blobs from all frames and then sends only url+type (blobData)', async () => {
    let sendRequestInput;
    const resourcesPutted = [];

    const blob1 = {url: 'blobUrl1', type: 'blobType1', value: {someKey1: 'bla1'}};
    const blob2 = {url: 'blobUrl2', type: 'blobType2', value: {someKey2: 'bla2'}};
    const blob3 = {url: 'blobUrl3', type: 'blobType3', value: {someKey3: 'bla3'}};
    const blobs = [blob1];
    const resourceUrls = 'resourceUrls';
    const url = 'url';
    const cdt = 'cdt';
    const innerFrame = {
      url: 'url2',
      resourceUrls: [],
      blobs: [blob1, blob3],
      cdt: 'cdt2',
      frames: [],
    };
    const frames = [
      {url: 'url1', resourceUrls: [], blobs: [blob1, blob2], cdt: 'cdt1', frames: [innerFrame]},
    ];
    const eyesCheckWindow = makeEyesCheckWindow({
      sendRequest,
      processPage,
      win: {location: {href: 'some ref'}},
    });

    await eyesCheckWindow('bla doc');

    expect(sendRequestInput).to.eql({
      command: 'checkWindow',
      data: {
        url,
        cdt,
        resourceUrls,
        blobData: [{url: 'blobUrl1', type: 'blobType1'}],
        frames: [
          {
            url: 'url1',
            resourceUrls: [],
            blobData: [
              {url: 'blobUrl1', type: 'blobType1'},
              {url: 'blobUrl2', type: 'blobType2'},
            ],
            cdt: 'cdt1',
            frames: [
              {
                url: 'url2',
                resourceUrls: [],
                blobData: [
                  {url: 'blobUrl1', type: 'blobType1'},
                  {url: 'blobUrl3', type: 'blobType3'},
                ],
                cdt: 'cdt2',
                frames: [],
              },
            ],
          },
        ],
        tag: undefined,
        sizeMode: undefined,
        target: undefined,
        fully: undefined,
        selector: undefined,
        region: undefined,
        scriptHooks: undefined,
        ignore: undefined,
        floating: undefined,
        layout: undefined,
        content: undefined,
        strict: undefined,
        sendDom: undefined,
        useDom: undefined,
        enablePatterns: undefined,
        ignoreDisplacements: undefined,
        accessibility: undefined,
<<<<<<< HEAD
        referrer: 'some ref',
=======
        accessibilityLevel: undefined,
        source: 'some ref',
>>>>>>> d57eeb96
      },
    });
    expect(resourcesPutted).to.eql([
      {
        command: `resource/blobUrl1`,
        data: {someKey1: 'bla1'},
        headers: {
          'Content-Type': 'application/octet-stream',
        },
        method: 'PUT',
      },
      {
        command: `resource/blobUrl2`,
        data: {someKey2: 'bla2'},
        headers: {
          'Content-Type': 'application/octet-stream',
        },
        method: 'PUT',
      },
      {
        command: `resource/blobUrl3`,
        data: {someKey3: 'bla3'},
        headers: {
          'Content-Type': 'application/octet-stream',
        },
        method: 'PUT',
      },
    ]);

    async function sendRequest(arg) {
      if (arg.command === 'checkWindow') sendRequestInput = arg;
      else {
        resourcesPutted.push(arg);
      }
    }

    async function processPage() {
      return {resourceUrls, blobs, frames, url, cdt};
    }
  });

  it('uploads blobs from all frames and then sends only url+type (blobData)', async () => {
    let sendRequestInput;
    const resourcesPutted = [];

    const blob1 = {url: 'blobUrl', value: {someKey: 'bla'}};
    const blobs = [blob1];
    const resourceUrls = 'resourceUrls';
    const url = 'url';
    const cdt = 'cdt';
    const eyesCheckWindow = makeEyesCheckWindow({
      sendRequest,
      processPage,
      win: {location: {href: 'some ref'}},
    });

    await eyesCheckWindow('bla doc');

    expect(sendRequestInput).to.eql({
      command: 'checkWindow',
      data: {
        url,
        cdt,
        resourceUrls,
        blobData: [{url: 'blobUrl', type: 'application/x-applitools-unknown'}],
        frames: [],
        tag: undefined,
        sizeMode: undefined,
        target: undefined,
        fully: undefined,
        selector: undefined,
        region: undefined,
        scriptHooks: undefined,
        ignore: undefined,
        floating: undefined,
        layout: undefined,
        content: undefined,
        strict: undefined,
        sendDom: undefined,
        useDom: undefined,
        enablePatterns: undefined,
        ignoreDisplacements: undefined,
        source: 'some ref',
        accessibility: undefined,
      },
    });
    expect(resourcesPutted).to.eql([
      {
        command: `resource/blobUrl`,
        data: {someKey: 'bla'},
        headers: {
          'Content-Type': 'application/octet-stream',
        },
        method: 'PUT',
      },
    ]);

    async function sendRequest(arg) {
      if (arg.command === 'checkWindow') sendRequestInput = arg;
      else {
        resourcesPutted.push(arg);
      }
    }

    async function processPage() {
      return {resourceUrls, blobs, frames: [], url, cdt};
    }
  });

  it('handles failure to put resource', async () => {
    let sendRequestInput;
    const resourcesPutted = [];

    const blob1 = {url: 'blobUrl1', type: 'blobType1', value: {someKey: 'bla'}};
    const blob2 = {url: 'blobUrl2', type: 'blobType2', value: {someKey: 'blabla'}};
    const blob3 = {url: 'blobUrl3', type: 'blobType3', value: {someKey: 'blablabla'}};
    const blobs = [blob1, blob2, blob3];
    const resourceUrls = ['resourceUrls'];
    const url = 'url';
    const cdt = 'cdt';
    const frames = [];
    const eyesCheckWindow = makeEyesCheckWindow({
      sendRequest,
      processPage,
      win: {location: {href: 'some ref'}},
    });

    const tag = 'some tag';

    await eyesCheckWindow('bla doc', tag);

    expect(sendRequestInput).to.eql({
      command: 'checkWindow',
      data: {
        url,
        cdt,
        resourceUrls: ['resourceUrls', 'blobUrl2', 'blobUrl3'],
        blobData: [{url: 'blobUrl1', type: 'blobType1'}],
        frames,
        tag,
        ignore: undefined,
        floating: undefined,
        layout: undefined,
        content: undefined,
        strict: undefined,
        region: undefined,
        scriptHooks: undefined,
        selector: undefined,
        sendDom: undefined,
        sizeMode: undefined,
        target: undefined,
        fully: undefined,
        useDom: undefined,
        enablePatterns: undefined,
        ignoreDisplacements: undefined,
        accessibility: undefined,
<<<<<<< HEAD
        referrer: 'some ref',
=======
        accessibilityLevel: undefined,
        source: 'some ref',
>>>>>>> d57eeb96
      },
    });
    expect(resourcesPutted).to.eql([
      {
        command: `resource/blobUrl1`,
        data: {someKey: 'bla'},
        headers: {
          'Content-Type': 'application/octet-stream',
        },
        method: 'PUT',
      },
    ]);

    async function sendRequest(arg) {
      if (arg.command === 'checkWindow') {
        sendRequestInput = arg;
      } else if (arg.command === 'resource/blobUrl1') {
        resourcesPutted.push(arg);
      } else {
        throw new Error('some err');
      }
    }

    async function processPage() {
      return {resourceUrls, blobs, frames, url, cdt};
    }
  });
});<|MERGE_RESOLUTION|>--- conflicted
+++ resolved
@@ -53,12 +53,7 @@
         enablePatterns: undefined,
         ignoreDisplacements: undefined,
         accessibility: undefined,
-<<<<<<< HEAD
-        referrer: 'some ref',
-=======
-        accessibilityLevel: undefined,
         source: 'some ref',
->>>>>>> d57eeb96
       },
     });
     expect(resourcesPutted).to.eql([
@@ -285,12 +280,7 @@
         enablePatterns: undefined,
         ignoreDisplacements: undefined,
         accessibility: undefined,
-<<<<<<< HEAD
-        referrer: 'some ref',
-=======
-        accessibilityLevel: undefined,
         source: 'some ref',
->>>>>>> d57eeb96
       },
     });
     expect(resourcesPutted).to.eql([
@@ -447,12 +437,7 @@
         enablePatterns: undefined,
         ignoreDisplacements: undefined,
         accessibility: undefined,
-<<<<<<< HEAD
-        referrer: 'some ref',
-=======
-        accessibilityLevel: undefined,
         source: 'some ref',
->>>>>>> d57eeb96
       },
     });
     expect(resourcesPutted).to.eql([

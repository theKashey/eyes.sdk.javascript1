'use strict';

const {describe, it} = require('mocha');
const {expect} = require('chai');
const makeEyesCheckWindow = require('../../../src/browser/eyesCheckWindow');

describe('eyesCheckWindow', () => {
  it('handles string input', async () => {
    let sendRequestInput;
    const resourcesPutted = [];

    const blob1 = {url: 'blobUrl1', type: 'blobType1', value: {someKey: 'bla'}};
    const blob2 = {url: 'blobUrl2', type: 'blobType2', value: {someKey: 'blabla'}};
    const blobs = [blob1, blob2];
    const resourceUrls = 'resourceUrls';
    const url = 'url';
    const cdt = 'cdt';
    const frames = [];
    const eyesCheckWindow = makeEyesCheckWindow({
      sendRequest,
      processPage,
    });

    const tag = 'some tag';

    await eyesCheckWindow('bla doc', tag);
    expect(sendRequestInput).to.eql({
      command: 'checkWindow',
      data: {
        url,
        cdt,
        resourceUrls,
        blobData: [
          {url: 'blobUrl1', type: 'blobType1'},
          {url: 'blobUrl2', type: 'blobType2'},
        ],
        frames,
        tag,
        ignore: undefined,
        floating: undefined,
        layout: undefined,
        content: undefined,
        strict: undefined,
        region: undefined,
        scriptHooks: undefined,
        selector: undefined,
        sendDom: undefined,
        sizeMode: undefined,
        target: undefined,
        fully: undefined,
        useDom: undefined,
        enablePatterns: undefined,
        ignoreDisplacements: undefined,
        accessibility: undefined,
<<<<<<< HEAD
        source: 'some ref',
=======
        accessibilityLevel: undefined,
>>>>>>> f40f8b04
      },
    });
    expect(resourcesPutted).to.eql([
      {
        command: `resource/blobUrl1`,
        data: {someKey: 'bla'},
        headers: {
          'Content-Type': 'application/octet-stream',
        },
        method: 'PUT',
      },
      {
        command: `resource/blobUrl2`,
        data: {someKey: 'blabla'},
        headers: {
          'Content-Type': 'application/octet-stream',
        },
        method: 'PUT',
      },
    ]);

    async function sendRequest(arg) {
      if (arg.command === 'checkWindow') sendRequestInput = arg;
      else {
        resourcesPutted.push(arg);
      }
    }

    async function processPage() {
      return {resourceUrls, blobs, frames, url, cdt};
    }
  });

  it('handles object input', async () => {
    let sendRequestInput;
    const resourcesPutted = [];

    const blob1 = {url: 'blobUrl1', type: 'blobType1', value: {someKey: 'bla'}};
    const blob2 = {url: 'blobUrl2', type: 'blobType2', value: {someKey: 'blabla'}};
    const blobs = [blob1, blob2];
    const resourceUrls = 'resourceUrls';
    const url = 'url';
    const cdt = 'cdt';
    const frames = [];
    const eyesCheckWindow = makeEyesCheckWindow({
      sendRequest,
      processPage,
    });

    const tag = 'some tag';
    const sizeMode = 'sizeMode';
    const target = 'target';
    const fully = 'fully';
    const selector = 'selector';
    const region = 'region';
    const scriptHooks = 'scriptHooks';
    const ignore = 'ignore';
    const floating = 'floating';
    const layout = 'layout';
    const content = 'content';
    const strict = 'strict';
    const sendDom = 'sendDom';
    const useDom = 'useDom';
    const enablePatterns = 'enablePatterns';
    const ignoreDisplacements = 'ignoreDisplacements';
    const accessibility = 'accessibility';

    await eyesCheckWindow('bla doc', {
      tag,
      sizeMode,
      target,
      fully,
      selector,
      region,
      scriptHooks,
      ignore,
      floating,
      layout,
      content,
      strict,
      sendDom,
      useDom,
      enablePatterns,
      ignoreDisplacements,
      accessibility,
    });

    expect(sendRequestInput).to.eql({
      command: 'checkWindow',
      data: {
        url,
        cdt,
        resourceUrls,
        blobData: [
          {url: 'blobUrl1', type: 'blobType1'},
          {url: 'blobUrl2', type: 'blobType2'},
        ],
        frames,
        tag,
        sizeMode,
        target,
        fully,
        selector,
        region,
        scriptHooks,
        ignore,
        floating,
        layout,
        content,
        strict,
        sendDom,
        useDom,
        enablePatterns,
        ignoreDisplacements,
        accessibility,
      },
    });
    expect(resourcesPutted).to.eql([
      {
        command: `resource/blobUrl1`,
        data: {someKey: 'bla'},
        headers: {
          'Content-Type': 'application/octet-stream',
        },
        method: 'PUT',
      },
      {
        command: `resource/blobUrl2`,
        data: {someKey: 'blabla'},
        headers: {
          'Content-Type': 'application/octet-stream',
        },
        method: 'PUT',
      },
    ]);

    async function sendRequest(arg) {
      if (arg.command === 'checkWindow') sendRequestInput = arg;
      else {
        resourcesPutted.push(arg);
      }
    }

    async function processPage() {
      return {resourceUrls, blobs, frames, url, cdt};
    }
  });

  it('uploads blobs from all frames and then sends only url+type (blobData)', async () => {
    let sendRequestInput;
    const resourcesPutted = [];

    const blob1 = {url: 'blobUrl1', type: 'blobType1', value: {someKey1: 'bla1'}};
    const blob2 = {url: 'blobUrl2', type: 'blobType2', value: {someKey2: 'bla2'}};
    const blob3 = {url: 'blobUrl3', type: 'blobType3', value: {someKey3: 'bla3'}};
    const blobs = [blob1];
    const resourceUrls = 'resourceUrls';
    const url = 'url';
    const cdt = 'cdt';
    const innerFrame = {
      url: 'url2',
      resourceUrls: [],
      blobs: [blob1, blob3],
      cdt: 'cdt2',
      frames: [],
    };
    const frames = [
      {url: 'url1', resourceUrls: [], blobs: [blob1, blob2], cdt: 'cdt1', frames: [innerFrame]},
    ];
    const eyesCheckWindow = makeEyesCheckWindow({
      sendRequest,
      processPage,
    });

    await eyesCheckWindow('bla doc');

    expect(sendRequestInput).to.eql({
      command: 'checkWindow',
      data: {
        url,
        cdt,
        resourceUrls,
        blobData: [{url: 'blobUrl1', type: 'blobType1'}],
        frames: [
          {
            url: 'url1',
            resourceUrls: [],
            blobData: [
              {url: 'blobUrl1', type: 'blobType1'},
              {url: 'blobUrl2', type: 'blobType2'},
            ],
            cdt: 'cdt1',
            frames: [
              {
                url: 'url2',
                resourceUrls: [],
                blobData: [
                  {url: 'blobUrl1', type: 'blobType1'},
                  {url: 'blobUrl3', type: 'blobType3'},
                ],
                cdt: 'cdt2',
                frames: [],
              },
            ],
          },
        ],
        tag: undefined,
        sizeMode: undefined,
        target: undefined,
        fully: undefined,
        selector: undefined,
        region: undefined,
        scriptHooks: undefined,
        ignore: undefined,
        floating: undefined,
        layout: undefined,
        content: undefined,
        strict: undefined,
        sendDom: undefined,
        useDom: undefined,
        enablePatterns: undefined,
        ignoreDisplacements: undefined,
        accessibility: undefined,
<<<<<<< HEAD
        source: 'some ref',
=======
        accessibilityLevel: undefined,
>>>>>>> f40f8b04
      },
    });
    expect(resourcesPutted).to.eql([
      {
        command: `resource/blobUrl1`,
        data: {someKey1: 'bla1'},
        headers: {
          'Content-Type': 'application/octet-stream',
        },
        method: 'PUT',
      },
      {
        command: `resource/blobUrl2`,
        data: {someKey2: 'bla2'},
        headers: {
          'Content-Type': 'application/octet-stream',
        },
        method: 'PUT',
      },
      {
        command: `resource/blobUrl3`,
        data: {someKey3: 'bla3'},
        headers: {
          'Content-Type': 'application/octet-stream',
        },
        method: 'PUT',
      },
    ]);

    async function sendRequest(arg) {
      if (arg.command === 'checkWindow') sendRequestInput = arg;
      else {
        resourcesPutted.push(arg);
      }
    }

    async function processPage() {
      return {resourceUrls, blobs, frames, url, cdt};
    }
  });

  it('uploads blobs from all frames and then sends only url+type (blobData)', async () => {
    let sendRequestInput;
    const resourcesPutted = [];

    const blob1 = {url: 'blobUrl', value: {someKey: 'bla'}};
    const blobs = [blob1];
    const resourceUrls = 'resourceUrls';
    const url = 'url';
    const cdt = 'cdt';
    const eyesCheckWindow = makeEyesCheckWindow({
      sendRequest,
      processPage,
    });

    await eyesCheckWindow('bla doc');

    expect(sendRequestInput).to.eql({
      command: 'checkWindow',
      data: {
        url,
        cdt,
        resourceUrls,
        blobData: [{url: 'blobUrl', type: 'application/x-applitools-unknown'}],
        frames: [],
        tag: undefined,
        sizeMode: undefined,
        target: undefined,
        fully: undefined,
        selector: undefined,
        region: undefined,
        scriptHooks: undefined,
        ignore: undefined,
        floating: undefined,
        layout: undefined,
        content: undefined,
        strict: undefined,
        sendDom: undefined,
        useDom: undefined,
        enablePatterns: undefined,
        ignoreDisplacements: undefined,
        accessibility: undefined,
      },
    });
    expect(resourcesPutted).to.eql([
      {
        command: `resource/blobUrl`,
        data: {someKey: 'bla'},
        headers: {
          'Content-Type': 'application/octet-stream',
        },
        method: 'PUT',
      },
    ]);

    async function sendRequest(arg) {
      if (arg.command === 'checkWindow') sendRequestInput = arg;
      else {
        resourcesPutted.push(arg);
      }
    }

    async function processPage() {
      return {resourceUrls, blobs, frames: [], url, cdt};
    }
  });

  it('handles failure to put resource', async () => {
    let sendRequestInput;
    const resourcesPutted = [];

    const blob1 = {url: 'blobUrl1', type: 'blobType1', value: {someKey: 'bla'}};
    const blob2 = {url: 'blobUrl2', type: 'blobType2', value: {someKey: 'blabla'}};
    const blob3 = {url: 'blobUrl3', type: 'blobType3', value: {someKey: 'blablabla'}};
    const blobs = [blob1, blob2, blob3];
    const resourceUrls = ['resourceUrls'];
    const url = 'url';
    const cdt = 'cdt';
    const frames = [];
    const eyesCheckWindow = makeEyesCheckWindow({
      sendRequest,
      processPage,
    });

    const tag = 'some tag';

    await eyesCheckWindow('bla doc', tag);

    expect(sendRequestInput).to.eql({
      command: 'checkWindow',
      data: {
        url,
        cdt,
        resourceUrls: ['resourceUrls', 'blobUrl2', 'blobUrl3'],
        blobData: [{url: 'blobUrl1', type: 'blobType1'}],
        frames,
        tag,
        ignore: undefined,
        floating: undefined,
        layout: undefined,
        content: undefined,
        strict: undefined,
        region: undefined,
        scriptHooks: undefined,
        selector: undefined,
        sendDom: undefined,
        sizeMode: undefined,
        target: undefined,
        fully: undefined,
        useDom: undefined,
        enablePatterns: undefined,
        ignoreDisplacements: undefined,
        accessibility: undefined,
<<<<<<< HEAD
        source: 'some ref',
=======
        accessibilityLevel: undefined,
>>>>>>> f40f8b04
      },
    });
    expect(resourcesPutted).to.eql([
      {
        command: `resource/blobUrl1`,
        data: {someKey: 'bla'},
        headers: {
          'Content-Type': 'application/octet-stream',
        },
        method: 'PUT',
      },
    ]);

    async function sendRequest(arg) {
      if (arg.command === 'checkWindow') {
        sendRequestInput = arg;
      } else if (arg.command === 'resource/blobUrl1') {
        resourcesPutted.push(arg);
      } else {
        throw new Error('some err');
      }
    }

    async function processPage() {
      return {resourceUrls, blobs, frames, url, cdt};
    }
  });
});<|MERGE_RESOLUTION|>--- conflicted
+++ resolved
@@ -52,11 +52,6 @@
         enablePatterns: undefined,
         ignoreDisplacements: undefined,
         accessibility: undefined,
-<<<<<<< HEAD
-        source: 'some ref',
-=======
-        accessibilityLevel: undefined,
->>>>>>> f40f8b04
       },
     });
     expect(resourcesPutted).to.eql([
@@ -280,11 +275,6 @@
         enablePatterns: undefined,
         ignoreDisplacements: undefined,
         accessibility: undefined,
-<<<<<<< HEAD
-        source: 'some ref',
-=======
-        accessibilityLevel: undefined,
->>>>>>> f40f8b04
       },
     });
     expect(resourcesPutted).to.eql([
@@ -438,11 +428,6 @@
         enablePatterns: undefined,
         ignoreDisplacements: undefined,
         accessibility: undefined,
-<<<<<<< HEAD
-        source: 'some ref',
-=======
-        accessibilityLevel: undefined,
->>>>>>> f40f8b04
       },
     });
     expect(resourcesPutted).to.eql([

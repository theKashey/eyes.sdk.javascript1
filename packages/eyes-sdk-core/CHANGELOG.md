--- conflicted
+++ resolved
@@ -2,13 +2,10 @@
 
 ## Unreleased
 
-<<<<<<< HEAD
 - improved support of the regions with fixed position ([Trello](https://trello.com/c/9G1aau4d/357-wdio5-unable-to-capture-scrollable-region)
-=======
 
 ## 11.0.6 - 2020/6/11
 
->>>>>>> 73f1e5dc
 - added support of  check settings as a plain object
 - handle bug when Safari 11(!) take a full page screenshot by default ([Trello](https://trello.com/c/A9AUxYlP))
 - fix OOM issue with big images ([Trello](https://trello.com/c/4JMV3NKN))

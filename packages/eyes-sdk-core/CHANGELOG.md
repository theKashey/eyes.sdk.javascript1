# Change Log

## Unreleased

<<<<<<< HEAD
- add AccessibilityGuidelinesVersion enum
- remove accessibilityLevel from checkSettings
=======

   ## 10.1.2 - 2020/5/13

- added retry for requests returning with a status code of 503   

## 10.1.1 - 2020/5/11

- updated to @applitools/eyes-common@3.23.1

## 10.1.0 - 2020/5/11

- add iosDeviceInfo support
- updated to @applitools/eyes-common@3.23.0

## 10.0.2 - 2020/5/11

- updated to @applitools/eyes-common@3.22.2

## 10.0.1 - 2020/5/4

- added resource info on putRender Error

## 10.0.0 - 2020/4/30

- consolidate classes into core (no changes from 9.3.0)

## 9.3.0 - 2020/4/30

- consolidate classes into core
>>>>>>> e0a00b5f

## 9.2.1 - 2020/4/26

- updated to @applitools/eyes-common@3.22.1

## 9.2.0 - 2020/4/26

- updated to @applitools/eyes-common@3.22.0

## 9.1.2 - 2020/4/23

- updated to @applitools/eyes-common@3.21.1

## 9.1.1 - 2020/4/19

- added SDK agent id header for eyes server requests

## 9.1.0 - 2020/4/5

- updated to @applitools/eyes-common@3.21.0

## 9.0.3

- Fix getElementXpath in EyesJsBrowserUtils
- Added toCheckWindowConfiguration() to CheckSettings
- EyesRunner: `getAllTestResults` method now awaits existing close operations

## 9.0.2

- Support both new and old server versions for identifying new running sessions. ([Trello](https://trello.com/c/mtSiheZ9/267-support-startsession-as-long-running-task))

## 9.0.1

- identical to 9.0.0 (commit was added)

## 9.0.0

- **Breaking change**: RunningSession is no longer determined to be new according to startSession's response status, but rather by the response's payload of `isNew`. ([Trello](https://trello.com/c/60Rm4xXG/240-support-future-long-running-tasks))

## 8.1.2

- update @applitools/eyes-common@3.20.1

## 8.1.1

- updated eyes common to latest

## 8.1.0

- regions support for toPersistedRegions() for VGC

## 8.0.2

- fix exception on aborts - using _getSetBatchId in closeBatch so we dont generate batch id but still get the generated batch id.
guarding addBrowsers arguments for sending an array
- upload domsnapshot directly to Azure [Trello](https://trello.com/c/ZCLJo8Fy/241-upload-dom-directly-to-azure)
- support future long running tasks [Trello](https://trello.com/c/60Rm4xXG/240-support-future-long-running-tasks)
- fix regression in css stitching [Trello](https://trello.com/c/dp5IIoFw/235-css-stitching-regression-in-41533)

## 8.0.1

- getUserSetBatchId() can now run after generating batch id

## 8.0.0

- Moved server connector makers to runners

## 7.0.0

- move all runners to eyes-sdk-core
- fix setConfiguration cloned configuration [Trello 220](https://trello.com/c/d3rahmUd/220-setconfiguration-does-not-clone-the-configuration)
- remove EyesAbstract
- new branching model for Eyes [Trello 145](https://trello.com/c/VhEHv3YI/145-modify-branching-model-to-be-more-git-like-adjust-github-bitbucket-integrations-109-108-hotfix)

## 6.0.15

- identical to 6.0.9

## 6.0.14

- identical to 6.0.11

## 6.0.13

- unpublished

## 6.0.12

- unpublished

## 6.0.11

- fix Configuration and ImageMatchSettings copy constructor [Trello 204](https://trello.com/c/oH7Ne5EZ/204-js4ignoredisplacements-is-not-working)

## 6.0.6

- Fix `isMobile` check in EyesBase to support non-Selenium SDKs
- Bug fix in SessionResults to prevent a false positive when processing an expectedAppOutput collection that is in a dirty state (e.g., an array with an entry of `null`)


## [5.20.7](https://github.com/applitools/eyes.sdk.javascript1/compare/@applitools/eyes-sdk-core@5.20.6...@applitools/eyes-sdk-core@5.20.7) (2019-11-28)


### Bug Fixes

* **eyes-common, eyes-sdk-core:** setProxyOptions is now out of server connector ([e1d15c4](https://github.com/applitools/eyes.sdk.javascript1/commit/e1d15c4))
* **eyes-common, eyes-sdk-core, visual-grid-client:** supporting http only proxy ([9221512](https://github.com/applitools/eyes.sdk.javascript1/commit/9221512))





## [5.20.6](https://github.com/applitools/eyes.sdk.javascript1/compare/@applitools/eyes-sdk-core@5.20.5...@applitools/eyes-sdk-core@5.20.6) (2019-11-17)

**Note:** Version bump only for package @applitools/eyes-sdk-core





## [5.20.5](https://github.com/applitools/eyes.sdk.javascript1/compare/@applitools/eyes-sdk-core@5.20.4...@applitools/eyes-sdk-core@5.20.5) (2019-11-13)

**Note:** Version bump only for package @applitools/eyes-sdk-core





## [5.20.4](https://github.com/applitools/eyes.sdk.javascript1/compare/@applitools/eyes-sdk-core@5.20.3...@applitools/eyes-sdk-core@5.20.4) (2019-11-04)


### Bug Fixes

* **eyes-sdk-core, visual-grid-client:** added skipStartingSession to openBase - fixed testWindow startSession calls. ([cd424cb](https://github.com/applitools/eyes.sdk.javascript1/commit/cd424cb))





## [5.20.3](https://github.com/applitools/eyes.sdk.javascript1/compare/@applitools/eyes-sdk-core@5.20.2...@applitools/eyes-sdk-core@5.20.3) (2019-11-03)

**Note:** Version bump only for package @applitools/eyes-sdk-core





## [5.20.2](https://github.com/applitools/eyes.sdk.javascript1/compare/@applitools/eyes-sdk-core@5.20.1...@applitools/eyes-sdk-core@5.20.2) (2019-10-07)


### Bug Fixes

* **eyes-sdk-core:** don't close batch if APPLITOOLS_DONT_CLOSE_BATCHES=true ([e07344f](https://github.com/applitools/eyes.sdk.javascript1/commit/e07344f))





## [5.20.1](https://github.com/applitools/eyes.sdk.javascript1/compare/@applitools/eyes-sdk-core@5.20.0...@applitools/eyes-sdk-core@5.20.1) (2019-10-07)


### Bug Fixes

* skip error inside `EyesBase.closeBatch()` (to work for all SDKs) ([b25d298](https://github.com/applitools/eyes.sdk.javascript1/commit/b25d298))





# [5.20.0](https://github.com/applitools/eyes.sdk.javascript1/compare/@applitools/eyes-sdk-core@5.19.0...@applitools/eyes-sdk-core@5.20.0) (2019-10-06)


### Bug Fixes

* **visual-grid-client, eyes-common, eyes-sdk-core, eyes-selenium:** renamed setAccessibilityLevel to setAccessibilityValidation ([77d60e8](https://github.com/applitools/eyes.sdk.javascript1/commit/77d60e8))


### Features

* **eyes-common:** move BrowserType, DeviceName, ScreenOrientation, StitchMode to common module ([7dbdb41](https://github.com/applitools/eyes.sdk.javascript1/commit/7dbdb41))





# [5.19.0](https://github.com/applitools/eyes.sdk.javascript1/compare/@applitools/eyes-sdk-core@5.18.1...@applitools/eyes-sdk-core@5.19.0) (2019-10-02)


### Features

* **eyes-sdk-common:** added accessibility status to TestResults ([c8d6273](https://github.com/applitools/eyes.sdk.javascript1/commit/c8d6273))





## [5.18.1](https://github.com/applitools/eyes.sdk.javascript1/compare/@applitools/eyes-sdk-core@5.18.0...@applitools/eyes-sdk-core@5.18.1) (2019-09-27)


### Bug Fixes

* **eyes-sdk-core:** do not closeBatch in disabled mode ([454e306](https://github.com/applitools/eyes.sdk.javascript1/commit/454e306))





# [5.18.0](https://github.com/applitools/eyes.sdk.javascript1/compare/@applitools/eyes-sdk-core@5.17.3...@applitools/eyes-sdk-core@5.18.0) (2019-09-23)


### Bug Fixes

* add exports of accessibility constants ([a4c0bed](https://github.com/applitools/eyes.sdk.javascript1/commit/a4c0bed))
* refactoring and fixing AccessibilityRegionByElement/Selector ([73dc022](https://github.com/applitools/eyes.sdk.javascript1/commit/73dc022))


### Features

* **eyes-sdk-core:** add `closeBatch` method to `EyesBase` and update close batch endpoint ([ae2d72d](https://github.com/applitools/eyes.sdk.javascript1/commit/ae2d72d))





## [5.17.3](https://github.com/applitools/eyes.sdk.javascript1/compare/@applitools/eyes-sdk-core@5.17.2...@applitools/eyes-sdk-core@5.17.3) (2019-09-23)


### Bug Fixes

* **eyes-sdk-core, visual-grid-client:** removed getter and setter for accessibilityLevel from EyesAbstract ([9bb7e39](https://github.com/applitools/eyes.sdk.javascript1/commit/9bb7e39))





## [5.17.2](https://github.com/applitools/eyes.sdk.javascript1/compare/@applitools/eyes-sdk-core@5.17.1...@applitools/eyes-sdk-core@5.17.2) (2019-09-22)


### Bug Fixes

* **eyes-common:** changed accessibilityRegionType API - removed None. ([b510014](https://github.com/applitools/eyes.sdk.javascript1/commit/b510014))





## [5.17.1](https://github.com/applitools/eyes.sdk.javascript1/compare/@applitools/eyes-sdk-core@5.17.0...@applitools/eyes-sdk-core@5.17.1) (2019-09-22)

**Note:** Version bump only for package @applitools/eyes-sdk-core





# [5.17.0](https://github.com/applitools/eyes.sdk.javascript1/compare/@applitools/eyes-sdk-core@5.16.1...@applitools/eyes-sdk-core@5.17.0) (2019-09-18)


### Features

* **eyes-common, eyes-sdk-core, visual-grid-client:** Added accessibilityLevel to match request. ([df2a383](https://github.com/applitools/eyes.sdk.javascript1/commit/df2a383))
* **eyes-common, eyes-sdk-core, visual-grid-client:** supporting accessibility regions to match request ([cc9ec8c](https://github.com/applitools/eyes.sdk.javascript1/commit/cc9ec8c))
* **eyes-sdk-core:** add `deleteBatchSessions` request to ServerConnector ([0728e08](https://github.com/applitools/eyes.sdk.javascript1/commit/0728e08))





## [5.16.1](https://github.com/applitools/eyes.sdk.javascript1/compare/@applitools/eyes-sdk-core@5.16.0...@applitools/eyes-sdk-core@5.16.1) (2019-09-04)


### Bug Fixes

* change list of exports, add more classes from eyes-sdk-core ([8da543c](https://github.com/applitools/eyes.sdk.javascript1/commit/8da543c))





# [5.16.0](https://github.com/applitools/eyes.sdk.javascript1/compare/@applitools/eyes-sdk-core@5.15.1...@applitools/eyes-sdk-core@5.16.0) (2019-09-02)


### Features

* **eyes-sdk-core:** added response body for error requests ([8fd246f](https://github.com/applitools/eyes.sdk.javascript1/commit/8fd246f))





## [5.15.1](https://github.com/applitools/eyes.sdk.javascript1/compare/@applitools/eyes-sdk-core@5.15.0...@applitools/eyes-sdk-core@5.15.1) (2019-08-27)


### Bug Fixes

* serialize arrays in log output ([a255f95](https://github.com/applitools/eyes.sdk.javascript1/commit/a255f95))





# [5.15.0](https://github.com/applitools/eyes.sdk.javascript1/compare/@applitools/eyes-sdk-core@5.14.0...@applitools/eyes-sdk-core@5.15.0) (2019-08-27)


### Features

* **eyes-sdk-core:** added renderIds to TestResults ([f440baf](https://github.com/applitools/eyes.sdk.javascript1/commit/f440baf))
* **eyes-sdk-core:** moved renderIds to StepInfo ([bfe09df](https://github.com/applitools/eyes.sdk.javascript1/commit/bfe09df))





# [5.14.0](https://github.com/applitools/eyes.sdk.javascript1/compare/@applitools/eyes-sdk-core@5.13.0...@applitools/eyes-sdk-core@5.14.0) (2019-08-14)


### Features

* add `displayName` property to SessionStartInfo ([68ebb4e](https://github.com/applitools/eyes.sdk.javascript1/commit/68ebb4e))





# [5.13.0](https://github.com/applitools/eyes.sdk.javascript1/compare/@applitools/eyes-sdk-core@5.12.3...@applitools/eyes-sdk-core@5.13.0) (2019-08-13)


### Bug Fixes

* **eyes-sdk-core:** add `ENOTFOUND` to list of failed codes (will retry) ([8deb302](https://github.com/applitools/eyes.sdk.javascript1/commit/8deb302))


### Features

* **eyes-sdk-core:** added response body to PUT logging ([9f7a868](https://github.com/applitools/eyes.sdk.javascript1/commit/9f7a868))





## [5.12.3](https://github.com/applitools/eyes.sdk.javascript1/compare/@applitools/eyes-sdk-core@5.12.2...@applitools/eyes-sdk-core@5.12.3) (2019-08-08)

**Note:** Version bump only for package @applitools/eyes-sdk-core





## [5.12.2](https://github.com/applitools/eyes.sdk.javascript1/compare/@applitools/eyes-sdk-core@5.12.1...@applitools/eyes-sdk-core@5.12.2) (2019-07-29)


### Bug Fixes

* **eyes-sdk-core:** limit size of resources send to VisualGrid ([f26876c](https://github.com/applitools/eyes.sdk.javascript1/commit/f26876c))





## [5.12.1](https://github.com/applitools/eyes.sdk.javascript1/compare/@applitools/eyes-sdk-core@5.12.0...@applitools/eyes-sdk-core@5.12.1) (2019-07-16)


### Bug Fixes

* ignore regions using visual grid by selector (possibly invalid) ([f5adaa1](https://github.com/applitools/eyes.sdk.javascript1/commit/f5adaa1))
* save errors of regions and log warnings instead of throwing errors ([1f362d9](https://github.com/applitools/eyes.sdk.javascript1/commit/1f362d9))





# [5.12.0](https://github.com/applitools/eyes.sdk.javascript1/compare/@applitools/eyes-sdk-core@5.11.1...@applitools/eyes-sdk-core@5.12.0) (2019-07-10)


### Bug Fixes

* **eyes-sdk-core:** throw error if visual-grid can't find region selector ([eac6334](https://github.com/applitools/eyes.sdk.javascript1/commit/eac6334))


### Features

* rename abortIfNotClosed to abort (old name saved as an alias) ([b09eba1](https://github.com/applitools/eyes.sdk.javascript1/commit/b09eba1))





## [5.11.1](https://github.com/applitools/eyes.sdk.javascript1/compare/@applitools/eyes-sdk-core@5.11.0...@applitools/eyes-sdk-core@5.11.1) (2019-07-02)

**Note:** Version bump only for package @applitools/eyes-sdk-core





# [5.11.0](https://github.com/applitools/eyes.sdk.javascript1/compare/@applitools/eyes-sdk-core@5.10.0...@applitools/eyes-sdk-core@5.11.0) (2019-06-30)


### Features

* add source (current url) to MatchWindowData.Options ([1989824](https://github.com/applitools/eyes.sdk.javascript1/commit/1989824))





# [5.10.0](https://github.com/applitools/eyes.sdk.javascript1/compare/@applitools/eyes-sdk-core@5.9.3...@applitools/eyes-sdk-core@5.10.0) (2019-06-24)


### Features

* **eyes-sdk-core:** added renderId to MatchWindowData ([db05cbf](https://github.com/applitools/eyes.sdk.javascript1/commit/db05cbf))
* **eyes-sdk-core:** remove `isSaved` property of TestResults ([fd9cf90](https://github.com/applitools/eyes.sdk.javascript1/commit/fd9cf90))





## [5.9.3](https://github.com/applitools/eyes.sdk.javascript1/compare/@applitools/eyes-sdk-core@5.9.2...@applitools/eyes-sdk-core@5.9.3) (2019-06-19)


### Bug Fixes

* **eyes-sdk-core:** remove serverConnector from output of TestResults ([a6fd38b](https://github.com/applitools/eyes.sdk.javascript1/commit/a6fd38b))





## [5.9.2](https://github.com/applitools/eyes.sdk.javascript1/compare/@applitools/eyes-sdk-core@5.9.1...@applitools/eyes-sdk-core@5.9.2) (2019-06-19)

**Note:** Version bump only for package @applitools/eyes-sdk-core





## [5.9.1](https://github.com/applitools/eyes.sdk.javascript1/compare/@applitools/eyes-sdk-core@5.9.0...@applitools/eyes-sdk-core@5.9.1) (2019-06-17)

**Note:** Version bump only for package @applitools/eyes-sdk-core





# [5.9.0](https://github.com/applitools/eyes.sdk.javascript1/compare/@applitools/eyes-sdk-core@5.8.1...@applitools/eyes-sdk-core@5.9.0) (2019-06-03)


### Bug Fixes

* update axios to new version. ([d8d0ae9](https://github.com/applitools/eyes.sdk.javascript1/commit/d8d0ae9))


### Features

* add `sequenceName` property to `BatchInfo` object ([aca2b90](https://github.com/applitools/eyes.sdk.javascript1/commit/aca2b90))





## [5.8.1](https://github.com/applitools/eyes.sdk.javascript1/compare/@applitools/eyes-sdk-core@5.8.0...@applitools/eyes-sdk-core@5.8.1) (2019-05-27)


### Bug Fixes

* rename ignoreDisplacement to ignoreDisplacements ([1dfb277](https://github.com/applitools/eyes.sdk.javascript1/commit/1dfb277))
* rename ignoreDisplacement to ignoreDisplacements (2) ([8b18a77](https://github.com/applitools/eyes.sdk.javascript1/commit/8b18a77))





# [5.8.0](https://github.com/applitools/eyes.sdk.javascript1/compare/@applitools/eyes-sdk-core@5.7.5...@applitools/eyes-sdk-core@5.8.0) (2019-05-24)


### Features

* add `ignoreDisplacements` to fluent and match settings ([e329709](https://github.com/applitools/eyes.sdk.javascript1/commit/e329709))





## [5.7.5](https://github.com/applitools/eyes.sdk.javascript1/compare/@applitools/eyes-sdk-core@5.7.4...@applitools/eyes-sdk-core@5.7.5) (2019-05-23)

**Note:** Version bump only for package @applitools/eyes-sdk-core





## [5.7.4](https://github.com/applitools/eyes.sdk.javascript1/compare/@applitools/eyes-sdk-core@5.7.3...@applitools/eyes-sdk-core@5.7.4) (2019-05-21)


### Bug Fixes

* **eyes-selenium:** fix conflict between sendDom check and global values ([a4da78c](https://github.com/applitools/eyes.sdk.javascript1/commit/a4da78c))





## [5.7.3](https://github.com/applitools/eyes.sdk.javascript1/compare/@applitools/eyes-sdk-core@5.7.2...@applitools/eyes-sdk-core@5.7.3) (2019-05-21)

**Note:** Version bump only for package @applitools/eyes-sdk-core





## [5.7.2](https://github.com/applitools/eyes.sdk.javascript1/compare/@applitools/eyes-sdk-core@5.7.1...@applitools/eyes-sdk-core@5.7.2) (2019-05-07)

**Note:** Version bump only for package @applitools/eyes-sdk-core





## [5.7.1](https://github.com/applitools/eyes.sdk.javascript1/compare/@applitools/eyes-sdk-core@5.7.0...@applitools/eyes-sdk-core@5.7.1) (2019-05-06)

**Note:** Version bump only for package @applitools/eyes-sdk-core





# [5.7.0](https://github.com/applitools/eyes.sdk.javascript1/compare/@applitools/eyes-sdk-core@5.5.2...@applitools/eyes-sdk-core@5.7.0) (2019-05-03)


### Features

* **visual-grid-client, eyes-sdk-core:** added agentId to render request ([fb65891](https://github.com/applitools/eyes.sdk.javascript1/commit/fb65891))





## [5.5.2](https://github.com/applitools/eyes.sdk.javascript1/compare/@applitools/eyes-sdk-core@5.5.1...@applitools/eyes-sdk-core@5.5.2) (2019-04-24)

**Note:** Version bump only for package @applitools/eyes-sdk-core





## [5.5.1](https://github.com/applitools/eyes.sdk.javascript1/compare/@applitools/eyes-sdk-core@5.5.0...@applitools/eyes-sdk-core@5.5.1) (2019-04-23)

**Note:** Version bump only for package @applitools/eyes-sdk-core






# [5.5.0](https://github.com/applitools/eyes.sdk.javascript1/compare/@applitools/eyes-sdk-core@5.4.2...@applitools/eyes-sdk-core@5.5.0) (2019-04-12)


### Bug Fixes

* **eyes-sdk-core:** make retry requests when timeout error of requests ([aa14cb8](https://github.com/applitools/eyes.sdk.javascript1/commit/aa14cb8))
* **eyes-sdk-core:** not existing `proxy` getter was used ([db941a5](https://github.com/applitools/eyes.sdk.javascript1/commit/db941a5))
* **eyes-sdk-core:** use smaller timeout for /render-status requests ([091522d](https://github.com/applitools/eyes.sdk.javascript1/commit/091522d))


### Features

* move defaultMatchSettings from EyesAbstract to Configuration ([43d305c](https://github.com/applitools/eyes.sdk.javascript1/commit/43d305c))





## [5.4.2](https://github.com/applitools/eyes.sdk.javascript1/compare/@applitools/eyes-sdk-core@5.4.0...@applitools/eyes-sdk-core@5.4.2) (2019-04-08)


### Bug Fixes

* **eyes-sdk-core:** increased upload byte size in PUT resource to 15.5MB (VG is 16MB). ([d7e0f13](https://github.com/applitools/eyes.sdk.javascript1/commit/d7e0f13))





# [5.4.0](https://github.com/applitools/eyes.sdk.javascript1/compare/@applitools/eyes-sdk-core@5.3.0...@applitools/eyes-sdk-core@5.4.0) (2019-04-03)


### Features

* **eyes-sdk-core:** use environment params from Configuration ([20097d2](https://github.com/applitools/eyes.sdk.javascript1/commit/20097d2))





# [5.3.0](https://github.com/applitools/eyes.sdk.javascript1/compare/@applitools/eyes-sdk-core@5.2.0...@applitools/eyes-sdk-core@5.3.0) (2019-04-02)


### Bug Fixes

* **eyes-sdk-core:** allow to set `Batch` by object ([72ac062](https://github.com/applitools/eyes.sdk.javascript1/commit/72ac062))


### Features

* **eyes-sdk-core:** use methods instead of getters/setters ([f8d5b3b](https://github.com/applitools/eyes.sdk.javascript1/commit/f8d5b3b))





# [5.2.0](https://github.com/applitools/eyes.sdk.javascript1/compare/@applitools/eyes-sdk-core@5.1.1...@applitools/eyes-sdk-core@5.2.0) (2019-03-29)


### Bug Fixes

* **eyes-sdk-core:** fix work of `checkSingleWindowBase` ([bd96d73](https://github.com/applitools/eyes.sdk.javascript1/commit/bd96d73))


### Features

* **eyes-sdk-core:** added browser and viewport to TAP string in formatter ([3f4495b](https://github.com/applitools/eyes.sdk.javascript1/commit/3f4495b))





## [5.1.1](https://github.com/applitools/eyes.sdk.javascript1/compare/@applitools/eyes-sdk-core@5.1.0...@applitools/eyes-sdk-core@5.1.1) (2019-03-24)

**Note:** Version bump only for package @applitools/eyes-sdk-core





# [5.1.0](https://github.com/applitools/eyes.sdk.javascript1/compare/@applitools/eyes-sdk-core@5.0.1...@applitools/eyes-sdk-core@5.1.0) (2019-03-17)


### Features

* **eyes-sdk-core:** add ability to pass object into `setConfiguration` ([c402a0f](https://github.com/applitools/eyes.sdk.javascript1/commit/c402a0f))





## [5.0.1](https://github.com/applitools/eyes.sdk.javascript1/compare/@applitools/eyes-sdk-core@5.0.0...@applitools/eyes-sdk-core@5.0.1) (2019-03-14)

**Note:** Version bump only for package @applitools/eyes-sdk-core





# [5.0.0](https://github.com/applitools/eyes.sdk.javascript1/compare/@applitools/eyes-sdk-core@4.9.0...@applitools/eyes-sdk-core@5.0.0) (2019-03-13)


### Bug Fixes

* **eyes-sdk-core:** add new method `deleteSession` to TestResults, it should be used instead of `delete`. ([34744cb](https://github.com/applitools/eyes.sdk.javascript1/commit/34744cb))
* **eyes-sdk-core:** allow set batch to `undefined` ([3abaf46](https://github.com/applitools/eyes.sdk.javascript1/commit/3abaf46))
* **eyes-sdk-core:** fix order of arguments when creating `BatchInfo` ([713a0f0](https://github.com/applitools/eyes.sdk.javascript1/commit/713a0f0))
* **eyes-sdk-core:** fix use of wrong setting of AgentId ([e917170](https://github.com/applitools/eyes.sdk.javascript1/commit/e917170))
* **eyes-selenium:** move `sendDom` from ImageMatchSettings to Configuration ([5c2c527](https://github.com/applitools/eyes.sdk.javascript1/commit/5c2c527))


### Code Refactoring

* **eyes-sdk-core:** remove `delete()` from `TestResults` ([4e24585](https://github.com/applitools/eyes.sdk.javascript1/commit/4e24585))


### Features

* **eyes-sdk-core:** add `getScrolledElement` to PositionProvider ([2afebbb](https://github.com/applitools/eyes.sdk.javascript1/commit/2afebbb))
* **eyes-sdk-core:** add `setConfiguration` method to Eyes ([64813e4](https://github.com/applitools/eyes.sdk.javascript1/commit/64813e4))
* **eyes-sdk-core:** add `setIsVisualGrid` method ([94662fb](https://github.com/applitools/eyes.sdk.javascript1/commit/94662fb))
* **eyes-sdk-core:** added setters in eyes-abstract for useDom & enablePatterns ([15439d8](https://github.com/applitools/eyes.sdk.javascript1/commit/15439d8))
* **eyes-sdk-core:** remove deprecated methods ([7decce1](https://github.com/applitools/eyes.sdk.javascript1/commit/7decce1))
* **eyes-selenium:** add `data-applitools-original-overflow` only if we hide element ([5247feb](https://github.com/applitools/eyes.sdk.javascript1/commit/5247feb))
* **eyes-selenium:** add `data-applitools-original-overflow` tag to elements where we change overflow ([26016a9](https://github.com/applitools/eyes.sdk.javascript1/commit/26016a9))
* **eyes-selenium:** update `setOverflow` of EyesJsBrowserUtils ([032d475](https://github.com/applitools/eyes.sdk.javascript1/commit/032d475))
* remove setProxy, setBatch from Configuration, use objects instead ([c91d4ae](https://github.com/applitools/eyes.sdk.javascript1/commit/c91d4ae))
* use JS getters/setters for Configuration classes ([c68771e](https://github.com/applitools/eyes.sdk.javascript1/commit/c68771e))


### BREAKING CHANGES

* **eyes-sdk-core:** `delete` is no more available from `TestResults`, use `deleteSession` instead.





# [4.9.0](https://github.com/applitools/eyes.sdk.javascript1/compare/@applitools/eyes-sdk-core@4.8.0...@applitools/eyes-sdk-core@4.9.0) (2019-02-27)


### Features

* **eyes-sdk-core:** 🎸 added useDom and enablePatterns to match request ([5e16823](https://github.com/applitools/eyes.sdk.javascript1/commit/5e16823))
* **eyes-sdk-core:** add `configuration` to constructor of EyesBase ([7b69423](https://github.com/applitools/eyes.sdk.javascript1/commit/7b69423))
* **eyes-sdk-core, visual-grid-client:** 🎸 supporting useDom and enablePatterns for match request ([03ae908](https://github.com/applitools/eyes.sdk.javascript1/commit/03ae908))





# [4.8.0](https://github.com/applitools/eyes.sdk.javascript1/compare/@applitools/eyes-sdk-core@4.7.2...@applitools/eyes-sdk-core@4.8.0) (2019-02-19)


### Features

* **eyes-sdk-core:** add `EyesAbstract` class, move getters/setters to it and use Configuration for store properties ([e1a2b39](https://github.com/applitools/eyes.sdk.javascript1/commit/e1a2b39))





## [4.7.2](https://github.com/applitools/eyes.sdk.javascript1/compare/@applitools/eyes-sdk-core@4.7.1...@applitools/eyes-sdk-core@4.7.2) (2019-02-11)

**Note:** Version bump only for package @applitools/eyes-sdk-core






## [4.7.1](https://github.com/applitools/eyes.sdk.javascript1/compare/@applitools/eyes-sdk-core@4.7.0...@applitools/eyes-sdk-core@4.7.1) (2019-02-07)

**Note:** Version bump only for package @applitools/eyes-sdk-core





# [4.7.0](https://github.com/applitools/eyes.sdk.javascript1/compare/@applitools/eyes-sdk-core@4.6.4...@applitools/eyes-sdk-core@4.7.0) (2019-01-29)


### Features

* **eyes-sdk-core:** add blankCorsIframeSrcOfCdt method to CorsIframeHandler ([2801841](https://github.com/applitools/eyes.sdk.javascript1/commit/2801841))
* **eyes-sdk-core:** add export of CorsIframeHandle, CorsIframeHandler ([4bd139e](https://github.com/applitools/eyes.sdk.javascript1/commit/4bd139e))





## [4.6.4](https://github.com/applitools/eyes.sdk.javascript1/compare/@applitools/eyes-sdk-core@4.6.3...@applitools/eyes-sdk-core@4.6.4) (2019-01-28)

**Note:** Version bump only for package @applitools/eyes-sdk-core





## [4.6.3](https://github.com/applitools/eyes.sdk.javascript1/compare/@applitools/eyes-sdk-core@4.6.2...@applitools/eyes-sdk-core@4.6.3) (2019-01-22)

**Note:** Version bump only for package @applitools/eyes-sdk-core





## [4.6.2](https://github.com/applitools/eyes.sdk.javascript1/compare/@applitools/eyes-sdk-core@4.6.1...@applitools/eyes-sdk-core@4.6.2) (2019-01-21)


### Bug Fixes

* **eyes-sdk-core:** restore accidentally removed method in TestResultsFormatter ([0bd8abf](https://github.com/applitools/eyes.sdk.javascript1/commit/0bd8abf))





## [4.6.1](https://github.com/applitools/eyes.sdk.javascript1/compare/@applitools/eyes-sdk-core@4.6.0...@applitools/eyes-sdk-core@4.6.1) (2019-01-16)


### Bug Fixes

* **eyes-sdk-core:** restore methods that were removed in previous update ([fff611d](https://github.com/applitools/eyes.sdk.javascript1/commit/fff611d))





# [4.6.0](https://github.com/applitools/eyes.sdk.javascript1/compare/@applitools/eyes-sdk-core@4.5.4...@applitools/eyes-sdk-core@4.6.0) (2019-01-16)


### Bug Fixes

* **eyes-images:** fix issue when any string means url in Target ctor ([c9a02d6](https://github.com/applitools/eyes.sdk.javascript1/commit/c9a02d6))
* **eyes-sdk-core:** use correct URL props for user/pass in ProxySettings ([a40a1c6](https://github.com/applitools/eyes.sdk.javascript1/commit/a40a1c6))
* **eyes-selenium:** rename ImageMatchSetting's `useDom` property to `sendDom`, set it from EyesBase's setSendDom() and use it in MatchSettingsTask ([abd9e2e](https://github.com/applitools/eyes.sdk.javascript1/commit/abd9e2e))


### Features

* add `withName(String)` method to CheckSettings ([1774167](https://github.com/applitools/eyes.sdk.javascript1/commit/1774167))
* finalize eyes-rendering pkg, continue introduction of eyes-common ([c3367b7](https://github.com/applitools/eyes.sdk.javascript1/commit/c3367b7))
* **eyes-common:** move methods which uses `fs` into separate FileUtils class ([cdc499d](https://github.com/applitools/eyes.sdk.javascript1/commit/cdc499d))
* **eyes-sdk-core:** Add `downloadResource` method to ServerConnector ([0ae5f39](https://github.com/applitools/eyes.sdk.javascript1/commit/0ae5f39))
* **eyes-sdk-core:** allow to create Logger with ConsoleLogHandler from ctor ([3144b9a](https://github.com/applitools/eyes.sdk.javascript1/commit/3144b9a))


### BREAKING CHANGES

* **eyes-common:** `save` method was removed from MutableImage, `readImage`, `writeImage` methods were removed from ImageUtils.





## [4.5.4](https://github.com/applitools/eyes.sdk.javascript1/compare/@applitools/eyes-sdk-core@4.5.3...@applitools/eyes-sdk-core@4.5.4) (2018-12-12)


### Bug Fixes

* **eyes-sdk-core:** update deepmerge dependency, fix issue with esmodule ([5cd5419](https://github.com/applitools/eyes.sdk.javascript1/commit/5cd5419))





## [4.5.3](https://github.com/applitools/eyes.sdk.javascript1/compare/@applitools/eyes-sdk-core@4.5.2...@applitools/eyes-sdk-core@4.5.3) (2018-12-11)


### Bug Fixes

* **eyes-sdk-core:** fix error when response of renderStatusById is null ([8f1e3f5](https://github.com/applitools/eyes.sdk.javascript1/commit/8f1e3f5))





## [4.5.2](https://github.com/applitools/eyes.sdk.javascript1/compare/@applitools/eyes-sdk-core@4.5.1...@applitools/eyes-sdk-core@4.5.2) (2018-12-07)


### Bug Fixes

* **eyes-sdk-core:** Remove check for fs in ImageUtils before parse/pack ([febea66](https://github.com/applitools/eyes.sdk.javascript1/commit/febea66))





## [4.5.1](https://github.com/applitools/eyes.sdk.javascript1/compare/@applitools/eyes-sdk-core@4.5.0...@applitools/eyes-sdk-core@4.5.1) (2018-12-06)


### Features

* **eyes-sdk-core:** Add EyesSimpleScreenshotFactory class ([d2eb741](https://github.com/applitools/eyes.sdk.javascript1/commit/d2eb741))





# [4.5.0](https://github.com/applitools/eyes.sdk.javascript1/compare/@applitools/eyes-sdk-core@4.4.0...@applitools/eyes-sdk-core@4.5.0) (2018-12-04)

**Note:** Version bump only for package @applitools/eyes-sdk-core





# [4.4.0](https://github.com/applitools/eyes.sdk.javascript1/compare/@applitools/eyes-sdk-core@4.3.0...@applitools/eyes-sdk-core@4.4.0) (2018-11-29)


### Bug Fixes

* **eyes-sdk-core:** fix not working `setHostOSInfo` method ([24a301e](https://github.com/applitools/eyes.sdk.javascript1/commit/24a301e))
* **eyes-sdk-core:** update docs for return type of `abortIfNotClosed` ([7cd1f44](https://github.com/applitools/eyes.sdk.javascript1/commit/7cd1f44))


### Features

* **eyes-sdk-core:** add `isNotNull(value)` method to `TypeUtils` ([0d402bd](https://github.com/applitools/eyes.sdk.javascript1/commit/0d402bd))





# [4.3.0](https://github.com/applitools/eyes.sdk.javascript1/compare/@applitools/eyes-sdk-core@4.2.0...@applitools/eyes-sdk-core@4.3.0) (2018-11-26)


### Features

* **eyes-sdk-core:** add `isNull` method to `TypeUtils` ([3be1d46](https://github.com/applitools/eyes.sdk.javascript1/commit/3be1d46))
* **eyes-sdk-core:** add an ability to completely disable proxy settings ([03a0a7d](https://github.com/applitools/eyes.sdk.javascript1/commit/03a0a7d))





# [4.2.0](https://github.com/applitools/eyes.sdk.javascript1/compare/@applitools/eyes-sdk-core@4.1.0...@applitools/eyes-sdk-core@4.2.0) (2018-11-20)


### Features

* **eyes-sdk-core:** add `deviceInfo`, `osInfo`, `hostingAppInfo` properties to `AppEnvironment` ([e7437bc0](https://github.com/applitools/eyes.sdk.javascript1/commit/e7437bc))
* **eyes-sdk-core:** add `hostOSInfo`, `hostAppInfo`, `deviceInfo` properties to `EyesBase` ([e7437bc0](https://github.com/applitools/eyes.sdk.javascript1/commit/e7437bc))
* **eyes-sdk-core:** send `sendDom` property in `RenderRequest` also when it eq `false` ([ef929ab](https://github.com/applitools/eyes.sdk.javascript1/commit/ef929ab))





## [4.1.0](https://github.com/applitools/eyes.sdk.javascript1/compare/v4.0.3...v4.1.0) (2018-11-08)

**Note:** Version bump only for package @applitools/eyes-sdk-core





## [4.0.3](https://github.com/applitools/eyes.sdk.javascript1/compare/v4.0.2...v4.0.3) (2018-11-07)


### Features

* Add new methods to `TypeUtils`: `isInteger`, `has`. Update other methods, add tests for all methods  ([f12ce4f](https://github.com/lerna/lerna/commit/f12ce4f))





## [4.0.2](https://github.com/applitools/eyes.sdk.javascript1/compare/v4.0.1...v4.0.2) (2018-11-06)


### Features

* Remove @deprecated tag from setMatchLevel/getMatchLevel ([22f8c09](https://github.com/lerna/lerna/commit/22f8c09))




## [4.0.1](https://github.com/applitools/eyes.sdk.javascript1/compare/eyes.selenium-v1.9.0-alpha...v4.0.1) (2018-11-03)


### BREAKING CHANGES

* Changes in `GeneralUtils` ([cc01222](https://github.com/lerna/lerna/commit/cc01222))
  - Removed methods: `assignTo`, `mixin`, `clone`, `getStackTrace` 
  - Methods moved to new class `TypeUtils`: `isString`, `isNumber`, `isBoolean`, `isObject`, `isPlainObject`, `isArray`, `isBuffer`, `isBase64`
  - Changed `cartesianProduct` method, now it returns array instead of generator

* Changes in `CheckSettings` ([ed1f342](https://github.com/lerna/lerna/commit/ed1f342))
  - Removed methods: `ignore`, `ignores` (use `ignoreRegions` instead)
  - Renamed methods: `floating` to `floatingRegion`, `floatings` to `floatingRegions`


### Features

* Fix error when viewportSize in setViewportSize given as an object ([db6472a](https://github.com/lerna/lerna/commit/db6472a))<|MERGE_RESOLUTION|>--- conflicted
+++ resolved
@@ -2,10 +2,8 @@
 
 ## Unreleased
 
-<<<<<<< HEAD
 - add AccessibilityGuidelinesVersion enum
 - remove accessibilityLevel from checkSettings
-=======
 
    ## 10.1.2 - 2020/5/13
 
@@ -35,7 +33,6 @@
 ## 9.3.0 - 2020/4/30
 
 - consolidate classes into core
->>>>>>> e0a00b5f
 
 ## 9.2.1 - 2020/4/26
 

'use strict'
const ArgumentGuard = require('../utils/ArgumentGuard')
const TypeUtils = require('../utils/TypeUtils')
const Location = require('../geometry/Location')
const RectangleSize = require('../geometry/RectangleSize')
const EyesUtils = require('../EyesUtils')

/**
 * @typedef {import('../logging/Logger')} Logger
 * @typedef {import('../geometry/Location')} Location
 * @typedef {import('../geometry/RectangleSize')} RectangleSize
 */

/**
 * @template TDriver, TElement, TSelector
 * @typedef {import('./EyesWrappedDriver')<TDriver, TElement, TSelector>} EyesWrappedDriver
 */

/**
 * @template TDriver, TElement, TSelector
 * @typedef {import('../wrappers/EyesWrappedElement')<TDriver, TElement, TSelector>} EyesWrappedElement
 */

/**
 * Reference to the frame, index of the frame in the current context, name or id of the element,
 * framework element object, {@link EyesWrappedElement} implementation object
 * @template TDriver, TElement, TSelector
 * @typedef {Frame<TDriver, TElement, TSelector>|EyesWrappedElement<TDriver, TElement, TSelector>|TElement|TSelector|number|string} FrameReference
 */

/**
 * @template TDriver, TElement, TSelector
 * @typedef SpecFrame
 * @prop {(selector) => boolean} isSelector - return true if the value is a valid selector, false otherwise
 * @prop {(element) => boolean} isCompatibleElement - return true if the value is an element, false otherwise
 * @prop {(logger: Logger, driver: EyesWrappedDriver<TDriver, TElement, TSelector>, element: TElement, selector: TSelector) => EyesWrappedElement<TDriver, TElement, TSelector>} createElement - return wrapped element instance
 * @prop {(leftElement: EyesWrappedElement<TDriver, TElement, TSelector>|TElement, rightElement: EyesWrappedElement<TDriver, TElement, TSelector>|TElement) => Promise<boolean>} isEqualElements - return true if elements are equal, false otherwise
 */

/**
 * @template TDriver, TElement, TSelector
 * @typedef {new (logger: Logger, driver: EyesWrappedDriver<TDriver, TElement, TSelector>, frame) => Frame<TDriver, TElement, TSelector>} FrameCtor
 */

/**
<<<<<<< HEAD
 * @typedef {Object} SpecsFrame
 * @property {(selector) => boolean} isSelector - return true if the value is a valid selector, false otherwise
 * @property {(element) => boolean} isCompatibleElement - return true if the value is an element, false otherwise
 * @property {(logger: Logger, driver: EyesWrappedDriver, element: SupportedElement, selector: SupportedSelector) => EyesWrappedElement} createElement - return wrapped element instance
=======
 * @template TDriver, TElement, TSelector
 * @typedef FrameStatics
 * @prop {(reference: FrameReference<TDriver, TElement, TSelector>, scrollRootElement?: EyesWrappedElement<TDriver, TElement, TSelector>) => Frame<TDriver, TElement, TSelector>} fromReference
 * @prop {(reference) => reference is FrameReference<TDriver, TElement, TSelector>} isReference
>>>>>>> 16577dd6
 */

/**
 * Encapsulates a frame/iframe. This is a generic type class,
 * and it's actual type is determined by the element used by the user in
 * order to switch into the frame.
 * @template TDriver - TDriver provided by wrapped framework
 * @template TElement - TElement provided by wrapped framework
 * @template TSelector - TSelector supported by framework
 */
class Frame {
  /**
   * @template TDriver, TElement, TSelector
   * @param {SpecFrame<TDriver, TElement, TSelector>} spec
   * @return {FrameCtor<TDriver, TElement, TSelector> & FrameStatics<TDriver, TElement, TSelector>}
   */
  static specialize(spec) {
    return class extends Frame {
      /** @override */
      static get spec() {
        return spec
      }
      /** @override */
      get spec() {
        return spec
      }
    }
  }
  /** @type {SpecFrame<E,S>} */
  static get spec() {
    throw new TypeError('Frame is not specialized')
  }
  /** @type {SpecFrame<E,S>} */
  get spec() {
    throw new TypeError('Frame is not specialized')
  }
  /**
   * Create frame from components
   * @param {Logger} logger - logger instance
   * @param {EyesWrappedDriver<TDriver, TElement, TSelector>} driver - wrapped driver
   * @param {object} frame - frame components
   * @param {EyesWrappedElement<TDriver, TElement, TSelector>} frame.element - frame element, used as a element to switch into the frame
   * @param {Location} frame.location - location of the frame within the current frame
   * @param {RectangleSize} frame.size - frame element size (i.e., the size of the frame on the screen, not the internal document size)
   * @param {RectangleSize} frame.innerSize - frame element inner size (i.e., the size of the frame actual size, without borders)
   * @param {Location} frame.parentScrollLocation - scroll location of the frame
   * @param {EyesWrappedElement<TDriver, TElement, TSelector>} [frame.scrollRootElement] - scroll root element
   */
  constructor(logger, driver, frame) {
    if (frame instanceof Frame) {
      return frame
    } else if (this.constructor.isReference(frame)) {
      this._reference = frame
    } else if (TypeUtils.isObject(frame)) {
      ArgumentGuard.hasProperties(frame, [
        'element',
        'location',
        'size',
        'innerSize',
        'parentScrollLocation',
      ])
      this._element = frame.element
      this._location = frame.location
      this._size = frame.size
      this._innerSize = frame.innerSize
      this._parentScrollLocation = frame.parentScrollLocation
      this._scrollRootElement = frame.scrollRootElement
    }
    if (driver) {
      this._driver = driver
    }
    if (logger) {
      this._logger = logger
    }
  }
  /**
   * Construct frame reference object which could be later initialized to the full frame object
   * @template TDriver, TElement, TSelector
   * @param {FrameReference<TDriver, TElement, TSelector>} reference - reference to the frame on its parent context
   * @param {EyesWrappedElement<TDriver, TElement, TSelector>} [scrollRootElement] - scroll root element
   * @return {Frame<TDriver, TElement, TSelector>} frame reference object
   */
  static fromReference(reference, scrollRootElement) {
    const frame = new this(null, null, reference)
    frame.scrollRootElement = scrollRootElement
    return frame
  }
  /**
   * Check value for belonging to the {@link FrameReference} type
   * @template TDriver, TElement, TSelector
   * @param reference - value to check if is it a reference
   * @return {reference is FrameReference<TDriver, TElement, TSelector>} true if value is a valid reference, otherwise false
   */
  static isReference(reference) {
    return (
      reference === null ||
      TypeUtils.isInteger(reference) ||
      TypeUtils.isString(reference) ||
      this.spec.isSelector(reference) ||
      this.spec.isCompatibleElement(reference) ||
      reference instanceof Frame
    )
  }
  /**
<<<<<<< HEAD
   * @return {EyesWrappedElement}
=======
   * Equality check for two frame objects or frame elements
   * @template TDriver, TElement, TSelector
   * @param {Frame<TDriver, TElement, TSelector>|EyesWrappedElement<TDriver, TElement, TSelector>} leftFrame - frame object or frame element
   * @param {Frame<TDriver, TElement, TSelector>|EyesWrappedElement<TDriver, TElement, TSelector>} rightFrame - frame object or frame element
   * @return {Promise<boolean>} true if frames are described the same frame element, otherwise false
   */
  static async equals(leftFrame, rightFrame) {
    const leftElement = leftFrame instanceof Frame ? leftFrame.element : leftFrame
    const rightElement = rightFrame instanceof Frame ? rightFrame.element : rightFrame
    return this.spec.isEqualElements(leftElement, rightElement)
  }
  /**
   * @return {EyesWrappedElement<TDriver, TElement, TSelector>}
>>>>>>> 16577dd6
   */
  get element() {
    return this._element
  }
  /**
   * @return {Location}
   */
  get location() {
    return this._location
  }
  /**
   * @return {RectangleSize}
   */
  get size() {
    return this._size
  }
  /**
   * @return {RectangleSize}
   */
  get innerSize() {
    return this._innerSize
  }
  /**
   * @return {Location}
   */
  get parentScrollLocation() {
    return this._parentScrollLocation
  }
  /**
   * @return {EyesWrappedElement<TDriver, TElement, TSelector>}
   */
  get scrollRootElement() {
    return this._scrollRootElement
  }
  /**
   * @param {EyesWrappedElement<TDriver, TElement, TSelector>} scrollRootElement
   */
  set scrollRootElement(scrollRootElement) {
    if (scrollRootElement) {
      this._scrollRootElement = scrollRootElement
    }
  }
  /**
   * Create reference from current frame object
   * @return {Frame<TDriver, TElement, TSelector>} frame reference object
   */
  toReference() {
    return this.constructor.fromReference(this._element || this._reference, this._scrollRootElement)
  }
  /**
   * Equality check for two frame objects or frame elements
<<<<<<< HEAD
   * @param {Frame|EyesWrappedDriver|UnwrappedElement} otherFrame - frame object or frame element
=======
   * @param {Frame<TDriver, TElement, TSelector>|EyesWrappedElement<TDriver, TElement, TSelector>} otherFrame - frame object or frame element
>>>>>>> 16577dd6
   * @return {Promise<boolean>} true if frames are described the same frame element, otherwise false
   */
  async equals(otherFrame) {
    const otherElement = otherFrame instanceof Frame ? otherFrame.element : otherFrame
    return this._element ? this._element.equals(otherElement) : false
  }
  /**
   * Initialize frame reference by finding frame element and calculate metrics
   * @param {Logger} logger - logger instance
   * @param {EyesWrappedDriver<TDriver, TElement, TSelector>} driver - wrapped driver targeted on parent context
   * @return {this} initialized frame object
   */
  async init(logger, driver, parentFrame) {
    if (this._element) return this
    this._logger = logger
    this._driver = driver
    this._logger.verbose(`Frame initialization from reference - ${this._reference}`)
    if (this._reference === null) {
      this._element = this._reference
    } else if (TypeUtils.isInteger(this._reference)) {
      this._logger.verbose('Getting frames list...')
      const elements = await this._driver.finder.findElements('frame, iframe')
      if (this._reference > elements.length) {
        throw new TypeError(`Frame index [${this._reference}] is invalid!`)
      }
      this._logger.verbose('Done! getting the specific frame...')
      this._element = elements[this._reference]
    } else if (TypeUtils.isString(this._reference) || this.spec.isSelector(this._reference)) {
      if (TypeUtils.isString(this._reference)) {
        this._logger.verbose('Getting frames by name or id...')
        const element = await EyesUtils.getFrameByNameOrId(
          this._logger,
          this._driver.executor,
          this._reference,
        )
        if (element) {
          this._element = this.spec.createElement(this._logger, this._driver, element)
        }
      }
      if (this.spec.isSelector(this._reference)) {
        const element = await this._driver.finder.findElement(this._reference)
        if (element) {
          this._element = element
        }
      }
      if (!this._element) {
        throw new TypeError(`No frame with selector, name or id '${this._reference}' exists!`)
      }
    } else if (this.spec.isCompatibleElement(this._reference)) {
      this._element = this.spec.createElement(this._logger, this._driver, this._reference)
    } else {
      throw new TypeError('Reference type does not supported!')
    }
    return this.refresh(parentFrame)
  }
  /**
   * Recalculate frame object metrics. TDriver should be targeted on a parent context
   * @return {this} this frame object
   */
  async refresh(parentFrame) {
    if (this._element) {
      const rect = await this._element.getRect()
      const clientRect = await this._element.getClientRect()
      const parentScrollLocation = await EyesUtils.getScrollLocation(
        this._logger,
        this._driver.executor,
        parentFrame.scrollRootElement,
      )

      this._size = new RectangleSize(Math.round(rect.getWidth()), Math.round(rect.getHeight()))
      this._innerSize = new RectangleSize(
        Math.round(clientRect.getWidth()),
        Math.round(clientRect.getHeight()),
      )
      this._location = clientRect.getLocation()
      this._parentScrollLocation = parentScrollLocation
    } else {
      const size = await EyesUtils.getViewportSize(this._logger, this._driver)
      this._size = size
      this._innerSize = size
      this._location = Location.ZERO
      this._parentScrollLocation = Location.ZERO
    }
    return this
  }
  /**
   * @return {Promise<void>}
   */
  async hideScrollbars() {
    if (!this._scrollRootElement) {
      const element = await this._driver.finder.findElement({type: 'css', selector: 'html'})
      this._scrollRootElement = this.spec.createElement(this._logger, this._driver, element)
    }
    this._logger.verbose('hiding scrollbars of element')
    return this._scrollRootElement.hideScrollbars()
  }
  /**
   * @return {Promise<void>}
   */
  async restoreScrollbars() {
    if (this._scrollRootElement) {
      this._logger.verbose('returning overflow of element to its original value')
      await this._scrollRootElement.restoreScrollbars()
    }
  }
  /**
   * @param {PositionProvider} positionProvider
   * @return {Promise<void>}
   */
  async preservePosition(positionProvider) {
    if (!this._scrollRootElement) {
      const element = await this._driver.finder.findElement({type: 'css', selector: 'html'})
      this._scrollRootElement = this.spec.createElement(this._logger, this._driver, element)
    }
    this._logger.verbose('saving frame position')
    return this._scrollRootElement.preservePosition(positionProvider)
  }
  /**
   * @param {PositionProvider} positionProvider
   * @return {Promise<void>}
   */
  async restorePosition(positionProvider) {
    if (this._scrollRootElement) {
      this._logger.verbose('restoring frame position')
      await this._scrollRootElement.restorePosition(positionProvider)
    }
  }
}

module.exports = Frame<|MERGE_RESOLUTION|>--- conflicted
+++ resolved
@@ -43,17 +43,10 @@
  */
 
 /**
-<<<<<<< HEAD
- * @typedef {Object} SpecsFrame
- * @property {(selector) => boolean} isSelector - return true if the value is a valid selector, false otherwise
- * @property {(element) => boolean} isCompatibleElement - return true if the value is an element, false otherwise
- * @property {(logger: Logger, driver: EyesWrappedDriver, element: SupportedElement, selector: SupportedSelector) => EyesWrappedElement} createElement - return wrapped element instance
-=======
  * @template TDriver, TElement, TSelector
  * @typedef FrameStatics
  * @prop {(reference: FrameReference<TDriver, TElement, TSelector>, scrollRootElement?: EyesWrappedElement<TDriver, TElement, TSelector>) => Frame<TDriver, TElement, TSelector>} fromReference
  * @prop {(reference) => reference is FrameReference<TDriver, TElement, TSelector>} isReference
->>>>>>> 16577dd6
  */
 
 /**
@@ -158,23 +151,7 @@
     )
   }
   /**
-<<<<<<< HEAD
-   * @return {EyesWrappedElement}
-=======
-   * Equality check for two frame objects or frame elements
-   * @template TDriver, TElement, TSelector
-   * @param {Frame<TDriver, TElement, TSelector>|EyesWrappedElement<TDriver, TElement, TSelector>} leftFrame - frame object or frame element
-   * @param {Frame<TDriver, TElement, TSelector>|EyesWrappedElement<TDriver, TElement, TSelector>} rightFrame - frame object or frame element
-   * @return {Promise<boolean>} true if frames are described the same frame element, otherwise false
-   */
-  static async equals(leftFrame, rightFrame) {
-    const leftElement = leftFrame instanceof Frame ? leftFrame.element : leftFrame
-    const rightElement = rightFrame instanceof Frame ? rightFrame.element : rightFrame
-    return this.spec.isEqualElements(leftElement, rightElement)
-  }
-  /**
    * @return {EyesWrappedElement<TDriver, TElement, TSelector>}
->>>>>>> 16577dd6
    */
   get element() {
     return this._element
@@ -226,11 +203,7 @@
   }
   /**
    * Equality check for two frame objects or frame elements
-<<<<<<< HEAD
-   * @param {Frame|EyesWrappedDriver|UnwrappedElement} otherFrame - frame object or frame element
-=======
    * @param {Frame<TDriver, TElement, TSelector>|EyesWrappedElement<TDriver, TElement, TSelector>} otherFrame - frame object or frame element
->>>>>>> 16577dd6
    * @return {Promise<boolean>} true if frames are described the same frame element, otherwise false
    */
   async equals(otherFrame) {

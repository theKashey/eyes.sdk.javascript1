--- conflicted
+++ resolved
@@ -70,7 +70,6 @@
 
   toPersistedRegions() {
     if (this._region) {
-<<<<<<< HEAD
       return [
         {
           left: Math.round(this._region.getLeft()),
@@ -80,21 +79,12 @@
           ...this._options,
         },
       ]
-    } else if (this._element) {
-      const xpath = await EyesUtils.getElementXpath(context._logger, context, this._element)
-      return [{...this._options, type: 'xpath', selector: xpath}]
-    } else if (this._selector) {
-      const regions = await EyesUtils.toPersistedRegions(context._logger, context, this._selector)
-      return regions.map(region => ({...this._options, ...region}))
-=======
-      return [{...this._region.toJSON(), ...this._options}]
     } else {
       return Object.keys(this._elementsById).map(elementId => ({
         ...this._options,
         type: 'css',
         selector: `[data-eyes-selector="${elementId}"]`,
       }))
->>>>>>> 611c06c4
     }
   }
 }

'use strict'
const ElementNotFoundError = require('../errors/ElementNotFoundError')
const EyesUtils = require('../EyesUtils')

/**
 * @typedef {import('../logging/Logger')} Logger
 * @typedef {import('../geometry/Region')} Region
 * @typedef {import('../geometry/Location')} Location
 * @typedef {import('../geometry/RectangleSize')} RectangleSize
 */

/**
 * @template TDriver, TElement, TSelector
 * @typedef {import('./EyesWrappedDriver')<TDriver, TElement, TSelector>} EyesWrappedDriver
 */

/**
 * Cross SDK selector
 * @typedef EyesSelector
 * @prop {'css'|'xpath'} type
 * @prop {string} selector
 */

/**
 * The object which implements the lowest-level functions to work with element
 * @template TDriver, TElement, TSelector
 * @typedef SpecElement
 * @prop {(element) => boolean} isCompatible - return true if the value is an element, false otherwise
 * @prop {(selector) => boolean} isSelector - return true if the value is a valid selector, false otherwise
 * @prop {(selector: EyesSelector) => TSelector} toSupportedSelector - translate cross SDK selector to SDK specific selector
 * @prop {(selector: TSelector) => EyesSelector} toEyesSelector - translate SDK specific selector to cross SDK selector
 * @prop {(element: EyesWrappedElement<TDriver, TElement, TSelector>) => Promise<string>} extractId - extract id from the unwrapped element
 * @prop {(element: TElement) => TElement} [extractElement] - extract an element from the supported element
 * @prop {(element: TElement) => TSelector} [extractSelector] - extract an element from the supported element
 * @prop {(result) => boolean} [isStaleElementReferenceResult] - check if is a stale element reference result
 */

/**
 * @template TDriver, TElement, TSelector
 * @typedef {new (logger?: Logger, driver?: EyesWrappedDriver<TDriver, TElement, TSelector>, element?: TElement, selector?: TSelector) => EyesWrappedElement<TDriver, TElement, TSelector>} EyesWrappedElementCtor
 */

/**
 * @template TDriver, TElement, TSelector
 * @typedef EyesWrappedElementStatics
 * @prop {(element: TElement) => EyesWrappedElement<TDriver, TElement, TSelector>} fromElement
 * @prop {(selector: TSelector) => EyesWrappedElement<TDriver, TElement, TSelector>} fromSelector
 * @prop {(element) => element is TElement} isCompatible
 * @prop {(selector) => selector is TSelector} isSelector
 * @prop {(selector: EyesSelector) => TSelector} toSupportedSelector
 * @prop {(selector: TSelector) => EyesSelector} toEyesSelector
 * @prop {(element: EyesWrappedElement<TDriver, TElement, TSelector>|TElement) => Promise<string>} extractId
 */

/**
 * @template TDriver - TDriver provided by wrapped framework
 * @template TElement - TElement provided by wrapped framework
 * @template TSelector - TSelector supported by framework
 */
class EyesWrappedElement {
  /**
   * @template TDriver, TElement, TSelector
   * @param {SpecElement<TDriver, TElement, TSelector>} spec - specifications for the specific framework
   * @return {EyesWrappedElementCtor<TDriver, TElement, TSelector> & EyesWrappedElementStatics<TDriver, TElement, TSelector>} specialized version of this class
   */
  static specialize(spec) {
    return class extends EyesWrappedElement {
      /** @override */
      static get spec() {
        return spec
      }
      /** @override */
      get spec() {
        return spec
      }
    }
  }
  /**
   * @type {SpecElement}
   */
  static get spec() {
    throw new TypeError('The class is not specialized')
  }
  /** @type {SpecElement<TDriver, TElement, TSelector>} */
  get spec() {
    throw new TypeError('The class is not specialized')
  }
  /**
   * Construct a wrapped element instance. An element could be created partially, which means without drive instance,
   * Only using an element object or selector.
   * Partially created elements should be initialized by calling `EyesWrappedDriver#init` method before use.
   * @param {Logger} [logger] - logger instance
   * @param {EyesWrappedDriver<TDriver, TElement, TSelector>} [driver] - parent driver instance
   * @param {TElement} [element] - supported element object to wrap
   * @param {TSelector} [selector] - universal selector object or any kind of supported selector
   */
  constructor(logger, driver, element, selector) {
    if (element instanceof EyesWrappedElement) {
      return element
    }
    if (this.constructor.isCompatible(element)) {
      this._element = this.spec.extractElement ? this.spec.extractElement(element) : element
      // Some frameworks contains information about the selector inside an element
      this._selector = selector || (this.spec.extractSelector && this.spec.extractSelector(element))
    } else if (this.constructor.isSelector(selector)) {
      this._selector = selector
    } else {
      throw new TypeError('EyesWrappedElement constructor called with argument of unknown type!')
    }
    if (logger) {
      this._logger = logger
    }
    if (driver) {
      this._driver = driver
    }
  }
  /**
   * Create partial wrapped element object from the element, this object need to be initialized before use
   * @template TDriver, TElement, TSelector
   * @param {TElement} element - supported element object
   * @return {EyesWrappedElement<TDriver, TElement, TSelector>} partially wrapped object
   */
  static fromElement(element) {
    return new this(null, null, element)
  }
  /**
   * Create partial wrapped element object from the selector, this object need to be initialized before use
   * @template TDriver, TElement, TSelector
   * @param {TSelector} selector - any kind of supported selector
   * @return {EyesWrappedElement<TDriver, TElement, TSelector>} partially wrapped object
   */
  static fromSelector(selector) {
    return new this(null, null, null, selector)
  }
  /**
   * Check if object could be wrapped with this class
   * @template TElement
   * @param element - object to check compatibility
   * @return {element is TElement} true if object could be wrapped with this class, otherwise false
   */
  static isCompatible(element) {
    if (!element) return false
    return element instanceof EyesWrappedElement || this.spec.isCompatible(element)
  }
  /**
   * Check if passed selector is supported by current implementation
   * @template TSelector
   * @param selector
   * @return {selector is TSelector} true if selector is supported and could be passed in the {@link EyesWrappedElement.fromSelector} implementation
   */
  static isSelector(selector) {
    return this.spec.isSelector(selector)
  }
  /**
   * Translate cross SDK selector to SDK specific selector
   * @template TSelector
   * @param {EyesSelector} selector
   * @return {TSelector} translated SDK specific selector object
   */
  static toSupportedSelector(selector) {
    return this.spec.toSupportedSelector(selector)
  }
  /**
   * Translate SDK specific selector to cross SDK selector
   * @template TSelector
   * @param {TSelector} selector
   * @return {EyesSelector} translated cross SDK selector object
   */
  static toEyesSelector(selector) {
    return this.spec.toEyesSelector(selector)
  }
  /**
   * Extract element ID from this class instance or unwrapped element object
   * @template TDriver, TElement, TSelector
   * @param {EyesWrappedElement<TDriver, TElement, TSelector>|TElement} element - element to extract ID
   * @return {Promise<string>} if extraction is succeed returns ID of provided element, otherwise null
   */
  static async extractId(element) {
    return element instanceof EyesWrappedElement ? element.elementId : this.spec.extractId(element)
  }
  /**
<<<<<<< HEAD
=======
   * Compare two elements, these elements could be an instances of this class or compatible objects
   * @template TDriver, TElement, TSelector
   * @param {EyesWrappedElement<TDriver, TElement, TSelector>|TElement} leftElement - element to compare
   * @param {EyesWrappedElement<TDriver, TElement, TSelector>|TElement} rightElement - element to compare
   * @return {Promise<boolean>} true if elements are equal, false otherwise
   */
  static async equals(leftElement, rightElement) {
    if (!leftElement || !rightElement) return false
    const leftElementId = await this.extractId(leftElement)
    const rightElementId = await this.extractId(rightElement)
    return leftElementId === rightElementId
  }
  /**
>>>>>>> 16577dd6
   * ID of the wrapped element
   * @type {Promise<string>}
   */
  get elementId() {
    return this.spec.extractId(this._element)
  }
  /**
   * TSelector of the wrapped element
   * @type {TSelector}
   */
  get selector() {
    return this._selector
  }
  /**
   * Unwrapped element
   * @type {TElement}
   */
  get unwrapped() {
    return this._element
  }
  /**
   * Equality check for two elements
   * @param {EyesWrappedElement<TDriver, TElement, TSelector>|TElement} otherElement - element to compare
   * @return {Promise<boolean>} true if elements are equal, false otherwise
   */
  async equals(otherElement) {
<<<<<<< HEAD
    if (!otherElement) return false
    const otherElementId = await this.constructor.extractId(otherElement)
    if (this.elementId === otherElementId) {
      return true
    } else {
      return this._driver.executor.executeScript(
        'return arguments[0] === arguments[1]',
        this,
        otherElement,
      )
    }
=======
    return this.constructor.equals(this, otherElement)
>>>>>>> 16577dd6
  }
  /**
   * Initialize element created from element or selector
   * or other kind of supported selector
   * @param {EyesWrappedDriver<TDriver, TElement, TSelector>} driver - instance of {@link EyesWrappedDriver} implementation
   * @return {Promise<this>} initialized element
   */
  async init(driver) {
    if (!this._element) {
      const element = await driver.finder.findElement(this._selector)
      if (!element) {
        throw new ElementNotFoundError(this._selector)
      }
      this._element = element.unwrapped
    }
    if (!this._driver) {
      this._driver = driver
      if (!this._logger) {
        this._logger = driver._logger
      }
    }
    return this
  }
  /**
   * Returns element rect related to context
   * @return {Promise<Region>} rect of the element
   */
  async getRect() {
    return this.withRefresh(() =>
      EyesUtils.getElementRect(this._logger, this._driver.executor, this),
    )
  }
  /**
   * Returns element client rect (element rect without borders) related to context
   * @return {Promise<Region>} rect of the element
   */
  async getClientRect() {
    return this.withRefresh(() =>
      EyesUtils.getElementClientRect(this._logger, this._driver.executor, this),
    )
  }
  /**
   * Returns element's size
   * @return {Promise<RectangleSize>} size of the element
   */
  async getSize() {
    const rect = await this.withRefresh(() =>
      EyesUtils.getElementRect(this._logger, this._driver.executor, this),
    )
    return rect.getSize()
  }
  /**
   * Returns element's location related to context
   * @return {Promise<Location>} location of the element
   */
  async getLocation() {
    const rect = await this.withRefresh(() =>
      EyesUtils.getElementRect(this._logger, this._driver.executor, this),
    )
    return rect.getLocation()
  }
  /**
   * Returns computed values for specified css properties
   * @param  {...string} properties - names of css properties
   * @return {Promise<string[]|string>} returns array of css values if multiple properties were specified,
   *  otherwise returns string
   */
  async getCssProperty(...properties) {
    const values = await this.withRefresh(() =>
      EyesUtils.getElementCssProperties(this._logger, this._driver.executor, properties, this),
    )
    return properties.length <= 1 ? values[0] : values
  }
  /**
   * Returns values for specified element's properties
   * @param  {...string} properties - names of element properties
   * @return {Promise<*[]|*>} returns array of values if multiple properties were specified,
   *  otherwise returns value
   */
  async getProperty(...properties) {
    const values = await this.withRefresh(() =>
      EyesUtils.getElementProperties(this._logger, this._driver.executor, properties, this),
    )
    return properties.length <= 1 ? values[0] : values
  }
  /**
   * Set overflow `hidden` in element's style attribute
   * @return {Promise<string>}
   */
  async hideScrollbars() {
    return this.withRefresh(async () => {
      this._originalOverflow = await EyesUtils.setOverflow(
        this._logger,
        this._driver.executor,
        'hidden',
        this,
      )
      return this._originalOverflow
    })
  }
  /**
   * Set original overflow in element's style attribute
   * @return {Promise<void>}
   */
  async restoreScrollbars() {
    return this.withRefresh(async () => {
      await EyesUtils.setOverflow(this._logger, this._driver.executor, this._originalOverflow, this)
    })
  }
  /**
   * Save current element position for future restoration
   * @param {PositionProvider} - position provider which is implementing specific algorithm
   * @return {Promise<PositionMemento>} current position
   */
  async preservePosition(positionProvider) {
    return this.withRefresh(async () => {
      this._positionMemento = await positionProvider.getState(this)
      return this._positionMemento
    })
  }
  /**
   * Restore previously saved position
   * @param {PositionProvider} - position provider which is implementing specific algorithm
   * @return {Promise<PositionMemento>} current position
   */
  async restorePosition(positionProvider) {
    if (this._positionMemento) {
      return this.withRefresh(async () => {
        await positionProvider.restoreState(this._positionMemento, this)
      })
    }
  }
  /**
   * Refresh an element reference with a specified element or try to refresh it by selector if so
   * @param {TElement} [freshElement] - element to update replace internal element reference
   * @return {boolean} true if element was successfully refreshed, otherwise false
   */
  async refresh(freshElement) {
    if (this.spec.isCompatible(freshElement)) {
      this._element = freshElement
      return true
    }
    if (!this._selector) return false
    const element = await this._driver.finder.findElement(this._selector)
    if (element) {
      this._element = element.unwrapped
    }
    return Boolean(element)
  }
  /**
   * Wrap an operation on the element and handle stale element reference if such happened during operation
   * @param {Function} operation - operation on the element
   * @return {Promise<*>} promise which resolve whatever an operation will resolve
   */
  async withRefresh(operation) {
    try {
      const result = await operation()
      // Some frameworks could handle stale element reference error by itself or doesn't throw an error
      const isStaleElementReferenceResult = this.spec.isStaleElementReferenceResult
        ? this.spec.isStaleElementReferenceResult(result, this)
        : false
      if (isStaleElementReferenceResult) {
        const freshElement = this.spec.extractElement ? this.spec.extractElement(result) : result
        await this.refresh(freshElement)
        return operation()
      }
      return result
    } catch (err) {
      const isStaleElementReferenceError = this.spec.isStaleElementReferenceResult
        ? this.spec.isStaleElementReferenceResult(err, this)
        : false
      if (!isStaleElementReferenceError) throw err
      const refreshed = await this.refresh()
      if (refreshed) return operation()
      else throw err
    }
  }
}

module.exports = EyesWrappedElement<|MERGE_RESOLUTION|>--- conflicted
+++ resolved
@@ -179,22 +179,6 @@
     return element instanceof EyesWrappedElement ? element.elementId : this.spec.extractId(element)
   }
   /**
-<<<<<<< HEAD
-=======
-   * Compare two elements, these elements could be an instances of this class or compatible objects
-   * @template TDriver, TElement, TSelector
-   * @param {EyesWrappedElement<TDriver, TElement, TSelector>|TElement} leftElement - element to compare
-   * @param {EyesWrappedElement<TDriver, TElement, TSelector>|TElement} rightElement - element to compare
-   * @return {Promise<boolean>} true if elements are equal, false otherwise
-   */
-  static async equals(leftElement, rightElement) {
-    if (!leftElement || !rightElement) return false
-    const leftElementId = await this.extractId(leftElement)
-    const rightElementId = await this.extractId(rightElement)
-    return leftElementId === rightElementId
-  }
-  /**
->>>>>>> 16577dd6
    * ID of the wrapped element
    * @type {Promise<string>}
    */
@@ -221,7 +205,6 @@
    * @return {Promise<boolean>} true if elements are equal, false otherwise
    */
   async equals(otherElement) {
-<<<<<<< HEAD
     if (!otherElement) return false
     const otherElementId = await this.constructor.extractId(otherElement)
     if (this.elementId === otherElementId) {
@@ -233,9 +216,6 @@
         otherElement,
       )
     }
-=======
-    return this.constructor.equals(this, otherElement)
->>>>>>> 16577dd6
   }
   /**
    * Initialize element created from element or selector

function createFramesPaths({snapshot, path = [], logger}) {
  const paths = snapshot.crossFramesXPaths
    ? snapshot.crossFramesXPaths.map(selector => ({
        path: path.concat(selector),
        parentSnapshot: snapshot,
      }))
    : []

  for (const frame of snapshot.frames) {
    if (frame.selector) {
      paths.push(...createFramesPaths({snapshot: frame, path: path.concat(frame.selector), logger}))
    }
  }

<<<<<<< HEAD
=======
  logger.verbose(`frames paths for ${crossFramesXPaths}`, paths.map(({path}) => path.join('-->')).join(' , '))

  delete snapshot.selector
  delete snapshot.crossFramesXPaths


>>>>>>> 02305910
  return paths
}

module.exports = createFramesPaths<|MERGE_RESOLUTION|>--- conflicted
+++ resolved
@@ -12,15 +12,11 @@
     }
   }
 
-<<<<<<< HEAD
-=======
-  logger.verbose(`frames paths for ${crossFramesXPaths}`, paths.map(({path}) => path.join('-->')).join(' , '))
+  logger.verbose(
+    `frames paths for ${snapshot.crossFramesXPaths}`,
+    paths.map(({path}) => path.join('-->')).join(' , '),
+  )
 
-  delete snapshot.selector
-  delete snapshot.crossFramesXPaths
-
-
->>>>>>> 02305910
   return paths
 }
 

'use strict'

const {
  getProcessPagePoll,
  getPollResult,
  getProcessPagePollForIE,
  getPollResultForIE,
} = require('@applitools/dom-snapshot')
const ArgumentGuard = require('./ArgumentGuard')
const EyesUtils = require('../sdk/EyesUtils')
const deserializeDomSnapshotResult = require('./deserializeDomSnapshotResult')
const createFramesPaths = require('./createFramesPaths')

const EXECUTION_TIMEOUT = 5 * 60 * 1000
const POLL_TIMEOUT = 200
const DEFAULT_CHUNK_BYTE_LENGTH = 262144000 // 250MB (could be 256MB but decide to leave a 6MB buffer)

async function takeDomSnapshot(logger, driver, options = {}) {
  ArgumentGuard.notNull(logger, 'logger')
  ArgumentGuard.notNull(driver, 'driver')
  const {
    disableBrowserFetching: dontFetchResources,
    chunkByteLength = DEFAULT_CHUNK_BYTE_LENGTH,
    pollTimeout = POLL_TIMEOUT,
    executionTimeout = EXECUTION_TIMEOUT,
  } = options
  const isLegacyBrowser = driver.isIE || driver.isEdgeLegacy
  const arg = {
    chunkByteLength,
    dontFetchResources,
    serializeResources: true,
    compressResources: false,
  }
  const scripts = {
    main: {
      script: `return (${
        isLegacyBrowser ? await getProcessPagePollForIE() : await getProcessPagePoll()
      }).apply(null, arguments);`,
      args: [arg],
    },
    poll: {
      script: `return (${
        isLegacyBrowser ? await getPollResultForIE() : await getPollResult()
      }).apply(null, arguments);`,
      args: [arg],
    },
  }

<<<<<<< HEAD
  const snapshot = await takeContextDomSnapshot(driver.currentContext)
  return deserializeDomSnapshotResult(snapshot)

  async function takeContextDomSnapshot(context) {
    const snapshot = await EyesUtils.executePollScript(logger, context, scripts, {
      executionTimeout,
      pollTimeout,
    })

    const selectorMap = createFramesPaths(snapshot)
=======
async function takeDomSnapshot({logger, driver, startTime = Date.now(), disableBrowserFetching}) {
  const {browserName, browserVersion} = driver
  const isIE = browserName === 'internet explorer'
  const isEdgeLegacy = browserName.toLowerCase().includes('edge') && browserVersion <= 44
  const processPageAndPollScript = isIE || isEdgeLegacy ? await getScriptForIE() : await getScript()
>>>>>>> 02305910

    for (const {path, parentSnapshot} of selectorMap) {
      const references = path.reduce((parent, selector) => {
        return {reference: {type: 'xpath', selector}, parent}
      }, null)

      const frameContext = await context.context(references)
      const contextSnapshot = await takeContextDomSnapshot(frameContext)
      parentSnapshot.frames.push(contextSnapshot)
    }
<<<<<<< HEAD

    return snapshot
=======
  }

  async function _takeDomSnapshot(context) {
    logger.verbose(`taking dom snapshot. ${context._reference ? `context referece: ${JSON.stringify(context._reference)}` : ''}`)
    const resultAsString = await context.execute(processPageAndPollScript, {
      dontFetchResources: disableBrowserFetching,
    })
    let scriptResponse
    try {
      scriptResponse = JSON.parse(resultAsString)
    } catch (ex) {
      const firstChars = resultAsString.substr(0, 100)
      const lastChars = resultAsString.substr(-100)
      throw new Error(
        `dom snapshot is not a valid JSON string. response length: ${resultAsString.length}, first 100 chars: "${firstChars}", last 100 chars: "${lastChars}". error: ${ex}`,
      )
    }

    if (scriptResponse.status === 'SUCCESS') {
      const selectorMap = createFramesPaths({snapshot: scriptResponse.value, logger})
      await getCrossOriginFrames(context, selectorMap)
      return scriptResponse.value
    } else if (scriptResponse.status === 'ERROR') {
      throw new Error(`Unable to process dom snapshot: ${scriptResponse.error}`)
    } else if (Date.now() - startTime >= CAPTURE_DOM_TIMEOUT_MS) {
      throw new Error('Timeout is reached.')
    }

    await GeneralUtils.sleep(PULL_TIMEOUT)
    return _takeDomSnapshot(context)
>>>>>>> 02305910
  }
}

module.exports = takeDomSnapshot<|MERGE_RESOLUTION|>--- conflicted
+++ resolved
@@ -46,24 +46,22 @@
     },
   }
 
-<<<<<<< HEAD
   const snapshot = await takeContextDomSnapshot(driver.currentContext)
   return deserializeDomSnapshotResult(snapshot)
 
   async function takeContextDomSnapshot(context) {
+    logger.verbose(
+      `taking dom snapshot. ${
+        context._reference ? `context referece: ${JSON.stringify(context._reference)}` : ''
+      }`,
+    )
+
     const snapshot = await EyesUtils.executePollScript(logger, context, scripts, {
       executionTimeout,
       pollTimeout,
     })
 
     const selectorMap = createFramesPaths(snapshot)
-=======
-async function takeDomSnapshot({logger, driver, startTime = Date.now(), disableBrowserFetching}) {
-  const {browserName, browserVersion} = driver
-  const isIE = browserName === 'internet explorer'
-  const isEdgeLegacy = browserName.toLowerCase().includes('edge') && browserVersion <= 44
-  const processPageAndPollScript = isIE || isEdgeLegacy ? await getScriptForIE() : await getScript()
->>>>>>> 02305910
 
     for (const {path, parentSnapshot} of selectorMap) {
       const references = path.reduce((parent, selector) => {
@@ -74,41 +72,8 @@
       const contextSnapshot = await takeContextDomSnapshot(frameContext)
       parentSnapshot.frames.push(contextSnapshot)
     }
-<<<<<<< HEAD
 
     return snapshot
-=======
-  }
-
-  async function _takeDomSnapshot(context) {
-    logger.verbose(`taking dom snapshot. ${context._reference ? `context referece: ${JSON.stringify(context._reference)}` : ''}`)
-    const resultAsString = await context.execute(processPageAndPollScript, {
-      dontFetchResources: disableBrowserFetching,
-    })
-    let scriptResponse
-    try {
-      scriptResponse = JSON.parse(resultAsString)
-    } catch (ex) {
-      const firstChars = resultAsString.substr(0, 100)
-      const lastChars = resultAsString.substr(-100)
-      throw new Error(
-        `dom snapshot is not a valid JSON string. response length: ${resultAsString.length}, first 100 chars: "${firstChars}", last 100 chars: "${lastChars}". error: ${ex}`,
-      )
-    }
-
-    if (scriptResponse.status === 'SUCCESS') {
-      const selectorMap = createFramesPaths({snapshot: scriptResponse.value, logger})
-      await getCrossOriginFrames(context, selectorMap)
-      return scriptResponse.value
-    } else if (scriptResponse.status === 'ERROR') {
-      throw new Error(`Unable to process dom snapshot: ${scriptResponse.error}`)
-    } else if (Date.now() - startTime >= CAPTURE_DOM_TIMEOUT_MS) {
-      throw new Error('Timeout is reached.')
-    }
-
-    await GeneralUtils.sleep(PULL_TIMEOUT)
-    return _takeDomSnapshot(context)
->>>>>>> 02305910
   }
 }
 

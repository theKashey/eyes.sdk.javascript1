--- conflicted
+++ resolved
@@ -307,19 +307,16 @@
       this._context = await originalContext.focus()
     }
   }
-<<<<<<< HEAD
-  /**
-   * @param {CheckSettings<TElement, TSelector>} checkSettings
-   */
-  async _takeDomSnapshots({breakpoints, ...options}) {
-=======
 
   async _takeDomSnapshots({breakpoints, disableBrowserFetching}) {
->>>>>>> 37205703
     const browsers = this._configuration.getBrowsersInfo()
     if (!breakpoints) {
       this._logger.verbose(`taking single dom snapshot`)
-      const snapshot = await takeDomSnapshot(this._logger, this._driver, options)
+      const snapshot = await takeDomSnapshot({
+        logger: this._logger,
+        driver: this._driver,
+        disableBrowserFetching,
+      })
       return Array(browsers.length).fill(snapshot)
     }
 
@@ -358,21 +355,10 @@
     const snapshots = Array(browsers.length)
     if (requiredWidths.has(viewportSize.getWidth())) {
       this._logger.log(`taking dom snapshot for existing width ${viewportSize.getWidth()}`)
-<<<<<<< HEAD
-      const snapshot = await takeDomSnapshot(this._logger, this._driver, options)
-      snapshots[viewportSize.getWidth()] = snapshot
-    }
-    for (const width of widths) {
-      if (snapshots[width]) continue
-      this._logger.log(`taking dom snapshot for width ${width}`)
-      await this._driver.setViewportSize({width, height: viewportSize.getHeight()})
-      const snapshot = await takeDomSnapshot(this._logger, this._driver, options)
-      snapshots[width] = snapshot
-=======
       const snapshot = await takeDomSnapshot({
+        logger: this._logger,
         driver: this._driver,
         disableBrowserFetching,
-        logger: this._logger,
       })
       requiredWidths
         .get(viewportSize.getWidth())
@@ -401,12 +387,11 @@
         }
       }
       const snapshot = await takeDomSnapshot({
+        logger: this._logger,
         driver: this._driver,
         disableBrowserFetching,
-        logger: this._logger,
       })
       browsersInfo.forEach(({index}) => (snapshots[index] = snapshot))
->>>>>>> 37205703
     }
     await this._driver.setViewportSize(viewportSize)
     return snapshots

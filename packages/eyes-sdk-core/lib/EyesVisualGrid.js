'use strict'

const {
  BrowserType,
  ArgumentGuard,
  TypeUtils,
  RectangleSize,
  Configuration,
} = require('@applitools/eyes-common')
const TestResultsFormatter = require('./TestResultsFormatter')
const {CorsIframeHandler, CorsIframeHandle} = require('./capture/CorsIframeHandler')
const {VisualGridRunner} = require('./runner/VisualGridRunner')
const EyesUtils = require('./EyesUtils')
const EyesCore = require('./EyesCore')

class EyesVisualGrid extends EyesCore {
  static specialize({agentId, WrappedDriver, WrappedElement, CheckSettings, VisualGridClient}) {
    return class extends EyesVisualGrid {
      static get WrappedDriver() {
        return WrappedDriver
      }
      static get WrappedElement() {
        return WrappedElement
      }
      static get CheckSettings() {
        return CheckSettings
      }
      static get VisualGridClient() {
        return VisualGridClient
      }
      /**
       * @return {string} base agent id
       */
      getBaseAgentId() {
        return agentId
      }
    }
  }
  /**
   * Creates a new (possibly disabled) Eyes instance that interacts with the Eyes Server at the specified url.
   *
   * @param {string} [serverUrl=EyesBase.getDefaultServerUrl()] The Eyes server URL.
   * @param {boolean} [isDisabled=false] Set to true to disable Applitools Eyes and use the webdriver directly.
   * @param {EyesRunner} [runner] - Set {@code true} to disable Applitools Eyes and use the WebDriver directly.
   */
  constructor(serverUrl, isDisabled, runner = new VisualGridRunner()) {
    super(serverUrl, isDisabled)
    this._runner = runner
    this._runner.attachEyes(this, this._serverConnector)
    this._runner.makeGetVisualGridClient(this.constructor.VisualGridClient.makeVisualGridClient)

    /** @type {boolean} */ this._isOpen = false
    /** @type {boolean} */ this._isVisualGrid = true
    /** @type {EyesJsExecutor} */ this._jsExecutor = undefined
    /** @type {CorsIframeHandle} */ this._corsIframeHandle = CorsIframeHandle.BLANK

    /** @function */ this._checkWindowCommand = undefined
    /** @function */ this._closeCommand = undefined
    /** @function */ this._abortCommand = undefined

    /** @type {Promise<void>} */
    this._closePromise = Promise.resolve()
  }
  /**
   * @signature `open(driver, configuration)`
   * @signature `open(driver, appName, testName, ?viewportSize, ?configuration)`
   *
   * @param {object} driver The web driver that controls the browser hosting the application under test.
   * @param {Configuration|string} optArg1 The Configuration for the test or the name of the application under the test.
   * @param {string} [optArg2] The test name.
   * @param {RectangleSize|object} [optArg3] The required browser's viewport size
   *   (i.e., the visible part of the document's body) or to use the current window's viewport.
   * @param {Configuration} [optArg4] The Configuration for the test
   * @return {Promise<EyesWrappedDriver>} A wrapped WebDriver which enables Eyes trigger recording and frame handling.
   */
  async open(driver, optArg1, optArg2, optArg3, optArg4) {
    ArgumentGuard.notNull(driver, 'driver')

    this._driver = new this.constructor.WrappedDriver(this._logger, driver)
    this._executor = this._driver.executor
    this._finder = this._driver.finder
    this._context = this._driver.context
    this._controller = this._driver.controller

    if (optArg1 instanceof Configuration) {
      this._configuration.mergeConfig(optArg1)
    } else {
      this._configuration.setAppName(
        TypeUtils.getOrDefault(optArg1, this._configuration.getAppName()),
      )
      this._configuration.setTestName(
        TypeUtils.getOrDefault(optArg2, this._configuration.getTestName()),
      )
      this._configuration.setViewportSize(
        TypeUtils.getOrDefault(optArg3, this._configuration.getViewportSize()),
      )
      this._configuration.setSessionType(
        TypeUtils.getOrDefault(optArg4, this._configuration.getSessionType()),
      )
    }

    ArgumentGuard.notNull(this._configuration.getAppName(), 'appName')
    ArgumentGuard.notNull(this._configuration.getTestName(), 'testName')

<<<<<<< HEAD
    if (
      !this._configuration.getViewportSize() &&
      this._configuration.getBrowsersInfo() &&
      this._configuration.getBrowsersInfo().length > 0
    ) {
      for (const browserInfo of this._configuration.getBrowsersInfo()) {
        if (browserInfo.width) {
          this._configuration.setViewportSize({
            width: browserInfo.width,
            height: browserInfo.height,
          })
          break
        }
=======
    const browsersInfo = this._configuration.getBrowsersInfo()
    if (!this._configuration.getViewportSize() && browsersInfo && browsersInfo.length > 0) {
      const browserInfo = browsersInfo.find(browserInfo => browserInfo.width)
      if (browserInfo) {
        this._configuration.setViewportSize({width: browserInfo.width, height: browserInfo.height})
>>>>>>> fa5a3690
      }
    }

    if (!this._configuration.getViewportSize()) {
      const vs = await EyesUtils.getTopContextViewportSize(this._logger, this._driver)
      this._configuration.setViewportSize(vs)
    }

    if (!browsersInfo || browsersInfo.length === 0) {
      const vs = this._configuration.getViewportSize()
      this._configuration.addBrowser(vs.getWidth(), vs.getHeight(), BrowserType.CHROME)
    }

    if (this._runner.getConcurrentSessions())
      this._configuration.setConcurrentSessions(this._runner.getConcurrentSessions())

    const {openEyes} = await this._runner.getVisualGridClientWithCache({
      logger: this._logger,
      agentId: this.getFullAgentId(),
      apiKey: this._configuration.getApiKey(),
      showLogs: this._configuration.getShowLogs(),
      saveDebugData: this._configuration.getSaveDebugData(),
      proxy: this._configuration.getProxy(),
      serverUrl: this._configuration.getServerUrl(),
      renderConcurrencyFactor: this._configuration.getConcurrentSessions(),
    })

    if (this._configuration.getViewportSize()) {
      const vs = this._configuration.getViewportSize()
      await this.setViewportSize(vs)
    }

    const {checkWindow, close, abort} = await openEyes(
      this._configuration.toOpenEyesConfiguration(),
    )

    this._isOpen = true
    this._checkWindowCommand = checkWindow
    this._closeCommand = close
    this._abortCommand = abort

    return this._driver
  }
  /**
   * @param {string} name
   * @param {CheckSettings} checkSettings
   */
  async check(name, checkSettings) {
    ArgumentGuard.notNull(checkSettings, 'checkSettings')

    if (TypeUtils.isNotNull(name)) {
      checkSettings.withName(name)
    }

    await this._context.framesRefresh()
    return this._checkPrepare(checkSettings, async () => {
      // this._logger.verbose(`Dom extraction starting   (${checkSettings.toString()})   $$$$$$$$$$$$`)
      const pageDomResults = await this.constructor.VisualGridClient.takeDomSnapshot({
        executeScript: this._executor.executeScript.bind(this._executor),
      })
      const {cdt, url, resourceContents, resourceUrls, frames} = pageDomResults
      if (this.getCorsIframeHandle() === CorsIframeHandle.BLANK) {
        CorsIframeHandler.blankCorsIframeSrcOfCdt(cdt, frames)
      }
      // this._logger.verbose(`Dom extracted  (${checkSettings.toString()})   $$$$$$$$$$$$`)

      const [config, {region, selector}] = await Promise.all([
        checkSettings.toCheckWindowConfiguration(this._driver),
        this._getTargetConfiguration(checkSettings),
      ])
      const overrideConfig = {
        fully: this.getForceFullPageScreenshot() || config.fully,
        sendDom: (await this.getSendDom()) || config.sendDom,
        matchLevel: this.getMatchLevel() || config.matchLevel,
      }
      await this._checkWindowCommand({
        ...config,
        ...overrideConfig,
        region,
        selector,
        resourceUrls,
        resourceContents,
        frames,
        url,
        cdt,
      })
    })
  }

  async _checkPrepare(checkSettings, operation) {
    const originalFrameChain = this._context.frameChain
    const appendFrameChain = checkSettings.frameChain
    await this._context.framesAppend(appendFrameChain)
    try {
      return await operation()
    } finally {
      await this._context.frames(originalFrameChain)
    }
  }

  async _getTargetConfiguration(checkSettings) {
    const targetSelector =
      checkSettings.getTargetProvider() &&
      checkSettings
        .getTargetProvider()
        .toPersistedRegions(this._driver)
        .then(r => r[0])
    const targetRegion =
      checkSettings.getTargetRegion() &&
      checkSettings
        .getTargetRegion()
        .toPersistedRegions(this._driver)
        .then(r => r[0])

    const [region, selector] = await Promise.all([targetRegion, targetSelector])
    return {region, selector}
  }
  /**
   * @inheritDoc
   */
  async getScreenshot() {
    return undefined
  }
  /**
   * @param {boolean} [throwEx]
   * @return {Promise<TestResults>}
   */
  async close(throwEx = true) {
    let isErrorCaught = false
    this._closePromise = this._closeCommand(true)
      .catch(err => {
        isErrorCaught = true
        return err
      })
      .then(results => {
        this._isOpen = false
        if (this._runner) {
          this._runner._allTestResult.push(...results)
        }
        if (isErrorCaught) {
          const error = TypeUtils.isArray(results) ? results[0] : results
          if (throwEx) throw error
          else return error.getTestResults()
        }
        return TypeUtils.isArray(results) ? results[0] : results
      })

    return this._closePromise
  }
  /**
   * @param {boolean} [throwEx]
   * @return {Promise<void>}
   */
  async closeAndPrintResults(throwEx = true) {
    const results = await this.close(throwEx)

    const testResultsFormatter = new TestResultsFormatter(results)
    // eslint-disable-next-line no-console
    console.log(testResultsFormatter.asFormatterString())
  }
  /**
   * @return {Promise<?TestResults>}
   */
  async abort() {
    this._isOpen = false
    return this._abortCommand()
  }
  /**
   * @return {Promise<RectangleSize>}
   */
  async getViewportSize() {
    return this._configuration.getViewportSize()
  }
  /**
   * @param {RectangleSize|object} viewportSize
   */
  async setViewportSize(viewportSize) {
    ArgumentGuard.notNull(viewportSize, 'viewportSize')
    viewportSize = new RectangleSize(viewportSize)
    this._configuration.setViewportSize(viewportSize)

    if (this._driver) {
      await EyesUtils.setViewportSize(this._logger, this._driver, viewportSize)
    }
  }
  /**
   * @inheritDoc
   */
  async getInferredEnvironment() {
    return undefined
  }

  async _getAndSaveBatchInfoFromServer(batchId) {
    ArgumentGuard.notNullOrEmpty(batchId, 'batchId')
    return this._runner.getBatchInfoWithCache(batchId)
  }
}
module.exports = EyesVisualGrid<|MERGE_RESOLUTION|>--- conflicted
+++ resolved
@@ -102,27 +102,11 @@
     ArgumentGuard.notNull(this._configuration.getAppName(), 'appName')
     ArgumentGuard.notNull(this._configuration.getTestName(), 'testName')
 
-<<<<<<< HEAD
-    if (
-      !this._configuration.getViewportSize() &&
-      this._configuration.getBrowsersInfo() &&
-      this._configuration.getBrowsersInfo().length > 0
-    ) {
-      for (const browserInfo of this._configuration.getBrowsersInfo()) {
-        if (browserInfo.width) {
-          this._configuration.setViewportSize({
-            width: browserInfo.width,
-            height: browserInfo.height,
-          })
-          break
-        }
-=======
     const browsersInfo = this._configuration.getBrowsersInfo()
     if (!this._configuration.getViewportSize() && browsersInfo && browsersInfo.length > 0) {
       const browserInfo = browsersInfo.find(browserInfo => browserInfo.width)
       if (browserInfo) {
         this._configuration.setViewportSize({width: browserInfo.width, height: browserInfo.height})
->>>>>>> fa5a3690
       }
     }
 

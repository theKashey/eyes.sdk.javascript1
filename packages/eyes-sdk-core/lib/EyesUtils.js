--- conflicted
+++ resolved
@@ -349,7 +349,6 @@
   }
 }
 
-<<<<<<< HEAD
 async function ensureElementVisible(
   logger,
   {controller, context, executor},
@@ -397,10 +396,6 @@
   // passing array of frame references instead of frame chain to be sure that frame metrics will be re-calculated
   await context.frames(Array.from(originalFrameChain, frame => frame.toReference()))
   return intersectedEffectiveViewportRect
-=======
-async function getCurrentDocument(_logger, executor) {
-  return executor.executeScript(EyesJsSnippets.GET_CURRENT_DOCUMENT)
->>>>>>> 27743155
 }
 
 module.exports = {
@@ -424,14 +419,8 @@
   getElementXpath,
   getElementAbsoluteXpath,
   locatorToPersistedRegions,
-<<<<<<< HEAD
-  getCurrentFrameInfo,
-  findCORSFrame,
   ensureElementVisible,
   ensureFrameVisible,
-=======
   getCurrentContextInfo,
   findFrameByContext,
-  getCurrentDocument,
->>>>>>> 27743155
 }
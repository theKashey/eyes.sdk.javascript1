'use strict'

const assert = require('assert')
const {Driver, CheckSettings} = require('../../utils/FakeSDK')
const MockDriver = require('../../utils/MockDriver')
const {Logger} = require('../../../index')
const vm = require('vm')
const fs = require('fs')
const path = require('path')

describe('CheckSettings', () => {
  it('from(object)', () => {
    const object = {
      name: 'name',
      region: 'selector',
      frames: ['frame', {frame: 'other-frame', scrollRootElement: 'frame-scroll-root-selector'}],
      scrollRootElement: {id: Symbol('elementId')},
      ignoreRegions: ['ignore-region-selector'],
      contentRegions: [{id: Symbol('elementId')}],
      strictRegions: [{left: 0, top: 1, width: 100, height: 101}],
      layoutRegions: ['layout-region-selector'],
      floatingRegions: [
        {
          region: 'floating-region-selector',
          maxUpOffset: 0,
          maxDownOffset: 1,
          maxLeftOffset: 2,
          maxRightOffset: 3,
        },
      ],
      accessibilityRegions: ['accessibility-region-selector'],
      isFully: true,
      visualGridOptions: {polyfillAdoptedStyleSheets: true},
    }
    const checkSettings = CheckSettings.from(object)

    const checkSettings2 = CheckSettings.region(object.region)
      .withName(object.name)
      .scrollRootElement(object.scrollRootElement)
      .frame(object.frames[0])
      .frame(object.frames[1].frame)
      .scrollRootElement(object.frames[1].scrollRootElement)
      .ignoreRegions(...object.ignoreRegions)
      .contentRegions(...object.contentRegions)
      .strictRegions(...object.strictRegions)
      .layoutRegions(...object.layoutRegions)
      .accessibilityRegion(object.accessibilityRegions[0])
      .floatingRegion(
        object.floatingRegions[0].region,
        object.floatingRegions[0].maxUpOffset,
        object.floatingRegions[0].maxDownOffset,
        object.floatingRegions[0].maxLeftOffset,
        object.floatingRegions[0].maxRightOffset,
      )
      .fully(object.isFully)
      .visualGridOption('polyfillAdoptedStyleSheets', true)

    assert.deepStrictEqual(checkSettings, checkSettings2)
  })

<<<<<<< HEAD
=======
  // TODO complete rest of properties
  it('toCheckWindowConfiguration', async () => {
    const mockDriver = new MockDriver()
    mockDriver.mockElements([
      {id: 'id0', selector: 'element0', rect: {x: 1, y: 2, width: 500, height: 501}},
      {id: 'id1', selector: 'element1', rect: {x: 10, y: 11, width: 101, height: 102}},
      {id: 'id2', selector: 'element2', rect: {x: 20, y: 21, width: 201, height: 202}},
      {id: 'id3', selector: 'element3', rect: {x: 30, y: 31, width: 301, height: 302}},
      {id: 'id4', selector: 'element4', rect: {x: 40, y: 41, width: 401, height: 402}},
    ])
    const driver = new Driver(new Logger(process.env.APPLITOOLS_SHOW_LOGS), mockDriver)
    const checkSettings = new CheckSettings()
    checkSettings.accessibility({id: 'id0'}, 'bla')
    checkSettings.accessibility({id: 'id-not-mocked', selector: 'not-mocked'}, 'bla')
    checkSettings.visualGridOption('polyfillAdoptedStyleSheets', true)
    const checkWindowConfiguration = await checkSettings.toCheckWindowConfiguration(driver)
    assert.deepStrictEqual(checkWindowConfiguration.accessibility, [
      {accessibilityType: 'bla', selector: '/HTML[1]/BODY[1]/DIV[2]', type: 'xpath'},
      {accessibilityType: 'bla', selector: '//[data-fake-selector="not-mocked"]', type: 'xpath'},
    ])
    assert.deepStrictEqual(checkWindowConfiguration.visualGridOptions, {
      polyfillAdoptedStyleSheets: true,
    })
  })

  it('layoutBreakpoints', async () => {
    const checkSettings = new CheckSettings()
    checkSettings.layoutBreakpoints()
    assert.deepStrictEqual(checkSettings.getLayoutBreakpoints(), true)
    checkSettings.layoutBreakpoints(false)
    assert.deepStrictEqual(checkSettings.getLayoutBreakpoints(), false)
    checkSettings.layoutBreakpoints([25, 50, 100, 200])
    assert.deepStrictEqual(checkSettings.getLayoutBreakpoints(), [25, 50, 100, 200])
    checkSettings.layoutBreakpoints([100, 200, 200, 100, 50, 25])
    assert.deepStrictEqual(checkSettings.getLayoutBreakpoints(), [25, 50, 100, 200])
    checkSettings.layoutBreakpoints([])
    assert.deepStrictEqual(checkSettings.getLayoutBreakpoints(), false)
  })

>>>>>>> a3864a3e
  // TODO this test makes more sense to run inside docker
  it('resilient to duplicate copies of the SDK', async () => {
    const context = {
      require: modulePath =>
        require(modulePath.startsWith('.')
          ? path.resolve(__dirname, '../../utils/', modulePath)
          : modulePath),
      module: {exports: {}},
    }
    const code = fs.readFileSync(path.resolve(__dirname, '../../utils/FakeSDK.js'))
    vm.runInNewContext(code, context)

    const CheckSettings2 = context.module.exports.CheckSettings

    assert.notStrictEqual(CheckSettings, CheckSettings2)

    new CheckSettings(CheckSettings2.window())
  })
})<|MERGE_RESOLUTION|>--- conflicted
+++ resolved
@@ -1,9 +1,7 @@
 'use strict'
 
 const assert = require('assert')
-const {Driver, CheckSettings} = require('../../utils/FakeSDK')
-const MockDriver = require('../../utils/MockDriver')
-const {Logger} = require('../../../index')
+const {CheckSettings} = require('../../utils/FakeSDK')
 const vm = require('vm')
 const fs = require('fs')
 const path = require('path')
@@ -58,33 +56,6 @@
     assert.deepStrictEqual(checkSettings, checkSettings2)
   })
 
-<<<<<<< HEAD
-=======
-  // TODO complete rest of properties
-  it('toCheckWindowConfiguration', async () => {
-    const mockDriver = new MockDriver()
-    mockDriver.mockElements([
-      {id: 'id0', selector: 'element0', rect: {x: 1, y: 2, width: 500, height: 501}},
-      {id: 'id1', selector: 'element1', rect: {x: 10, y: 11, width: 101, height: 102}},
-      {id: 'id2', selector: 'element2', rect: {x: 20, y: 21, width: 201, height: 202}},
-      {id: 'id3', selector: 'element3', rect: {x: 30, y: 31, width: 301, height: 302}},
-      {id: 'id4', selector: 'element4', rect: {x: 40, y: 41, width: 401, height: 402}},
-    ])
-    const driver = new Driver(new Logger(process.env.APPLITOOLS_SHOW_LOGS), mockDriver)
-    const checkSettings = new CheckSettings()
-    checkSettings.accessibility({id: 'id0'}, 'bla')
-    checkSettings.accessibility({id: 'id-not-mocked', selector: 'not-mocked'}, 'bla')
-    checkSettings.visualGridOption('polyfillAdoptedStyleSheets', true)
-    const checkWindowConfiguration = await checkSettings.toCheckWindowConfiguration(driver)
-    assert.deepStrictEqual(checkWindowConfiguration.accessibility, [
-      {accessibilityType: 'bla', selector: '/HTML[1]/BODY[1]/DIV[2]', type: 'xpath'},
-      {accessibilityType: 'bla', selector: '//[data-fake-selector="not-mocked"]', type: 'xpath'},
-    ])
-    assert.deepStrictEqual(checkWindowConfiguration.visualGridOptions, {
-      polyfillAdoptedStyleSheets: true,
-    })
-  })
-
   it('layoutBreakpoints', async () => {
     const checkSettings = new CheckSettings()
     checkSettings.layoutBreakpoints()
@@ -99,7 +70,6 @@
     assert.deepStrictEqual(checkSettings.getLayoutBreakpoints(), false)
   })
 
->>>>>>> a3864a3e
   // TODO this test makes more sense to run inside docker
   it('resilient to duplicate copies of the SDK', async () => {
     const context = {

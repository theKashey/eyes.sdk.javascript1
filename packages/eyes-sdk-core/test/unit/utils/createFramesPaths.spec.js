--- conflicted
+++ resolved
@@ -22,15 +22,8 @@
     const result = createFramesPaths({snapshot, logger})
     assert.deepStrictEqual(result, [
       {
-<<<<<<< HEAD
         parentSnapshot: snapshot,
-        path: ['HTML[1]/BODY[1]'],
-=======
-        parentSnapshot: {
-          frames: [],
-        },
         path: ['selector1'],
->>>>>>> 37205703
       },
     ])
   })
@@ -39,51 +32,24 @@
     const frameSnapshot = {
       cdt: 'frame',
       frames: [],
-      crossFramesXPaths: ['BODY[1]/IFRAME[1]', 'BODY[1]/IFRAME[2]'],
-      selector: 'BODY[1]',
+      crossFramesSelectors: ['selector1', 'selector2'],
+      selector: 'selector0',
     }
     const snapshot = {
       cdt: 'top',
-<<<<<<< HEAD
       frames: [frameSnapshot],
-      crossFramesXPaths: [],
-=======
-      frames: [
-        {
-          cdt: 'parent',
-          frames: [],
-          crossFramesSelectors: ['selector1', 'selector2'],
-          selector: 'selector0',
-        },
-      ],
       crossFramesSelectors: [],
->>>>>>> 37205703
     }
 
     const result = createFramesPaths({snapshot, logger})
     assert.deepStrictEqual(result, [
       {
-<<<<<<< HEAD
         parentSnapshot: frameSnapshot,
-        path: ['BODY[1]', 'BODY[1]/IFRAME[1]'],
+        path: ['selector0', 'selector1'],
       },
       {
         parentSnapshot: frameSnapshot,
-        path: ['BODY[1]', 'BODY[1]/IFRAME[2]'],
-=======
-        parentSnapshot: {
-          cdt: 'parent',
-          frames: [],
-        },
-        path: ['selector0', 'selector1'],
-      },
-      {
-        parentSnapshot: {
-          cdt: 'parent',
-          frames: [],
-        },
         path: ['selector0', 'selector2'],
->>>>>>> 37205703
       },
     ])
   })

const {expect} = require('chai')
const {startFakeEyesServer, getSession} = require('@applitools/sdk-fake-eyes-server')
const MockDriver = require('../utils/MockDriver')
const {EyesVisualGrid} = require('../utils/FakeSDK')
const {MatchLevel, ConsoleLogHandler, Logger, ServerConnector} = require('../../index')
const TestResults = require('../../lib/TestResults')

describe('EyesVisualGrid', async () => {
  let server, serverUrl, driver, eyes

  before(async () => {
    server = await startFakeEyesServer({
      logger: new Logger(process.env.APPLITOOLS_SHOW_LOGS),
      matchMode: 'always',
    })
    serverUrl = `http://localhost:${server.port}`
  })

  beforeEach(async () => {
    driver = new MockDriver()
    eyes = new EyesVisualGrid()
    if (process.env.APPLITOOLS_SHOW_LOGS) {
      eyes.setLogHandler(new ConsoleLogHandler(true))
    }
    eyes.setServerUrl(serverUrl)
  })

  after(async () => {
    await server.close()
  })

  it('should use default match level', async () => {
    await eyes.open(driver, 'FakeApp', 'FakeTest')
    await eyes.check()
    const [results] = await eyes.close()
    const {matchLevel} = await extractMatchSettings(results)
    expect(matchLevel).to.be.eql('Strict')
  })

  it('should use specified match level', async () => {
    await eyes.open(driver, 'FakeApp', 'FakeTest')
    await eyes.check({matchLevel: MatchLevel.Layout})
    const [results] = await eyes.close()
    const {matchLevel} = await extractMatchSettings(results)
    expect(matchLevel).to.be.eql('Layout')
  })

  it('should return original render request', async () => {
    const config = eyes.getConfiguration()
    config.addBrowser({width: 888, height: 777, name: 'firefox'})
    eyes.setConfiguration(config)
    await eyes.open(driver, 'FakeApp', 'FakeTest')
    await eyes.check({matchLevel: MatchLevel.Layout})
    const [results] = await eyes.close()
<<<<<<< HEAD
    const {startInfo} = await getSession(results, serverUrl)
=======
    const {startInfo} = await getSession(new TestResults(results), serverUrl)
>>>>>>> b7d36751
    const {
      environment: {originalRenderRequest},
    } = startInfo
    const {browser, renderInfo} = JSON.parse(originalRenderRequest)
    expect(browser).to.deep.equal({name: 'firefox'})
    expect(renderInfo).to.deep.equal({width: 888, height: 777, sizeMode: 'viewport'})
  })

  it('should not create session with missing device size', async () => {
    const origStartSession = ServerConnector.prototype.startSession
    let startSessionCalled
    ServerConnector.prototype.startSession = async () => {
      startSessionCalled = true
    }
    const conf = eyes.getConfiguration()
    conf.addBrowser({deviceName: 'non-existent'})
    eyes.setConfiguration(conf)
    await eyes.open(driver, 'FakeApp', 'FakeTest')
    expect(startSessionCalled).to.be.undefined
    await eyes.check({matchLevel: MatchLevel.Layout})
    const err = await eyes.close().catch(err => err)
    ServerConnector.prototype.startSession = origStartSession
    expect(err.message).to.contain('failed to render screenshot')
  })

  it('should throw an error when dom snapshot returns an error', async () => {
    driver.mockScript('dom-snapshot', () => JSON.stringify({status: 'ERROR', error: 'bla'}))
    await eyes.open(driver, 'FakeApp', 'FakeTest')
    const err = await eyes.check().catch(err => err)
    expect(err.message).to.equal("Error during execute poll script: 'bla'")
  })

  it('should throw an error on invalid dom snapshot JSON', async () => {
    const response = Array.from({length: 200}, (_x, i) => i).join('')
    driver.mockScript('dom-snapshot', () => response)
    await eyes.open(driver, 'FakeApp', 'FakeTest')
    const err = await eyes.check().catch(err => err)
    expect(err.message).to.contain(
      `Response is not a valid JSON string. length: ${response.length}, first 100 chars: "${response.substr(
        0,
        100,
      )}", last 100 chars: "${response.substr(-100)}". error: SyntaxError: Unexpected number in JSON at position 1`,
    )
  })

  it('should populate agentRunId', async () => {
    await eyes.open(driver, 'FakeApp', 'FakeTest')
    await eyes.check()
    const [results] = await eyes.close()
<<<<<<< HEAD
    const session = await getSession(results, serverUrl)
=======
    const session = await getSession(new TestResults(results), serverUrl)
>>>>>>> b7d36751
    const agentRunId = session.startInfo.agentRunId
    const [testName, random] = agentRunId.split('--')
    expect(testName).to.equal('FakeTest')
    expect(random).to.have.length(10)
  })

  async function extractMatchSettings(results) {
    const session = await getSession(new TestResults(results), serverUrl)
    const imageMatchSettings = session.steps[0].matchWindowData.options.imageMatchSettings
    return imageMatchSettings
  }
})<|MERGE_RESOLUTION|>--- conflicted
+++ resolved
@@ -52,11 +52,7 @@
     await eyes.open(driver, 'FakeApp', 'FakeTest')
     await eyes.check({matchLevel: MatchLevel.Layout})
     const [results] = await eyes.close()
-<<<<<<< HEAD
-    const {startInfo} = await getSession(results, serverUrl)
-=======
     const {startInfo} = await getSession(new TestResults(results), serverUrl)
->>>>>>> b7d36751
     const {
       environment: {originalRenderRequest},
     } = startInfo
@@ -106,11 +102,7 @@
     await eyes.open(driver, 'FakeApp', 'FakeTest')
     await eyes.check()
     const [results] = await eyes.close()
-<<<<<<< HEAD
-    const session = await getSession(results, serverUrl)
-=======
     const session = await getSession(new TestResults(results), serverUrl)
->>>>>>> b7d36751
     const agentRunId = session.startInfo.agentRunId
     const [testName, random] = agentRunId.split('--')
     expect(testName).to.equal('FakeTest')

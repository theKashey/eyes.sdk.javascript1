const takeDomSnapshot = require('../../lib/utils/takeDomSnapshot')
const {expect} = require('chai')
const {Driver: FakeEyesDriver} = require('../utils/FakeSDK')
const MockDriver = require('../utils/MockDriver')
const Logger = require('../../lib/logging/Logger')
const {presult} = require('../../lib/utils/GeneralUtils')

const logger = new Logger(!!process.env.APPLITOOLS_SHOW_LOGS)

describe('takeDomSnapshot', () => {
  let driver, eyesDriver

  beforeEach(async () => {
    driver = new MockDriver()
    eyesDriver = await new FakeEyesDriver(logger, driver).init()
  })

  it('should throw an error if snapshot failed', async () => {
    driver.mockScript('dom-snapshot', function() {
      return JSON.stringify({status: 'ERROR', error: 'some error'})
    })
    const [error] = await presult(takeDomSnapshot(logger, eyesDriver))
    expect(error).not.to.be.undefined
    expect(error.message).to.equal("Error during execute poll script: 'some error'")
  })

  it('should throw an error if timeout is reached', async () => {
    driver.mockScript('dom-snapshot', function() {
      return JSON.stringify({status: 'WIP'})
    })
    const [error] = await presult(takeDomSnapshot(logger, eyesDriver, {executionTimeout: 0}))
    expect(error).not.to.be.undefined
    expect(error.message).to.equal('Poll script execution is timed out')
  })

  it('should take a dom snapshot', async () => {
    driver.mockScript('dom-snapshot', function() {
      return generateSnapshotResponse({
        cdt: 'cdt',
        resourceUrls: 'resourceUrls',
        blobs: [],
        frames: [],
      })
    })
    const actualSnapshot = await takeDomSnapshot(logger, eyesDriver)
    expect(actualSnapshot).to.eql({
      cdt: 'cdt',
      frames: [],
      resourceContents: {},
      resourceUrls: 'resourceUrls',
      frames: [],
      srcAttr: null,
      scriptVersion: 'mock value',
    })
  })

  it('should take a dom snapshot with cross origin frames', async () => {
    driver.mockScript('dom-snapshot', function() {
      return this.name === '[data-applitools-selector="123"]'
        ? generateSnapshotResponse({cdt: 'frame-cdt'})
        : generateSnapshotResponse({crossFramesSelectors: ['[data-applitools-selector="123"]']})
    })
    driver.mockElements([
      {
        selector: '[data-applitools-selector="123"]',
        frame: true,
      },
    ])
    const snapshot = await takeDomSnapshot(logger, eyesDriver)
    expect(snapshot).to.eql({
      cdt: [],
      resourceContents: {},
      resourceUrls: [],
      scriptVersion: 'mock value',
      srcAttr: null,
      frames: [
        {
          cdt: 'frame-cdt',
          frames: [],
          resourceContents: {},
          resourceUrls: [],
          scriptVersion: 'mock value',
          srcAttr: null,
        },
      ],
    })
  })

  it('should take a dom snapshot ith nested cross origin frames', async () => {
    driver.mockElements([
      {
        selector: '[data-applitools-selector="123"]',
        frame: true,
        children: [
          {
            selector: '[data-applitools-selector="456"]',
            frame: true,
          },
        ],
      },
    ])

    driver.mockScript('dom-snapshot', function() {
      switch (this.name) {
        case '[data-applitools-selector="123"]':
          return generateSnapshotResponse({
            cdt: 'frame',
            crossFramesSelectors: ['[data-applitools-selector="456"]'],
          })
        case '[data-applitools-selector="456"]':
          return generateSnapshotResponse({cdt: 'nested frame'})
        default:
          return generateSnapshotResponse({
            cdt: 'top page',
            crossFramesSelectors: ['[data-applitools-selector="123"]'],
          })
      }
    })

    const snapshot = await takeDomSnapshot({driver: eyesDriver, logger})
    expect(snapshot).to.eql({
      cdt: 'top page',
      frames: [
        {
          cdt: 'frame',
          frames: [
            {
              cdt: 'nested frame',
              frames: [],
              resourceContents: {},
              resourceUrls: [],
              scriptVersion: 'mock value',
              srcAttr: null,
            },
          ],
          resourceContents: {},
          resourceUrls: [],
          scriptVersion: 'mock value',
          srcAttr: null,
        },
<<<<<<< HEAD
      ])

      driver.mockScript('dom-snapshot', function() {
        switch (this.name) {
          case 'HTML[1]/BODY[1]/IFRAME[1]':
            return generateSnapshotResponse({
              cdt: 'frame',
              crossFramesXPaths: ['BODY[1]/IFRAME[1]'],
            })
          case 'BODY[1]/IFRAME[1]':
            return generateSnapshotResponse({cdt: 'nested frame'})
          default:
            return generateSnapshotResponse({
              cdt: 'top page',
              crossFramesXPaths: ['HTML[1]/BODY[1]/IFRAME[1]'],
            })
        }
      })

      const snapshot = await takeDomSnapshot(logger, eyesDriver)
      expect(snapshot).to.eql({
        cdt: 'top page',
        frames: [
          {
            cdt: 'frame',
            frames: [
              {
                cdt: 'nested frame',
                frames: [],
                resourceContents: {},
                resourceUrls: [],
                scriptVersion: 'mock value',
                srcAttr: null,
              },
            ],
            resourceContents: {},
            resourceUrls: [],
            scriptVersion: 'mock value',
            srcAttr: null,
          },
        ],
        resourceContents: {},
        resourceUrls: [],
        scriptVersion: 'mock value',
        srcAttr: null,
      })
    } catch (error) {
      throw error
    }
=======
      ],
      resourceContents: {},
      resourceUrls: [],
      scriptVersion: 'mock value',
      srcAttr: null,
    })
>>>>>>> 37205703
  })

  it('should take a dom snapshot with nested frames containing cross origin frames', async () => {
    driver.mockElements([
      {
        selector: '[data-applitools-selector="123"]',
        frame: true,
        children: [
          {
            selector: '[data-applitools-selector="456"]',
            frame: true,
          },
        ],
      },
    ])

    driver.mockScript('dom-snapshot', function() {
      switch (this.name) {
        case '[data-applitools-selector="456"]':
          return generateSnapshotResponse({
            cdt: 'nested frame',
            selector: '[data-applitools-selector="456"]',
          })
        default:
          return generateSnapshotResponse({
            cdt: 'top page',
            frames: [
              generateSnapshotObject({
                cdt: 'frame',
                selector: '[data-applitools-selector="123"]',
                crossFramesSelectors: ['[data-applitools-selector="456"]'],
              }),
            ],
          })
      }
    })

    const snapshot = await takeDomSnapshot(logger, eyesDriver)
    expect(snapshot).to.eql({
      cdt: 'top page',
      frames: [
        {
          cdt: 'frame',
          frames: [
            {
              cdt: 'nested frame',
              frames: [],
              resourceContents: {},
              resourceUrls: [],
              scriptVersion: 'mock value',
              srcAttr: null,
            },
          ],
          resourceContents: {},
          resourceUrls: [],
          scriptVersion: 'mock value',
          srcAttr: null,
        },
      ],
      resourceContents: {},
      resourceUrls: [],
      scriptVersion: 'mock value',
      srcAttr: null,
    })
  })

  it('should handle failure to switch to frame', async () => {
    driver.mockElements([
      {
        selector: '[data-applitools-selector="123"]',
      },
    ])
    driver.mockScript('dom-snapshot', function() {
      return generateSnapshotResponse({
        cdt: 'top frame',
        crossFramesSelectors: ['[data-applitools-selector="123"]'],
      })
    })

    const snapshot = await takeDomSnapshot({driver: eyesDriver, logger})
    expect(snapshot.frames).to.deep.equal([])
  })

  it('should handle failure to switch to nested frame', async () => {
    driver.mockElements([
      {
        selector: '[data-applitools-selector="123"]',
        frame: true,
        children: [
          {
            selector: '[data-applitools-selector="456"]',
          },
        ],
      },
    ])
    driver.mockScript('dom-snapshot', function() {
      switch (this.name) {
        case '[data-applitools-selector="123"]':
          return generateSnapshotResponse({
            cdt: 'inner parent frame',
            crossFramesSelectors: ['[data-applitools-selector="456"]'],
          })
        default:
          return generateSnapshotResponse({
            cdt: 'top frame',
            crossFramesSelectors: ['[data-applitools-selector="123"]'],
          })
      }
    })

    const snapshot = await takeDomSnapshot({driver: eyesDriver, logger})
    expect(snapshot.frames).to.deep.equal([
      {
        cdt: 'inner parent frame',
        resourceContents: {},
        resourceUrls: [],
        frames: [],
        scriptVersion: 'mock value',
        srcAttr: null,
      },
    ])
  })
})

function generateSnapshotResponse(overrides) {
  return JSON.stringify({status: 'SUCCESS', value: generateSnapshotObject(overrides)})
}

function generateSnapshotObject(overrides) {
  return {
    cdt: [],
    srcAttr: null,
    resourceUrls: [],
    blobs: [],
    frames: [],
    crossFramesSelectors: undefined,
    scriptVersion: 'mock value',
    ...overrides,
  }
}<|MERGE_RESOLUTION|>--- conflicted
+++ resolved
@@ -138,64 +138,12 @@
           scriptVersion: 'mock value',
           srcAttr: null,
         },
-<<<<<<< HEAD
-      ])
-
-      driver.mockScript('dom-snapshot', function() {
-        switch (this.name) {
-          case 'HTML[1]/BODY[1]/IFRAME[1]':
-            return generateSnapshotResponse({
-              cdt: 'frame',
-              crossFramesXPaths: ['BODY[1]/IFRAME[1]'],
-            })
-          case 'BODY[1]/IFRAME[1]':
-            return generateSnapshotResponse({cdt: 'nested frame'})
-          default:
-            return generateSnapshotResponse({
-              cdt: 'top page',
-              crossFramesXPaths: ['HTML[1]/BODY[1]/IFRAME[1]'],
-            })
-        }
-      })
-
-      const snapshot = await takeDomSnapshot(logger, eyesDriver)
-      expect(snapshot).to.eql({
-        cdt: 'top page',
-        frames: [
-          {
-            cdt: 'frame',
-            frames: [
-              {
-                cdt: 'nested frame',
-                frames: [],
-                resourceContents: {},
-                resourceUrls: [],
-                scriptVersion: 'mock value',
-                srcAttr: null,
-              },
-            ],
-            resourceContents: {},
-            resourceUrls: [],
-            scriptVersion: 'mock value',
-            srcAttr: null,
-          },
-        ],
-        resourceContents: {},
-        resourceUrls: [],
-        scriptVersion: 'mock value',
-        srcAttr: null,
-      })
-    } catch (error) {
-      throw error
-    }
-=======
       ],
       resourceContents: {},
       resourceUrls: [],
       scriptVersion: 'mock value',
       srcAttr: null,
     })
->>>>>>> 37205703
   })
 
   it('should take a dom snapshot with nested frames containing cross origin frames', async () => {

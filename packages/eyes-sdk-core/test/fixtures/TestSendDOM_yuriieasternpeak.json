{
  "tagName": "HTML",
  "style": {
    "background-repeat": "repeat",
    "background-origin": "padding-box",
    "background-position": "0% 0%",
    "background-color": "rgba(0, 0, 0, 0)",
    "background-image": "none",
    "background-size": "auto",
    "border-width": "0px",
    "border-color": "rgb(0, 0, 0)",
    "border-style": "none",
    "color": "rgb(0, 0, 0)",
    "display": "block",
    "font-size": "16px",
    "font-weight": "400",
    "line-height": "18.4px",
    "margin": "0px",
    "opacity": "1",
    "overflow": "visible",
    "padding": "0px",
    "visibility": "visible"
  },
  "rect": {
    "width": 785,
    "height": 600,
    "top": 0,
    "left": 0
  },
  "childNodes": [
    {
      "tagName": "#text",
      "text": "\n"
    },
    {
      "tagName": "BODY",
      "style": {
        "background-repeat": "repeat",
        "background-origin": "padding-box",
        "background-position": "0% 0%",
        "background-color": "rgba(0, 0, 0, 0)",
        "background-image": "none",
        "background-size": "auto",
        "border-width": "0px",
        "border-color": "rgb(0, 0, 0)",
        "border-style": "none",
        "color": "rgb(0, 0, 0)",
        "display": "block",
        "font-size": "16px",
        "font-weight": "400",
        "line-height": "18.4px",
        "margin": "0px",
        "opacity": "1",
        "overflow": "visible",
        "padding": "0px",
        "visibility": "visible"
      },
      "rect": {
        "width": 785,
        "height": 600,
        "top": 0,
        "left": 0
      },
      "childNodes": [
        {
          "tagName": "#text",
          "text": "\n"
        },
        {
          "tagName": "H1",
          "style": {
            "background-repeat": "repeat",
            "background-origin": "padding-box",
            "background-position": "0% 0%",
            "background-color": "rgba(0, 0, 0, 0)",
            "background-image": "none",
            "background-size": "auto",
            "border-width": "0px",
            "border-color": "rgb(255, 255, 255)",
            "border-style": "none",
            "color": "rgb(255, 255, 255)",
            "display": "block",
            "font-size": "64px",
            "font-weight": "700",
            "line-height": "73.6px",
            "margin": "0px",
            "opacity": "1",
            "overflow": "visible",
            "padding": "0px",
            "visibility": "visible"
          },
          "rect": {
            "width": 785,
            "height": 73,
            "top": 0,
            "left": 0
          },
          "childNodes": [
            {
              "tagName": "#text",
              "text": "Applitools"
            }
          ]
        },
        {
          "tagName": "#text",
          "text": "\n"
        },
        {
          "tagName": "DIV",
          "style": {
            "background-repeat": "repeat",
            "background-origin": "padding-box",
            "background-position": "0% 0%",
            "background-color": "rgba(0, 0, 0, 0)",
            "background-image": "none",
            "background-size": "auto",
            "border-width": "0px",
            "border-color": "rgb(0, 0, 0)",
            "border-style": "none",
            "color": "rgb(0, 0, 0)",
            "display": "flex",
            "font-size": "16px",
            "font-weight": "400",
            "line-height": "18.4px",
            "margin": "0px",
            "opacity": "1",
            "overflow": "visible",
            "padding": "0px",
            "visibility": "visible"
          },
          "rect": {
            "width": 785,
            "height": 184,
            "top": 73,
            "left": 0
          },
          "attributes": {
            "style": "display: flex;"
          },
          "childNodes": [
            {
              "tagName": "#text",
              "text": "\n    "
            },
            {
              "tagName": "DIV",
              "style": {
                "background-repeat": "repeat",
                "background-origin": "padding-box",
                "background-position": "0% 0%",
                "background-color": "rgba(0, 0, 0, 0)",
                "background-image": "none",
                "background-size": "auto",
                "border-width": "2px",
                "border-color": "rgb(0, 0, 0)",
                "border-style": "solid",
                "color": "rgb(0, 0, 0)",
                "display": "block",
                "font-size": "16px",
                "font-weight": "400",
                "line-height": "18.4px",
                "margin": "0px",
                "opacity": "1",
                "overflow": "hidden",
                "padding": "0px",
                "visibility": "visible"
              },
              "rect": {
                "width": 204,
                "height": 184,
                "top": 73,
                "left": 0
              },
              "attributes": {
                "id": "overflowing-div",
                "style": "width: 200px; height: 180px; overflow: hidden; border: 2px solid black;"
              },
              "childNodes": [
                {
                  "tagName": "#text",
                  "text": "\n        AAAAAAAAAAAAAAAAAAAAAAAAAAAAAAAAAAAAAAAAAAAAAAAAAAAAAAAAAAAAA\n        BBBBBBBBBBBBBBBBBBBBBBBBBBBBBBBBBBBBBBBBBBBBBBBBBBBBBBBBBBBBB\n        CCCCCCCCCCCCCCCCCCCCCCCCCCCCCCCCCCCCCCCCCCCCCCCCCCCCCCCCCCCCC\n        DDDDDDDDDDDDDDDDDDDDDDDDDDDDDDDDDDDDDDDDDDDDDDDDDDDDDDDDDDDDD\n        EEEEEEEEEEEEEEEEEEEEEEEEEEEEEEEEEEEEEEEEEEEEEEEEEEEEEEEEEEEEE\n        FFFFFFFFFFFFFFFFFFFFFFFFFFFFFFFFFFFFFFFFFFFFFFFFFFFFFFFFFFFFF\n        GGGGGGGGGGGGGGGGGGGGGGGGGGGGGGGGGGGGGGGGGGGGGGGGGGGGGGGGGGGGG\n        HHHHHHHHHHHHHHHHHHHHHHHHHHHHHHHHHHHHHHHHHHHHHHHHHHHHHHHHHHHHH\n        IIIIIIIIIIIIIIIIIIIIIIIIIIIIIIIIIIIIIIIIIIIIIIIIIIIIIIIIIIIII\n        JJJJJJJJJJJJJJJJJJJJJJJJJJJJJJJJJJJJJJJJJJJJJJJJJJJJJJJJJJJJJ\n        KKKKKKKKKKKKKKKKKKKKKKKKKKKKKKKKKKKKKKKKKKKKKKKKKKKKKKKKKKKKK\n        LLLLLLLLLLLLLLLLLLLLLLLLLLLLLLLLLLLLLLLLLLLLLLLLLLLLLLLLLLLLL\n        MMMMMMMMMMMMMMMMMMMMMMMMMMMMMMMMMMMMMMMMMMMMMMMMMMMMMMMMMMMMM\n        NNNNNNNNNNNNNNNNNNNNNNNNNNNNNNNNNNNNNNNNNNNNNNNNNNNNNNNNNNNNN\n        OOOOOOOOOOOOOOOOOOOOOOOOOOOOOOOOOOOOOOOOOOOOOOOOOOOOOOOOOOOOO\n    "
                }
              ]
            },
            {
              "tagName": "#text",
              "text": "\n    "
            },
            {
              "tagName": "DIV",
              "style": {
                "background-repeat": "repeat",
                "background-origin": "padding-box",
                "background-position": "0% 0%",
                "background-color": "rgba(0, 0, 0, 0)",
                "background-image": "none",
                "background-size": "auto",
                "border-width": "2px",
                "border-color": "rgb(0, 0, 0)",
                "border-style": "solid",
                "color": "rgb(0, 0, 0)",
                "display": "block",
                "font-size": "16px",
                "font-weight": "400",
                "line-height": "18.4px",
                "margin": "0px 0px 0px 5px",
                "opacity": "1",
                "overflow": "hidden",
                "padding": "0px",
                "visibility": "visible"
              },
              "rect": {
                "width": 204,
                "height": 184,
                "top": 73,
                "left": 209
              },
              "attributes": {
                "id": "overflowing-div1",
                "style": "width: 200px; height: 180px; overflow: hidden; border: 2px solid black; margin-left: 5px;"
              },
              "childNodes": [
                {
                  "tagName": "#text",
                  "text": "\n        BAAAAAAAAAAAAAAAAAAAAAAAAAAAAAAAAAAAAAAAAAAAAAAAAAAAAAAAAAAAA\n        BBBBBBBBBBBBBBBBBBBBBBBBBBBBBBBBBBBBBBBBBBBBBBBBBBBBBBBBBBBBB\n        CCCCCCCCCCCCCCCCCCCCCCCCCCCCCCCCCCCCCCCCCCCCCCCCCCCCCCCCCCCCC\n        DDDDDDDDDDDDDDDDDDDDDDDDDDDDDDDDDDDDDDDDDDDDDDDDDDDDDDDDDDDDD\n        EEEEEEEEEEEEEEEEEEEEEEEEEEEEEEEEEEEEEEEEEEEEEEEEEEEEEEEEEEEEE\n        FFFFFFFFFFFFFFFFFFFFFFFFFFFFFFFFFFFFFFFFFFFFFFFFFFFFFFFFFFFFF\n        GGGGGGGGGGGGGGGGGGGGGGGGGGGGGGGGGGGGGGGGGGGGGGGGGGGGGGGGGGGGG\n        HHHHHHHHHHHHHHHHHHHHHHHHHHHHHHHHHHHHHHHHHHHHHHHHHHHHHHHHHHHHH\n        IIIIIIIIIIIIIIIIIIIIIIIIIIIIIIIIIIIIIIIIIIIIIIIIIIIIIIIIIIIII\n        JJJJJJJJJJJJJJJJJJJJJJJJJJJJJJJJJJJJJJJJJJJJJJJJJJJJJJJJJJJJJ\n        KKKKKKKKKKKKKKKKKKKKKKKKKKKKKKKKKKKKKKKKKKKKKKKKKKKKKKKKKKKKK\n        LLLLLLLLLLLLLLLLLLLLLLLLLLLLLLLLLLLLLLLLLLLLLLLLLLLLLLLLLLLLL\n        MMMMMMMMMMMMMMMMMMMMMMMMMMMMMMMMMMMMMMMMMMMMMMMMMMMMMMMMMMMMM\n        NNNNNNNNNNNNNNNNNNNNNNNNNNNNNNNNNNNNNNNNNNNNNNNNNNNNNNNNNNNNN\n        OOOOOOOOOOOOOOOOOOOOOOOOOOOOOOOOOOOOOOOOOOOOOOOOOOOOOOOOOOOOO\n    "
                }
              ]
            },
            {
              "tagName": "#text",
              "text": "\n    "
            },
            {
              "tagName": "DIV",
              "style": {
                "background-repeat": "repeat",
                "background-origin": "padding-box",
                "background-position": "0% 0%",
                "background-color": "rgba(0, 0, 0, 0)",
                "background-image": "none",
                "background-size": "auto",
                "border-width": "0px",
                "border-color": "rgb(0, 0, 0)",
                "border-style": "none",
                "color": "rgb(0, 0, 0)",
                "display": "block",
                "font-size": "16px",
                "font-weight": "400",
                "line-height": "18.4px",
                "margin": "0px",
                "opacity": "1",
                "overflow": "visible",
                "padding": "0px 0px 0px 20px",
                "visibility": "visible"
              },
              "rect": {
<<<<<<< HEAD
                "width": 279.234375,
=======
                "width": 283.234375,
>>>>>>> 270492d5
                "height": 184,
                "top": 73,
                "left": 413
              },
              "attributes": {
                "style": "padding-left: 20px;"
              },
              "childNodes": [
                {
                  "tagName": "#text",
                  "text": "\n        "
                },
                {
                  "tagName": "FORM",
                  "style": {
                    "background-repeat": "repeat",
                    "background-origin": "padding-box",
                    "background-position": "0% 0%",
                    "background-color": "rgba(0, 0, 0, 0)",
                    "background-image": "none",
                    "background-size": "auto",
                    "border-width": "0px",
                    "border-color": "rgb(0, 0, 0)",
                    "border-style": "none",
                    "color": "rgb(0, 0, 0)",
                    "display": "block",
                    "font-size": "16px",
                    "font-weight": "400",
                    "line-height": "18.4px",
                    "margin": "0px",
                    "opacity": "1",
                    "overflow": "visible",
                    "padding": "0px",
                    "visibility": "visible"
                  },
                  "rect": {
<<<<<<< HEAD
                    "width": 259.234375,
=======
                    "width": 263.234375,
>>>>>>> 270492d5
                    "height": 72,
                    "top": 73,
                    "left": 433
                  },
                  "attributes": {
                    "novalidate": "",
                    "class": "sample-form ng-pristine ng-valid ng-valid-email"
                  },
                  "childNodes": [
                    {
                      "tagName": "#text",
                      "text": "\n            "
                    },
                    {
                      "tagName": "LABEL",
                      "style": {
                        "background-repeat": "repeat",
                        "background-origin": "padding-box",
                        "background-position": "0% 0%",
                        "background-color": "rgba(0, 0, 0, 0)",
                        "background-image": "none",
                        "background-size": "auto",
                        "border-width": "0px",
                        "border-color": "rgb(0, 0, 0)",
                        "border-style": "none",
                        "color": "rgb(0, 0, 0)",
                        "display": "inline",
                        "font-size": "16px",
                        "font-weight": "400",
                        "line-height": "18.4px",
                        "margin": "0px",
                        "opacity": "1",
                        "overflow": "visible",
                        "padding": "0px",
                        "visibility": "visible"
                      },
                      "rect": {
<<<<<<< HEAD
                        "width": 256.578125,
=======
                        "width": 260.578125,
>>>>>>> 270492d5
                        "height": 17,
                        "top": 76,
                        "left": 433
                      },
                      "childNodes": [
                        {
                          "tagName": "#text",
                          "text": "Name: "
                        },
                        {
                          "tagName": "INPUT",
                          "style": {
                            "background-repeat": "repeat",
                            "background-origin": "padding-box",
                            "background-position": "0% 0%",
                            "background-color": "rgb(255, 255, 255)",
                            "background-image": "none",
                            "background-size": "auto",
                            "border-width": "2px",
                            "border-color": "rgb(0, 0, 0)",
                            "border-style": "inset",
                            "color": "rgb(0, 0, 0)",
                            "display": "inline-block",
                            "font-size": "16px",
                            "font-weight": "400",
                            "line-height": "18.4px",
                            "margin": "0px",
                            "opacity": "1",
                            "overflow": "visible",
                            "padding": "1px 0px",
                            "visibility": "visible"
                          },
                          "rect": {
<<<<<<< HEAD
                            "width": 205,
=======
                            "width": 209,
>>>>>>> 270492d5
                            "height": 24,
                            "top": 73,
                            "left": 484.578125
                          },
                          "attributes": {
                            "type": "text",
                            "ng-model": "user.name",
                            "name": "name",
                            "class": "ng-pristine ng-untouched ng-valid"
                          },
                          "childNodes": []
                        }
                      ]
                    },
                    {
                      "tagName": "BR",
                      "style": {
                        "background-repeat": "repeat",
                        "background-origin": "padding-box",
                        "background-position": "0% 0%",
                        "background-color": "rgba(0, 0, 0, 0)",
                        "background-image": "none",
                        "background-size": "auto",
                        "border-width": "0px",
                        "border-color": "rgb(0, 0, 0)",
                        "border-style": "none",
                        "color": "rgb(0, 0, 0)",
                        "display": "inline",
                        "font-size": "16px",
                        "font-weight": "400",
                        "line-height": "18.4px",
                        "margin": "0px",
                        "opacity": "1",
                        "overflow": "visible",
                        "padding": "0px",
                        "visibility": "visible"
                      },
                      "rect": {
                        "width": 0,
                        "height": 17,
                        "top": 76,
<<<<<<< HEAD
                        "left": 689.578125
=======
                        "left": 693.578125
>>>>>>> 270492d5
                      },
                      "childNodes": []
                    },
                    {
                      "tagName": "#text",
                      "text": "\n            "
                    },
                    {
                      "tagName": "LABEL",
                      "style": {
                        "background-repeat": "repeat",
                        "background-origin": "padding-box",
                        "background-position": "0% 0%",
                        "background-color": "rgba(0, 0, 0, 0)",
                        "background-image": "none",
                        "background-size": "auto",
                        "border-width": "0px",
                        "border-color": "rgb(0, 0, 0)",
                        "border-style": "none",
                        "color": "rgb(0, 0, 0)",
                        "display": "inline",
                        "font-size": "16px",
                        "font-weight": "400",
                        "line-height": "18.4px",
                        "margin": "0px",
                        "opacity": "1",
                        "overflow": "visible",
                        "padding": "0px",
                        "visibility": "visible"
                      },
                      "rect": {
<<<<<<< HEAD
                        "width": 259.234375,
=======
                        "width": 263.234375,
>>>>>>> 270492d5
                        "height": 17,
                        "top": 100,
                        "left": 433
                      },
                      "childNodes": [
                        {
                          "tagName": "#text",
                          "text": "E-mail: "
                        },
                        {
                          "tagName": "INPUT",
                          "style": {
                            "background-repeat": "repeat",
                            "background-origin": "padding-box",
                            "background-position": "0% 0%",
                            "background-color": "rgb(255, 255, 255)",
                            "background-image": "none",
                            "background-size": "auto",
                            "border-width": "2px",
                            "border-color": "rgb(0, 0, 0)",
                            "border-style": "inset",
                            "color": "rgb(0, 0, 0)",
                            "display": "inline-block",
                            "font-size": "16px",
                            "font-weight": "400",
                            "line-height": "18.4px",
                            "margin": "0px",
                            "opacity": "1",
                            "overflow": "visible",
                            "padding": "1px 0px",
                            "visibility": "visible"
                          },
                          "rect": {
<<<<<<< HEAD
                            "width": 205,
=======
                            "width": 209,
>>>>>>> 270492d5
                            "height": 24,
                            "top": 97,
                            "left": 487.234375
                          },
                          "attributes": {
                            "type": "email",
                            "ng-model": "user.email",
                            "name": "email",
                            "class": "ng-pristine ng-untouched ng-valid ng-valid-email"
                          },
                          "childNodes": []
                        }
                      ]
                    },
                    {
                      "tagName": "BR",
                      "style": {
                        "background-repeat": "repeat",
                        "background-origin": "padding-box",
                        "background-position": "0% 0%",
                        "background-color": "rgba(0, 0, 0, 0)",
                        "background-image": "none",
                        "background-size": "auto",
                        "border-width": "0px",
                        "border-color": "rgb(0, 0, 0)",
                        "border-style": "none",
                        "color": "rgb(0, 0, 0)",
                        "display": "inline",
                        "font-size": "16px",
                        "font-weight": "400",
                        "line-height": "18.4px",
                        "margin": "0px",
                        "opacity": "1",
                        "overflow": "visible",
                        "padding": "0px",
                        "visibility": "visible"
                      },
                      "rect": {
                        "width": 0,
                        "height": 17,
                        "top": 100,
<<<<<<< HEAD
                        "left": 692.234375
=======
                        "left": 696.234375
>>>>>>> 270492d5
                      },
                      "childNodes": []
                    },
                    {
                      "tagName": "#text",
                      "text": "\n            "
                    },
                    {
                      "tagName": "INPUT",
                      "style": {
                        "background-repeat": "repeat",
                        "background-origin": "padding-box",
                        "background-position": "0% 0%",
                        "background-color": "rgb(221, 221, 221)",
                        "background-image": "none",
                        "background-size": "auto",
                        "border-width": "2px",
                        "border-color": "rgb(221, 221, 221)",
                        "border-style": "outset",
                        "color": "rgb(0, 0, 0)",
                        "display": "inline-block",
                        "font-size": "16px",
                        "font-weight": "400",
                        "line-height": "18.4px",
                        "margin": "0px",
                        "opacity": "1",
                        "overflow": "visible",
                        "padding": "1px 6px",
                        "visibility": "visible"
                      },
                      "rect": {
                        "width": 52.46875,
                        "height": 24,
                        "top": 121,
                        "left": 433
                      },
                      "attributes": {
                        "type": "submit",
                        "ng-click": "update(user)",
                        "value": "Save",
                        "id": "submit-form"
                      },
                      "childNodes": []
                    },
                    {
                      "tagName": "#text",
                      "text": "\n        "
                    }
                  ]
                },
                {
                  "tagName": "#text",
                  "text": "\n        "
                },
                {
                  "tagName": "#text",
                  "text": "\n        "
                },
                {
                  "tagName": "PRE",
                  "style": {
                    "background-repeat": "repeat",
                    "background-origin": "padding-box",
                    "background-position": "0% 0%",
                    "background-color": "rgba(0, 0, 0, 0)",
                    "background-image": "none",
                    "background-size": "auto",
                    "border-width": "0px",
                    "border-color": "rgb(0, 0, 0)",
                    "border-style": "none",
                    "color": "rgb(0, 0, 0)",
                    "display": "block",
                    "font-size": "16px",
                    "font-weight": "400",
                    "line-height": "18.4px",
                    "margin": "16px 0px",
                    "opacity": "1",
                    "overflow": "visible",
                    "padding": "0px",
                    "visibility": "visible"
                  },
                  "rect": {
<<<<<<< HEAD
                    "width": 259.234375,
=======
                    "width": 263.234375,
>>>>>>> 270492d5
                    "height": 0,
                    "top": 161,
                    "left": 433
                  },
                  "attributes": {
                    "ng-if": "!master.email",
                    "class": "ng-binding ng-scope"
                  },
                  "childNodes": []
                },
                {
                  "tagName": "#text",
                  "text": "\n        "
                },
                {
                  "tagName": "#text",
                  "text": "\n    "
                }
              ]
            },
            {
              "tagName": "#text",
              "text": "\n"
            }
          ]
        },
        {
          "tagName": "#text",
          "text": "\n"
        },
        {
          "tagName": "BR",
          "style": {
            "background-repeat": "repeat",
            "background-origin": "padding-box",
            "background-position": "0% 0%",
            "background-color": "rgba(0, 0, 0, 0)",
            "background-image": "none",
            "background-size": "auto",
            "border-width": "0px",
            "border-color": "rgb(0, 0, 0)",
            "border-style": "none",
            "color": "rgb(0, 0, 0)",
            "display": "inline",
            "font-size": "16px",
            "font-weight": "400",
            "line-height": "18.4px",
            "margin": "0px",
            "opacity": "1",
            "overflow": "visible",
            "padding": "0px",
            "visibility": "visible"
          },
          "rect": {
            "width": 0,
            "height": 17,
            "top": 257,
            "left": 0
          },
          "childNodes": []
        },
        {
          "tagName": "#text",
          "text": "\n"
        },
        {
          "tagName": "DIV",
          "style": {
            "background-repeat": "repeat",
            "background-origin": "padding-box",
            "background-position": "0% 0%",
            "background-color": "rgba(0, 0, 0, 0)",
            "background-image": "none",
            "background-size": "auto",
            "border-width": "2px",
            "border-color": "rgb(255, 0, 0)",
            "border-style": "solid",
            "color": "rgb(0, 0, 0)",
            "display": "block",
            "font-size": "16px",
            "font-weight": "400",
            "line-height": "18.4px",
            "margin": "0px",
            "opacity": "1",
            "overflow": "scroll",
            "padding": "0px",
            "visibility": "visible"
          },
          "rect": {
            "width": 304,
            "height": 184,
            "top": 275,
            "left": 0
          },
          "attributes": {
            "id": "overflowing-div-image",
            "class": "overflowing-div-image"
          },
          "childNodes": [
            {
              "tagName": "#text",
              "text": "\n    "
            },
            {
              "tagName": "IMG",
              "style": {
                "background-repeat": "repeat",
                "background-origin": "padding-box",
                "background-position": "0% 0%",
                "background-color": "rgba(0, 0, 0, 0)",
                "background-image": "none",
                "background-size": "auto",
                "border-width": "0px",
                "border-color": "rgb(0, 0, 0)",
                "border-style": "none",
                "color": "rgb(0, 0, 0)",
                "display": "inline",
                "font-size": "16px",
                "font-weight": "400",
                "line-height": "18.4px",
                "margin": "0px",
                "opacity": "1",
                "overflow": "visible",
                "padding": "0px",
                "visibility": "visible"
              },
              "rect": {
                "width": 800,
                "height": 500,
                "top": 277,
                "left": 2
              },
              "attributes": {
                "src": "./index_files/minions-800x500.jpg"
              },
              "childNodes": []
            },
            {
              "tagName": "#text",
              "text": "\n"
            }
          ]
        },
        {
          "tagName": "#text",
          "text": "\n"
        },
        {
          "tagName": "BR",
          "style": {
            "background-repeat": "repeat",
            "background-origin": "padding-box",
            "background-position": "0% 0%",
            "background-color": "rgba(0, 0, 0, 0)",
            "background-image": "none",
            "background-size": "auto",
            "border-width": "0px",
            "border-color": "rgb(0, 0, 0)",
            "border-style": "none",
            "color": "rgb(0, 0, 0)",
            "display": "inline",
            "font-size": "16px",
            "font-weight": "400",
            "line-height": "18.4px",
            "margin": "0px",
            "opacity": "1",
            "overflow": "visible",
            "padding": "0px",
            "visibility": "visible"
          },
          "rect": {
            "width": 0,
            "height": 17,
            "top": 459,
            "left": 0
          },
          "childNodes": []
        },
        {
          "tagName": "#text",
          "text": "\n"
        },
        {
          "tagName": "BR",
          "style": {
            "background-repeat": "repeat",
            "background-origin": "padding-box",
            "background-position": "0% 0%",
            "background-color": "rgba(0, 0, 0, 0)",
            "background-image": "none",
            "background-size": "auto",
            "border-width": "0px",
            "border-color": "rgb(0, 0, 0)",
            "border-style": "none",
            "color": "rgb(0, 0, 0)",
            "display": "inline",
            "font-size": "16px",
            "font-weight": "400",
            "line-height": "18.4px",
            "margin": "0px",
            "opacity": "1",
            "overflow": "visible",
            "padding": "0px",
            "visibility": "visible"
          },
          "rect": {
            "width": 0,
            "height": 17,
            "top": 477,
            "left": 0
          },
          "childNodes": []
        },
        {
          "tagName": "#text",
          "text": "\n"
        },
        {
          "tagName": "IFRAME",
          "style": {
            "background-repeat": "repeat",
            "background-origin": "padding-box",
            "background-position": "0% 0%",
            "background-color": "rgba(0, 0, 0, 0)",
            "background-image": "none",
            "background-size": "auto",
            "border-width": "3px",
            "border-color": "rgb(0, 0, 255)",
            "border-style": "solid",
            "color": "rgb(0, 0, 0)",
            "display": "inline",
            "font-size": "16px",
            "font-weight": "400",
            "line-height": "18.4px",
            "margin": "0px",
            "opacity": "1",
            "overflow": "visible",
            "padding": "0px",
            "visibility": "visible"
          },
          "rect": {
            "width": 506,
            "height": 406,
            "top": 495,
            "left": 50
          },
          "attributes": {
            "name": "frame1",
            "src": "./index_files/frame.html",
            "class": "frameMain",
            "width": "500px",
            "height": "400px"
          },
          "childNodes": [
            {
              "tagName": "HTML",
              "style": {
                "background-repeat": "repeat",
                "background-origin": "padding-box",
                "background-position": "0% 0%",
                "background-color": "rgba(0, 0, 0, 0)",
                "background-image": "none",
                "background-size": "auto",
                "border-width": "0px",
                "border-color": "rgb(0, 0, 0)",
                "border-style": "none",
                "color": "rgb(0, 0, 0)",
                "display": "block",
                "font-size": "16px",
                "font-weight": "400",
                "line-height": "normal",
                "margin": "0px",
                "opacity": "1",
                "overflow": "visible",
                "padding": "0px",
                "visibility": "visible"
              },
              "rect": {
                "width": 500,
                "height": 236,
                "top": 0,
                "left": 0
              },
              "childNodes": [
                {
                  "tagName": "#text",
                  "text": "\n"
                },
                {
                  "tagName": "BODY",
                  "style": {
                    "background-repeat": "repeat",
                    "background-origin": "padding-box",
                    "background-position": "0% 0%",
                    "background-color": "rgba(0, 0, 0, 0)",
                    "background-image": "none",
                    "background-size": "auto",
                    "border-width": "0px",
                    "border-color": "rgb(0, 0, 0)",
                    "border-style": "none",
                    "color": "rgb(0, 0, 0)",
                    "display": "block",
                    "font-size": "16px",
                    "font-weight": "400",
                    "line-height": "normal",
                    "margin": "8px",
                    "opacity": "1",
                    "overflow": "visible",
                    "padding": "0px",
                    "visibility": "visible"
                  },
                  "rect": {
                    "width": 484,
                    "height": 220,
                    "top": 8,
                    "left": 8
                  },
                  "attributes": {
                    "class": "ng-scope"
                  },
                  "childNodes": [
                    {
                      "tagName": "#text",
                      "text": "\n  "
                    },
                    {
                      "tagName": "DIV",
                      "style": {
                        "background-repeat": "repeat",
                        "background-origin": "padding-box",
                        "background-position": "0% 0%",
                        "background-color": "rgba(0, 0, 0, 0)",
                        "background-image": "none",
                        "background-size": "auto",
                        "border-width": "2px",
                        "border-color": "rgb(0, 0, 0)",
                        "border-style": "solid",
                        "color": "rgb(0, 0, 0)",
                        "display": "block",
                        "font-size": "16px",
                        "font-weight": "400",
                        "line-height": "normal",
                        "margin": "0px",
                        "opacity": "1",
                        "overflow": "hidden",
                        "padding": "0px",
                        "visibility": "visible"
                      },
                      "rect": {
                        "width": 304,
                        "height": 184,
                        "top": 8,
                        "left": 8
                      },
                      "attributes": {
                        "id": "inner-frame-div",
                        "style": "width: 300px; height: 180px; overflow: hidden; border: 2px solid black;"
                      },
                      "childNodes": [
                        {
                          "tagName": "#text",
                          "text": "\n    AAAAAAAAAAAAAAAAAAAAAAAAAAAAAAAAAAAAAAAAAAAAAAAAAAAAAAAAAAAAA\n    BBBBBBBBBBBBBBBBBBBBBBBBBBBBBBBBBBBBBBBBBBBBBBBBBBBBBBBBBBBBB\n    CCCCCCCCCCCCCCCCCCCCCCCCCCCCCCCCCCCCCCCCCCCCCCCCCCCCCCCCCCCCC\n    DDDDDDDDDDDDDDDDDDDDDDDDDDDDDDDDDDDDDDDDDDDDDDDDDDDDDDDDDDDDD\n    EEEEEEEEEEEEEEEEEEEEEEEEEEEEEEEEEEEEEEEEEEEEEEEEEEEEEEEEEEEEE\n    FFFFFFFFFFFFFFFFFFFFFFFFFFFFFFFFFFFFFFFFFFFFFFFFFFFFFFFFFFFFF\n    GGGGGGGGGGGGGGGGGGGGGGGGGGGGGGGGGGGGGGGGGGGGGGGGGGGGGGGGGGGGG\n    HHHHHHHHHHHHHHHHHHHHHHHHHHHHHHHHHHHHHHHHHHHHHHHHHHHHHHHHHHHHH\n    IIIIIIIIIIIIIIIIIIIIIIIIIIIIIIIIIIIIIIIIIIIIIIIIIIIIIIIIIIIII\n    JJJJJJJJJJJJJJJJJJJJJJJJJJJJJJJJJJJJJJJJJJJJJJJJJJJJJJJJJJJJJ\n    KKKKKKKKKKKKKKKKKKKKKKKKKKKKKKKKKKKKKKKKKKKKKKKKKKKKKKKKKKKKK\n    LLLLLLLLLLLLLLLLLLLLLLLLLLLLLLLLLLLLLLLLLLLLLLLLLLLLLLLLLLLLL\n    MMMMMMMMMMMMMMMMMMMMMMMMMMMMMMMMMMMMMMMMMMMMMMMMMMMMMMMMMMMMM\n    NNNNNNNNNNNNNNNNNNNNNNNNNNNNNNNNNNNNNNNNNNNNNNNNNNNNNNNNNNNNN\n    OOOOOOOOOOOOOOOOOOOOOOOOOOOOOOOOOOOOOOOOOOOOOOOOOOOOOOOOOOOOO\n  "
                        }
                      ]
                    },
                    {
                      "tagName": "#text",
                      "text": "\n  "
                    },
                    {
                      "tagName": "BR",
                      "style": {
                        "background-repeat": "repeat",
                        "background-origin": "padding-box",
                        "background-position": "0% 0%",
                        "background-color": "rgba(0, 0, 0, 0)",
                        "background-image": "none",
                        "background-size": "auto",
                        "border-width": "0px",
                        "border-color": "rgb(0, 0, 0)",
                        "border-style": "none",
                        "color": "rgb(0, 0, 0)",
                        "display": "inline",
                        "font-size": "16px",
                        "font-weight": "400",
                        "line-height": "normal",
                        "margin": "0px",
                        "opacity": "1",
                        "overflow": "visible",
                        "padding": "0px",
                        "visibility": "visible"
                      },
                      "rect": {
                        "width": 0,
                        "height": 17,
                        "top": 192,
                        "left": 8
                      },
                      "childNodes": []
                    },
                    {
                      "tagName": "#text",
                      "text": "\n  "
                    },
                    {
                      "tagName": "BR",
                      "style": {
                        "background-repeat": "repeat",
                        "background-origin": "padding-box",
                        "background-position": "0% 0%",
                        "background-color": "rgba(0, 0, 0, 0)",
                        "background-image": "none",
                        "background-size": "auto",
                        "border-width": "0px",
                        "border-color": "rgb(0, 0, 0)",
                        "border-style": "none",
                        "color": "rgb(0, 0, 0)",
                        "display": "inline",
                        "font-size": "16px",
                        "font-weight": "400",
                        "line-height": "normal",
                        "margin": "0px",
                        "opacity": "1",
                        "overflow": "visible",
                        "padding": "0px",
                        "visibility": "visible"
                      },
                      "rect": {
                        "width": 0,
                        "height": 17,
                        "top": 210,
                        "left": 8
                      },
                      "childNodes": []
                    },
                    {
                      "tagName": "#text",
                      "text": "\n\n\n"
                    }
                  ]
                }
              ],
              "css": "",
              "images": {}
            }
          ]
        },
        {
          "tagName": "#text",
          "text": "\n\n"
        },
        {
          "tagName": "IFRAME",
          "style": {
            "background-repeat": "repeat",
            "background-origin": "padding-box",
            "background-position": "0% 0%",
            "background-color": "rgba(0, 0, 0, 0)",
            "background-image": "none",
            "background-size": "auto",
            "border-width": "2px",
            "border-color": "rgb(0, 0, 0)",
            "border-style": "inset",
            "color": "rgb(0, 0, 0)",
            "display": "inline",
            "font-size": "16px",
            "font-weight": "400",
            "line-height": "18.4px",
            "margin": "0px",
            "opacity": "1",
            "overflow": "visible",
            "padding": "0px",
            "visibility": "visible"
          },
          "rect": {
            "width": 554,
            "height": 454,
            "top": 905,
            "left": 50
          },
          "attributes": {
            "name": "frame2",
            "src": "https://applitools.github.io/demo/TestPages/FramesTestPage/frame2.html",
            "style": "position: relative; left: 50px;",
            "width": "550px",
            "height": "450px"
          },
          "childNodes": [
            "@@@@@HTML[1]/BODY[1]/IFRAME[2]@@@@@"
          ]
        },
        {
          "tagName": "#text",
          "text": "\n\n"
        },
        {
          "tagName": "IFRAME",
          "style": {
            "background-repeat": "repeat",
            "background-origin": "padding-box",
            "background-position": "0% 0%",
            "background-color": "rgba(0, 0, 0, 0)",
            "background-image": "none",
            "background-size": "auto",
            "border-width": "2px",
            "border-color": "rgb(0, 0, 0)",
            "border-style": "inset",
            "color": "rgb(0, 0, 0)",
            "display": "inline",
            "font-size": "16px",
            "font-weight": "400",
            "line-height": "18.4px",
            "margin": "0px",
            "opacity": "1",
            "overflow": "visible",
            "padding": "0px",
            "visibility": "visible"
          },
          "rect": {
            "width": 554,
            "height": 454,
            "top": 1363,
            "left": 50
          },
          "attributes": {
            "name": "frame3",
            "src": "https://applitools.github.io/demo/TestPages/FramesTestPage/frame2.html",
            "style": "position: relative; left: 50px;",
            "width": "550px",
            "height": "450px"
          },
          "childNodes": [
            "@@@@@HTML[1]/BODY[1]/IFRAME[3]@@@@@"
          ]
        },
        {
          "tagName": "#text",
          "text": "\n\n"
        },
        {
          "tagName": "BR",
          "style": {
            "background-repeat": "repeat",
            "background-origin": "padding-box",
            "background-position": "0% 0%",
            "background-color": "rgba(0, 0, 0, 0)",
            "background-image": "none",
            "background-size": "auto",
            "border-width": "0px",
            "border-color": "rgb(0, 0, 0)",
            "border-style": "none",
            "color": "rgb(0, 0, 0)",
            "display": "inline",
            "font-size": "16px",
            "font-weight": "400",
            "line-height": "18.4px",
            "margin": "0px",
            "opacity": "1",
            "overflow": "visible",
            "padding": "0px",
            "visibility": "visible"
          },
          "rect": {
            "width": 0,
            "height": 17,
            "top": 1803,
            "left": 554
          },
          "childNodes": []
        },
        {
          "tagName": "#text",
          "text": "\n\n\n"
        }
      ]
    }
  ],
  "css": "\n/** https://assets.bbystatic.com/international/landing_page/v2/css/app.css **/\n/*! normalize.css v8.0.0 | MIT License | github.com/necolas/normalize.css */html{line-height:1.15;-webkit-text-size-adjust:100%}body{margin:0}h1{font-size:2em;margin:.67em 0}hr{box-sizing:content-box;height:0;overflow:visible}pre{font-family:monospace,monospace;font-size:1em}a{background-color:transparent}abbr[title]{border-bottom:0;text-decoration:underline;text-decoration:underline dotted}b,strong{font-weight:bolder}code,kbd,samp{font-family:monospace,monospace;font-size:1em}small{font-size:80%}sub,sup{font-size:75%;line-height:0;position:relative;vertical-align:baseline}sub{bottom:-0.25em}sup{top:-0.5em}img{border-style:none}button,input,optgroup,select,textarea{font-family:inherit;font-size:100%;line-height:1.15;margin:0}button,input{overflow:visible}button,select{text-transform:none}button,[type=\"button\"],[type=\"reset\"],[type=\"submit\"]{-webkit-appearance:button}button::-moz-focus-inner,[type=\"button\"]::-moz-focus-inner,[type=\"reset\"]::-moz-focus-inner,[type=\"submit\"]::-moz-focus-inner{border-style:none;padding:0}button:-moz-focusring,[type=\"button\"]:-moz-focusring,[type=\"reset\"]:-moz-focusring,[type=\"submit\"]:-moz-focusring{outline:1px dotted ButtonText}fieldset{padding:.35em .75em .625em}legend{box-sizing:border-box;color:inherit;display:table;max-width:100%;padding:0;white-space:normal}progress{vertical-align:baseline}textarea{overflow:auto}[type=\"checkbox\"],[type=\"radio\"]{box-sizing:border-box;padding:0}[type=\"number\"]::-webkit-inner-spin-button,[type=\"number\"]::-webkit-outer-spin-button{height:auto}[type=\"search\"]{-webkit-appearance:textfield;outline-offset:-2px}[type=\"search\"]::-webkit-search-decoration{-webkit-appearance:none}::-webkit-file-upload-button{-webkit-appearance:button;font:inherit}details{display:block}summary{display:list-item}template{display:none}[hidden]{display:none}html{height:100%}body{font-family:\"Avenir Next\",\"Avenir\",\"Open Sans\",\"Roboto\",Arial,sans-serif;margin:0;height:100%}.page-container{position:relative;height:100%}.background-container{background:#101f61;background:linear-gradient(45deg,#101f61 0,#2b4cb6 40%,#4171fc 59%,#7fd8ff 85%,#a6e4ff 100%);filter:progid:DXImageTransform.Microsoft.gradient(startColorstr='#101f61',endColorstr='#a6e4ff',GradientType=1);min-height:100%;padding:16px}.container{max-width:558px;margin:0 auto}.logo{margin-bottom:16px;display:block}h1{margin-bottom:32px}a{text-decoration:none}p{line-height:1.5}p.info{margin-top:8px}p.info .more-details{display:inline-block}.horizontal-rule{width:100%;height:1px;margin:24px 0;background:#4976e6}.heading,h1{font-size:32px;font-weight:700;margin:0}h1,a,p,h3{color:#fff}p{font-size:16px;margin-bottom:0}.language-menu{background-color:#000;margin:0;padding:0;list-style:none;text-align:right;padding:4px 0;height:18px}.language-menu ul{list-style:none;display:block;margin-right:16px}.language-menu li{display:inline-block;margin-right:16px;font-size:12px}.language-menu li:last-child{margin-right:0}.language-menu button{cursor:pointer;border:0;background:0;color:#fff;padding:0}.language-menu button:hover{border-bottom:1px solid #fff}.language-menu button:focus{outline:0}.heading{color:#fff;margin-bottom:0}.international-header{margin-top:16px;font-size:16px;margin-bottom:0;font-weight:600}.country-selection{display:-ms-flexbox;display:flex;-ms-flex-direction:row;flex-direction:row;-ms-flex-wrap:nowrap;flex-wrap:nowrap;-ms-flex-pack:justify;justify-content:space-between;margin-top:24px;text-align:center}.country-selection h4{margin:12px 0 0;font-weight:600}.country-selection img{display:block;max-width:100%}.country-selection a:first-child{width:31.5%}.country-selection a:last-child{width:28%}.country-selection a{display:block;font-weight:700;text-decoration:none;width:30%}.country-selection a:hover h4{margin-top:8px}.country-selection a:hover img{border:4px solid #fff200;margin-left:-4px;margin-top:-4px}.more-details{font-size:14px;font-weight:500}.more-details:hover{text-decoration:underline}.hidden{display:none}@media only screen and (min-width:600px){h1,.heading{font-size:64px}.horizontal-rule{margin:32px 0}.background-container{padding-top:80px}.language-menu ul{margin:0 auto}}\n#####https://yuriieasternpeak.github.io/webdriver.io-test-html-pages/css/style.css#####\n/** https://yuriieasternpeak.github.io/webdriver.io-test-html-pages/ **/\n\n        @import \"css/style.css\";\n    ",
  "images": {},
  "version": "1.3.0",
  "scriptVersion": "7.2.0"
}<|MERGE_RESOLUTION|>--- conflicted
+++ resolved
@@ -255,11 +255,7 @@
                 "visibility": "visible"
               },
               "rect": {
-<<<<<<< HEAD
-                "width": 279.234375,
-=======
                 "width": 283.234375,
->>>>>>> 270492d5
                 "height": 184,
                 "top": 73,
                 "left": 413
@@ -296,11 +292,7 @@
                     "visibility": "visible"
                   },
                   "rect": {
-<<<<<<< HEAD
-                    "width": 259.234375,
-=======
                     "width": 263.234375,
->>>>>>> 270492d5
                     "height": 72,
                     "top": 73,
                     "left": 433
@@ -338,11 +330,7 @@
                         "visibility": "visible"
                       },
                       "rect": {
-<<<<<<< HEAD
-                        "width": 256.578125,
-=======
                         "width": 260.578125,
->>>>>>> 270492d5
                         "height": 17,
                         "top": 76,
                         "left": 433
@@ -362,7 +350,7 @@
                             "background-image": "none",
                             "background-size": "auto",
                             "border-width": "2px",
-                            "border-color": "rgb(0, 0, 0)",
+                            "border-color": "rgb(118, 118, 118)",
                             "border-style": "inset",
                             "color": "rgb(0, 0, 0)",
                             "display": "inline-block",
@@ -372,15 +360,11 @@
                             "margin": "0px",
                             "opacity": "1",
                             "overflow": "visible",
-                            "padding": "1px 0px",
+                            "padding": "1px 2px",
                             "visibility": "visible"
                           },
                           "rect": {
-<<<<<<< HEAD
-                            "width": 205,
-=======
                             "width": 209,
->>>>>>> 270492d5
                             "height": 24,
                             "top": 73,
                             "left": 484.578125
@@ -422,11 +406,7 @@
                         "width": 0,
                         "height": 17,
                         "top": 76,
-<<<<<<< HEAD
-                        "left": 689.578125
-=======
                         "left": 693.578125
->>>>>>> 270492d5
                       },
                       "childNodes": []
                     },
@@ -458,11 +438,7 @@
                         "visibility": "visible"
                       },
                       "rect": {
-<<<<<<< HEAD
-                        "width": 259.234375,
-=======
                         "width": 263.234375,
->>>>>>> 270492d5
                         "height": 17,
                         "top": 100,
                         "left": 433
@@ -482,7 +458,7 @@
                             "background-image": "none",
                             "background-size": "auto",
                             "border-width": "2px",
-                            "border-color": "rgb(0, 0, 0)",
+                            "border-color": "rgb(118, 118, 118)",
                             "border-style": "inset",
                             "color": "rgb(0, 0, 0)",
                             "display": "inline-block",
@@ -492,15 +468,11 @@
                             "margin": "0px",
                             "opacity": "1",
                             "overflow": "visible",
-                            "padding": "1px 0px",
+                            "padding": "1px 2px",
                             "visibility": "visible"
                           },
                           "rect": {
-<<<<<<< HEAD
-                            "width": 205,
-=======
                             "width": 209,
->>>>>>> 270492d5
                             "height": 24,
                             "top": 97,
                             "left": 487.234375
@@ -542,11 +514,7 @@
                         "width": 0,
                         "height": 17,
                         "top": 100,
-<<<<<<< HEAD
-                        "left": 692.234375
-=======
                         "left": 696.234375
->>>>>>> 270492d5
                       },
                       "childNodes": []
                     },
@@ -560,11 +528,11 @@
                         "background-repeat": "repeat",
                         "background-origin": "padding-box",
                         "background-position": "0% 0%",
-                        "background-color": "rgb(221, 221, 221)",
+                        "background-color": "rgb(239, 239, 239)",
                         "background-image": "none",
                         "background-size": "auto",
                         "border-width": "2px",
-                        "border-color": "rgb(221, 221, 221)",
+                        "border-color": "rgb(118, 118, 118)",
                         "border-style": "outset",
                         "color": "rgb(0, 0, 0)",
                         "display": "inline-block",
@@ -629,11 +597,7 @@
                     "visibility": "visible"
                   },
                   "rect": {
-<<<<<<< HEAD
-                    "width": 259.234375,
-=======
                     "width": 263.234375,
->>>>>>> 270492d5
                     "height": 0,
                     "top": 161,
                     "left": 433

--- conflicted
+++ resolved
@@ -174,7 +174,6 @@
         /** @type {PropertyHandler<RectangleSize>} */
         this._viewportSizeHandler = new SimplePropertyHandler();
         this._viewportSizeHandler.set(null);
-<<<<<<< HEAD
 
         if (!this._cutProviderHandler) {
             /** @type {PropertyHandler<CutProvider>} */
@@ -184,10 +183,6 @@
 
         if (!this._debugScreenshotsProvider) {
             /** @type {DebugScreenshotsProvider} */
-=======
-        /** @type {DebugScreenshotsProvider} */
-        if (!this._debugScreenshotsProvider) {
->>>>>>> 84e7bd1d
             this._debugScreenshotsProvider = new NullDebugScreenshotProvider();
         }
     }
@@ -1042,20 +1037,6 @@
     }
 
     /**
-     * @protected
-     * @abstract
-     */
-    beforeMatchWindow() {
-    }
-
-    /**
-     * @protected
-     * @abstract
-     */
-    afterMatchWindow() {
-    }
-
-    /**
      * Takes a snapshot of the application under test and matches it with the expected output.
      *
      * @protected
@@ -1087,13 +1068,8 @@
 
         const that = this;
         let matchResult;
-<<<<<<< HEAD
         return that.beforeMatchWindow().then(() => {
             return that._notifyEvent('validationWillStart', that._autSessionId, validationInfo);
-=======
-        return that._notifyEvent('validationWillStart', that._autSessionId, validationInfo).then(() => {
-            return that.beforeMatchWindow();
->>>>>>> 84e7bd1d
         }).then(() => {
             return EyesBase.matchWindow(regionProvider, tag, ignoreMismatch, checkSettings, that);
         }).then(result => {
@@ -1229,20 +1205,6 @@
         if (this.getFailureReports() === FailureReports.IMMEDIATE) {
             throw new TestFailedError(null, `Mismatch found in '${this._sessionStartInfo.getScenarioIdOrName()}' of '${this._sessionStartInfo.getAppIdOrName()}'`);
         }
-    }
-
-    /**
-     * @protected
-     * @abstract
-     */
-    beforeOpen() {
-    }
-
-    /**
-     * @protected
-     * @abstract
-     */
-    afterOpen() {
     }
 
     /**

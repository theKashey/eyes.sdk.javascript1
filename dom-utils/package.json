--- conflicted
+++ resolved
@@ -24,28 +24,16 @@
   },
   "main": "./index.js",
   "dependencies": {
-<<<<<<< HEAD
     "@applitools/eyes-sdk-core": "^4.0.0",
-    "axios": "^0.18.0",
-    "css": "^2.2.4",
-    "css-url-parser": "^1.1.3"
-=======
-    "@applitools/eyes.sdk.core": "^2.2.2",
     "axios": "^0.18.0",
     "css-url-parser": "^1.1.3",
     "shady-css-parser": "^0.1.0"
->>>>>>> 934eeacf
   },
   "devDependencies": {
-    "chromedriver": "^2.43.1",
+    "mocha": "^5.2.0",
     "dateformat": "^3.0.3",
-<<<<<<< HEAD
     "selenium-webdriver": "^4.0.0-alpha.1",
-    "chromedriver": "^2.43.0"
-=======
-    "mocha": "^5.2.0",
-    "selenium-webdriver": "^4.0.0-alpha.1"
->>>>>>> 934eeacf
+    "chromedriver": "^2.43.1"
   },
   "scripts": {
     "test:unit": "mocha ./test/unit/**/*.spec.js -t 900000",

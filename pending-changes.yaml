Apollo SDK:
  feature:
    - Support including humans when launching to the moon
    - Better probability of successful landing
    - internal
  bug-fix:
    - Avoid consuming all oxygen during takeoff
    - Remove kitchen to accommodate space for PlayStation
    - |
      An example of how to inline `markdown code highlights`
"@applitools/eyes-universal":
  feature:
<<<<<<< HEAD
    - Add the option to send driver to check method
    - Added Alpine Linux binaries
    - Added support for taking full screenshots of elements that are scroll by pages only
    - Allowed `` values in custom properties
=======
    - 
>>>>>>> 76126c0b
  bug-fix:
    - 
"@applitools/eyes-selenium":
  feature:
    - Added support for taking full screenshots of elements that are scroll by pages only
    - Allowed `` values in custom properties
  bug-fix:
    - Fixed the "Maximum Call Stack Size Exceeded" error when taking screenshots on iOS Safari
    - Fixed an issue with wrong cropped screenshots of elements out of viewport bounds on native devices
    - Fixed broken links to enums implementation in the README.md
    - |
      Fixed `forceFullPageScreenshot` option behavior
"@applitools/eyes-webdriverio":
  feature:
<<<<<<< HEAD
    - 
=======
    - Added support for taking full screenshots of elements that are scroll by pages only
    - Allowed `` values in custom properties
>>>>>>> 76126c0b
  bug-fix:
    - 
"@applitools/eyes-playwright":
  feature:
    - Added support for taking full screenshots of elements that are scroll by pages only
    - Allowed `` values in custom properties
  bug-fix:
    - Fixed broken links to enums implementation in the README.md
    - |
      Fixed `forceFullPageScreenshot` option behavior
"@applitools/eyes-protractor":
  feature:
    - Added support for taking full screenshots of elements that are scroll by pages only
    - Allowed `` values in custom properties
  bug-fix:
    - Fixed the "Maximum Call Stack Size Exceeded" error when taking screenshots on iOS Safari
    - Fixed an issue with wrong cropped screenshots of elements out of viewport bounds on native devices
    - Fixed broken links to enums implementation in the README.md
    - |
      Fixed `forceFullPageScreenshot` option behavior
"@applitools/eyes-puppeteer":
  feature:
    - Added support for taking full screenshots of elements that are scroll by pages only
    - Allowed `` values in custom properties
  bug-fix:
    - Fixed broken links to enums implementation in the README.md
    - |
      Fixed `forceFullPageScreenshot` option behavior
"@applitools/eyes-testcafe":
  feature:
    - Allowed `` values in custom properties
  bug-fix:
    - Fixed broken links to enums implementation in the README.md
    - |
      Fixed `forceFullPageScreenshot` option behavior
"@applitools/eyes-nightwatch":
  feature:
    - Added support for taking full screenshots of elements that are scroll by pages only
    - Allowed `` values in custom properties
  bug-fix:
    - Fixed the "Maximum Call Stack Size Exceeded" error when taking screenshots on iOS Safari
    - Fixed an issue with wrong cropped screenshots of elements out of viewport bounds on native devices
    - Fixed broken links to enums implementation in the README.md
    - |
      Fixed `forceFullPageScreenshot` option behavior
"@applitools/eyes-cypress":
  feature:
    - add support for secure websocket
    - Allowed `` values in custom properties
  bug-fix:
    - Fix incorrect test results when dealing with a page that contains CORS iframes
    - Fixed broken links to enums implementation in the README.md
"@applitools/eyes-storybook":
  feature:
    - Allowed `` values in custom properties
  bug-fix:
    - Fixed broken links to enums implementation in the README.md
"@applitools/eyes-webdriverio5-service":
  feature:
    - Support UFG for native mobile
    - Dorp support for Node.js versions <=12
    - Added support for taking full screenshots of elements that are scroll by pages only
    - Allowed `` values in custom properties
  bug-fix:
    - |
      `extractText` now supports regions that don't use hints while using `x`/`y` coordinates
    - Fixed check region fully in classic execution when using CSS stitching
    - Support data urls in iframes
    - Allow running with self-signed certificates
    - Fixed handling of navigation bar size on various devices
    - Fixed bug when navigation bar was presented in screenshot on Android 12
    - Added support for drivers that return screenshots in jpeg format
    - Fixed incorrect calculation of coded regions in classic mode when using CSS stitching
    - Fix rounding error of image size when scaling introduces fractions
    - Fixed the "Maximum Call Stack Size Exceeded" error when taking screenshots on iOS Safari
    - Fixed an issue with wrong cropped screenshots of elements out of viewport bounds on native devices
    - |
      Fixed `forceFullPageScreenshot` option behavior
eyes-browser-extension:
  feature:
    - Added support for taking full screenshots of elements that are scroll by pages only
    - Allowed `` values in custom properties
  bug-fix:
    - |
      `extractText` now supports regions that don't use hints while using `x`/`y` coordinates
    - Fixed check region fully in classic execution when using CSS stitching
    - Support data urls in iframes
    - Improve error message when failed to set viewport size
    - Fixed incorrect calculation of coded regions in classic mode when using CSS stitching
    - |
      Fixed `forceFullPageScreenshot` option behavior
applitools-for-selenium-ide:
  feature:
    - 
  bug-fix:
    - <|MERGE_RESOLUTION|>--- conflicted
+++ resolved
@@ -10,14 +10,7 @@
       An example of how to inline `markdown code highlights`
 "@applitools/eyes-universal":
   feature:
-<<<<<<< HEAD
-    - Add the option to send driver to check method
-    - Added Alpine Linux binaries
-    - Added support for taking full screenshots of elements that are scroll by pages only
-    - Allowed `` values in custom properties
-=======
     - 
->>>>>>> 76126c0b
   bug-fix:
     - 
 "@applitools/eyes-selenium":
@@ -32,12 +25,7 @@
       Fixed `forceFullPageScreenshot` option behavior
 "@applitools/eyes-webdriverio":
   feature:
-<<<<<<< HEAD
     - 
-=======
-    - Added support for taking full screenshots of elements that are scroll by pages only
-    - Allowed `` values in custom properties
->>>>>>> 76126c0b
   bug-fix:
     - 
 "@applitools/eyes-playwright":

--- conflicted
+++ resolved
@@ -4,12 +4,8 @@
   "description": "Applitools Eyes SDK for Webdriverio ",
   "main": "index.js",
   "scripts": {
-<<<<<<< HEAD
-    "test": "mocha ./test/Test*.js -t 300000"
-=======
     "test": "mocha-parallel-tests ./test/Test*.js -t 300000 --max-parallel 7 --timeout 300000",
     "test.mocha": "mocha ./test/Test*.js -t 300000"
->>>>>>> 9a73c977
   },
   "author": "Applitools Team <team@applitools.com> (http://www.applitools.com/)",
   "license": "See LICENSE file",
@@ -21,10 +17,6 @@
     "webdriverio": "4.12.0"
   },
   "devDependencies": {
-<<<<<<< HEAD
-    "chromedriver": "^2.35.0",
-=======
->>>>>>> 9a73c977
     "mocha": "4.0.1",
     "mocha-parallel-tests": "2.0.0-alpha.2",
     "shared-examples-for": "^0.1.3"

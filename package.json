--- conflicted
+++ resolved
@@ -37,10 +37,7 @@
       "**/@wdio/*",
       "**/wdio-*",
       "**/webdriverio",
-<<<<<<< HEAD
-=======
       "**/webdriverio-4",
->>>>>>> 92c9e546
       "**/webdriverio-5",
       "**/webdriverio-6",
       "**/protractor",

{
  "name": "@applitools/eyes.webdriverio",
  "version": "2.5.1",
  "description": "Applitools Eyes SDK for Webdriverio ",
  "main": "index.js",
  "scripts": {
    "test": "mocha-parallel-tests ./test/Test*.js -t 300000 --max-parallel 5 --timeout 300000",
    "test.mocha": "mocha ./test/Test*.js -t 300000"
  },
  "author": "Applitools Team <team@applitools.com> (http://www.applitools.com/)",
  "license": "See LICENSE file",
  "repository": "https://github.com/applitools/eyes.webdriverio.javascript",
  "dependencies": {
<<<<<<< HEAD
    "@applitools/dom-snapshot": "^1.2.24",
    "@applitools/dom-utils": "~4.6.20",
    "@applitools/eyes-sdk-core": "~5.11.0",
    "@applitools/eyes-selenium": "^4.22.0",
    "@applitools/visual-grid-client": "^12.16.0",
    "chromedriver": "^75.0.0",
=======
    "@applitools/dom-snapshot": "^1.2.13",
    "@applitools/dom-utils": "~4.6.19",
    "@applitools/eyes-sdk-core": "~5.9.2",
    "@applitools/eyes-selenium": "^4.20.1",
    "@applitools/visual-grid-client": "^12.13.0",
    "chromedriver": "^2.37.0",
>>>>>>> 7a095b5a
    "css": "2.2.4",
    "css-url-parser": "^1.1.3",
    "geckodriver": "^1.16.2",
    "is-absolute-url": "^2.1.0",
    "request-promise-native": "^1.0.7",
<<<<<<< HEAD
    "selenium-webdriver": "^4.0.0-alpha.4",
=======
    "selenium-webdriver": "^4.0.0-alpha.1",
>>>>>>> 7a095b5a
    "webdriverio": "~4.14.4"
  },
  "devDependencies": {
    "mocha": "4.0.1",
    "mocha-parallel-tests": "^2.1.0",
    "shared-examples-for": "^0.1.3"
  },
  "engines": {
    "node": ">=8.9.0"
  }
}<|MERGE_RESOLUTION|>--- conflicted
+++ resolved
@@ -11,31 +11,18 @@
   "license": "See LICENSE file",
   "repository": "https://github.com/applitools/eyes.webdriverio.javascript",
   "dependencies": {
-<<<<<<< HEAD
     "@applitools/dom-snapshot": "^1.2.24",
     "@applitools/dom-utils": "~4.6.20",
     "@applitools/eyes-sdk-core": "~5.11.0",
     "@applitools/eyes-selenium": "^4.22.0",
     "@applitools/visual-grid-client": "^12.16.0",
     "chromedriver": "^75.0.0",
-=======
-    "@applitools/dom-snapshot": "^1.2.13",
-    "@applitools/dom-utils": "~4.6.19",
-    "@applitools/eyes-sdk-core": "~5.9.2",
-    "@applitools/eyes-selenium": "^4.20.1",
-    "@applitools/visual-grid-client": "^12.13.0",
-    "chromedriver": "^2.37.0",
->>>>>>> 7a095b5a
     "css": "2.2.4",
     "css-url-parser": "^1.1.3",
     "geckodriver": "^1.16.2",
     "is-absolute-url": "^2.1.0",
     "request-promise-native": "^1.0.7",
-<<<<<<< HEAD
     "selenium-webdriver": "^4.0.0-alpha.4",
-=======
-    "selenium-webdriver": "^4.0.0-alpha.1",
->>>>>>> 7a095b5a
     "webdriverio": "~4.14.4"
   },
   "devDependencies": {

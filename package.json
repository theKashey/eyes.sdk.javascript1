--- conflicted
+++ resolved
@@ -32,33 +32,18 @@
   },
   "main": "./index.js",
   "dependencies": {
-<<<<<<< HEAD
-    "@applitools/dom-utils": "^4.6.34",
-    "@applitools/eyes-sdk-core": "^5.18.0",
-    "@applitools/eyes-selenium": "^4.30.3",
-    "@applitools/visual-grid-client": "^12.33.2",
-    "chromedriver": "^77.0.0",
-    "css": "^2.2.4",
-=======
-    "@applitools/dom-utils": "^4.6.29",
-    "@applitools/eyes-sdk-core": "^5.16.1",
+    "@applitools/dom-utils": "^4.6.26",
+    "@applitools/eyes-sdk-core": "^5.14.0",
     "@applitools/eyes-selenium": "^4.28.1",
     "@applitools/visual-grid-client": "^12.28.3",
-    "chromedriver": "^76.0.1",
+    "chromedriver": "^76.0.0",
     "css": "2.2.4",
->>>>>>> c4ecf020
     "css-url-parser": "^1.1.3",
     "geckodriver": "^1.18.0",
     "is-absolute-url": "^2.1.0",
-<<<<<<< HEAD
     "request-promise-native": "^1.0.7",
     "selenium-webdriver": "^4.0.0-alpha.5",
     "webdriverio": "^5.13.1"
-=======
-    "request-promise-native": "^1.0.5",
-    "selenium-webdriver": "^4.0.0-alpha.4",
-    "webdriverio": "^5.12.5"
->>>>>>> c4ecf020
   },
   "devDependencies": {
     "mocha": "^4.1.0",

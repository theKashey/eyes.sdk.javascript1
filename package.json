--- conflicted
+++ resolved
@@ -11,11 +11,7 @@
   "license": "See LICENSE file",
   "repository": "https://github.com/applitools/eyes.webdriverio.javascript",
   "dependencies": {
-<<<<<<< HEAD
-    "@applitools/eyes.sdk.core": "1.8.x",
-=======
-    "@applitools/eyes.sdk.core": "1.10.0",
->>>>>>> 816bc72d
+    "@applitools/eyes.sdk.core": "~1.10.0",
     "chromedriver": "^2.37.0",
     "geckodriver": "^1.11.0",
     "webdriverio": "4.12.0"

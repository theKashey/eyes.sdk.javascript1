--- conflicted
+++ resolved
@@ -11,7 +11,6 @@
   "license": "See LICENSE file",
   "repository": "https://github.com/applitools/eyes.webdriverio.javascript",
   "dependencies": {
-<<<<<<< HEAD
     "@applitools/dom-utils": "1.1.0",
     "@applitools/eyes.sdk.core": "2.2.2",
     "chromedriver": "^2.37.0",
@@ -20,9 +19,6 @@
     "geckodriver": "^1.11.0",
     "is-absolute-url": "^2.1.0",
     "request-promise-native": "^1.0.5",
-=======
-    "@applitools/eyes.sdk.core": "~1.10.0",
->>>>>>> e2675524
     "webdriverio": "4.12.0"
   },
   "devDependencies": {

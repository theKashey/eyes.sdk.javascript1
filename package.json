{
  "name": "@applitools/eyes-webdriverio",
  "version": "5.1.0-beta.1",
  "description": "Applitools Eyes SDK for Webdriverio ",
  "main": "index.js",
  "scripts": {
    "test": "mocha-parallel-tests ./test/Test*.js -t 300000 --max-parallel 5 --timeout 300000",
    "test.mocha": "mocha ./test/Test*.js -t 300000"
  },
  "author": "Applitools Team <team@applitools.com> (http://www.applitools.com/)",
  "license": "See LICENSE file",
  "repository": "https://github.com/applitools/eyes.webdriverio.javascript5",
  "dependencies": {
<<<<<<< HEAD
    "@applitools/dom-snapshot": "^1.0.7",
    "@applitools/dom-utils": "~4.6.10",
    "@applitools/eyes-sdk-core": "^5.5.2",
    "@applitools/eyes-selenium": "^4.16.2",
    "@applitools/visual-grid-client": "^12.6.7",
=======
    "@applitools/dom-snapshot": "^1.1.9",
    "@applitools/dom-utils": "~4.6.10",
    "@applitools/eyes-sdk-core": "^5.6.2",
    "@applitools/eyes-selenium": "^4.16.2",
    "@applitools/visual-grid-client": "^12.6.10",
>>>>>>> 1e9c59ef
    "chromedriver": "^2.37.0",
    "css": "2.2.4",
    "css-url-parser": "^1.1.3",
    "geckodriver": "^1.16.2",
    "is-absolute-url": "^2.1.0",
    "request-promise-native": "^1.0.5",
    "selenium-webdriver": "^4.0.0-alpha.1",
<<<<<<< HEAD
    "webdriverio": "^5.7.15"
  },
  "devDependencies": {
    "chromedriver": "^2.37.0",
=======
    "webdriverio": "^5.8.0"
  },
  "devDependencies": {
>>>>>>> 1e9c59ef
    "mocha": "4.0.1",
    "mocha-parallel-tests": "2.0.0-alpha.2",
    "shared-examples-for": "^0.1.3"
  },
  "engines": {
    "node": ">=8.9.0"
  }
}<|MERGE_RESOLUTION|>--- conflicted
+++ resolved
@@ -11,19 +11,11 @@
   "license": "See LICENSE file",
   "repository": "https://github.com/applitools/eyes.webdriverio.javascript5",
   "dependencies": {
-<<<<<<< HEAD
-    "@applitools/dom-snapshot": "^1.0.7",
-    "@applitools/dom-utils": "~4.6.10",
-    "@applitools/eyes-sdk-core": "^5.5.2",
-    "@applitools/eyes-selenium": "^4.16.2",
-    "@applitools/visual-grid-client": "^12.6.7",
-=======
     "@applitools/dom-snapshot": "^1.1.9",
     "@applitools/dom-utils": "~4.6.10",
     "@applitools/eyes-sdk-core": "^5.6.2",
     "@applitools/eyes-selenium": "^4.16.2",
     "@applitools/visual-grid-client": "^12.6.10",
->>>>>>> 1e9c59ef
     "chromedriver": "^2.37.0",
     "css": "2.2.4",
     "css-url-parser": "^1.1.3",
@@ -31,16 +23,9 @@
     "is-absolute-url": "^2.1.0",
     "request-promise-native": "^1.0.5",
     "selenium-webdriver": "^4.0.0-alpha.1",
-<<<<<<< HEAD
-    "webdriverio": "^5.7.15"
-  },
-  "devDependencies": {
-    "chromedriver": "^2.37.0",
-=======
     "webdriverio": "^5.8.0"
   },
   "devDependencies": {
->>>>>>> 1e9c59ef
     "mocha": "4.0.1",
     "mocha-parallel-tests": "2.0.0-alpha.2",
     "shared-examples-for": "^0.1.3"

'use strict';

const chromedriver = require('chromedriver');
const {TestClassicApi} = require('./TestClassicApi');
const Common = require('./Common');


const appName = 'Eyes Selenium SDK - Classic API';
const testedPageUrl = 'http://applitools.github.io/demo/TestPages/FramesTestPage/';


const test = new Common({testedPageUrl});


describe(appName, function () {

  before(function () {
    chromedriver.start();
    test.beforeTest({});
  });

<<<<<<< HEAD
  beforeEach(function() {
    return test.beforeEachTest({appName: appName, testName: this.currentTest.title, browserOptions: Common.CHROME});
=======
  beforeEach(async function () {
    const browserOptions = Common.CHROME;
    browserOptions.port = '9515';
    browserOptions.path = '/';
    await test.beforeEachTest({
      appName: appName,
      testName: this.currentTest.title,
      browserOptions: browserOptions,
      test: this
    });
>>>>>>> de9cf5e3
  });

  afterEach(function () {
    return test.afterEachTest().then(() => {

    }).catch(e => {

    });
  });

  after(async function () {
    chromedriver.stop();
  });

  TestClassicApi.shouldBehaveLike('TestClassicApi', test);

});<|MERGE_RESOLUTION|>--- conflicted
+++ resolved
@@ -1,6 +1,5 @@
 'use strict';
 
-const chromedriver = require('chromedriver');
 const {TestClassicApi} = require('./TestClassicApi');
 const Common = require('./Common');
 
@@ -15,25 +14,11 @@
 describe(appName, function () {
 
   before(function () {
-    chromedriver.start();
     test.beforeTest({});
   });
 
-<<<<<<< HEAD
   beforeEach(function() {
     return test.beforeEachTest({appName: appName, testName: this.currentTest.title, browserOptions: Common.CHROME});
-=======
-  beforeEach(async function () {
-    const browserOptions = Common.CHROME;
-    browserOptions.port = '9515';
-    browserOptions.path = '/';
-    await test.beforeEachTest({
-      appName: appName,
-      testName: this.currentTest.title,
-      browserOptions: browserOptions,
-      test: this
-    });
->>>>>>> de9cf5e3
   });
 
   afterEach(function () {
@@ -44,9 +29,6 @@
     });
   });
 
-  after(async function () {
-    chromedriver.stop();
-  });
 
   TestClassicApi.shouldBehaveLike('TestClassicApi', test);
 

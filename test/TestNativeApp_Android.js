'use strict';

const {ConsoleLogHandler} = require('@applitools/eyes.sdk.core');
const {Eyes} = require('../index');
const {TestNativeApp} = require('./TestNativeApp');
const webdriverio = require('webdriverio');

const appName = 'NativeApp';


let eyes = new Eyes();
let browser;


describe(appName, function () {

  before(function () {
    eyes.setApiKey(process.env.APPLITOOLS_API_KEY);
    eyes.setLogHandler(new ConsoleLogHandler(true));
  });

  beforeEach(async () => {
    const browserOptions = {
      port: '80',
      path: '/wd/hub',
      host: 'ondemand.saucelabs.com',
      desiredCapabilities: {
        platformName: "Android",
        platformVersion: 6.0,
        deviceName: "Android Emulator",
        app: "https://applitools.bintray.com/Examples/app-debug.apk",
        appPackage: "com.applitoolstest",
        appActivity: "com.applitoolstest.ScrollActivity",
        newCommandTimeout: 600,
        appiumVersion: '1.7.2',
        baseUrl: `http://${process.env.SAUCE_USERNAME}:${process.env.SAUCE_ACCESS_KEY}@ondemand.saucelabs.com:80/wd/hub`,
        username: process.env.SAUCE_USERNAME,
        accesskey: process.env.SAUCE_ACCESS_KEY
      }
    };

<<<<<<< HEAD
    browser = webdriverio.remote(browserOptions);
=======
    const browser = webdriverio.remote(browserOptions);
>>>>>>> 198dba23
    await browser.init();
    return eyes.open(browser, 'Android Example', 'Main activity');
  });

  afterEach(async () => {
    try {
      return eyes.close(false);
    } catch (e) {
      await eyes.abortIfNotClosed();
    } finally {
      await browser.end();
    }
  });


  TestNativeApp.shouldBehaveLike('TestNativeApp', {eyes: eyes});
});<|MERGE_RESOLUTION|>--- conflicted
+++ resolved
@@ -39,11 +39,7 @@
       }
     };
 
-<<<<<<< HEAD
     browser = webdriverio.remote(browserOptions);
-=======
-    const browser = webdriverio.remote(browserOptions);
->>>>>>> 198dba23
     await browser.init();
     return eyes.open(browser, 'Android Example', 'Main activity');
   });

'use strict';

const {ImageProvider, MutableImage, Region} = require('eyes.sdk');

const EyesWebDriverScreenshot = require('./EyesWebDriverScreenshot');

/**
 * This class is needed because in certain versions of firefox, a frame screenshot only brings the frame viewport.
 * To solve this issue, we create an image with the full size of the browser viewport and place the frame image
 * on it in the appropriate place.
 */
class FirefoxScreenshotImageProvider extends ImageProvider {

    /**
     * @param {Eyes} eyes
     * @param {Logger} logger
     * @param {EyesWebDriver} tsInstance
     */
    constructor(eyes, logger, tsInstance) {
        super();

        this._eyes = eyes;
        this._logger = logger;
        this._tsInstance = tsInstance;
    }

    /**
     * @override
     * @return {Promise.<MutableImage>}
     */
    getImage() {
        const that = this;
        this._logger.verbose("Getting screenshot as base64...");
        return this._tsInstance.takeScreenshot().then(screenshot64 => {
            that._logger.verbose("Done getting base64! Creating BufferedImage...");
            const image = new MutableImage(screenshot64, that._eyes.getPromiseFactory());

            return that._eyes.getDebugScreenshotsProvider().save(image, "FIREFOX_FRAME").then(() => {
<<<<<<< HEAD
                const frameChain = that._eyes.getFrameChain();
=======
                const frameChain = that._executor.getFrameChain();
>>>>>>> 84e7bd1d
                if (frameChain.size() > 0) {
                    //Frame frame = frameChain.peek();
                    //Region region = eyes.getRegionToCheck();
                    const screenshot = new EyesWebDriverScreenshot(that._logger, that._eyes, image, that._eyes.getPromiseFactory());
                    return screenshot.init().then(() => {
                        return that._eyes.getViewportSize();
                    }).then(viewportSize => {
                        let loc = screenshot.getFrameWindow().getLocation();
                        that._logger.verbose("frame.getLocation(): " + loc);

                        const scaleRatio = that._eyes.getDevicePixelRatio();
                        viewportSize = viewportSize.scale(scaleRatio);
                        loc = loc.scale(scaleRatio);

                        return image.crop(new Region(loc, viewportSize));
                    });
                }

                return image;
            });
        });
    }
}

module.exports = FirefoxScreenshotImageProvider;<|MERGE_RESOLUTION|>--- conflicted
+++ resolved
@@ -36,11 +36,7 @@
             const image = new MutableImage(screenshot64, that._eyes.getPromiseFactory());
 
             return that._eyes.getDebugScreenshotsProvider().save(image, "FIREFOX_FRAME").then(() => {
-<<<<<<< HEAD
-                const frameChain = that._eyes.getFrameChain();
-=======
-                const frameChain = that._executor.getFrameChain();
->>>>>>> 84e7bd1d
+                const frameChain = that._tsInstance.getFrameChain();
                 if (frameChain.size() > 0) {
                     //Frame frame = frameChain.peek();
                     //Region region = eyes.getRegionToCheck();

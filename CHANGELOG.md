--- conflicted
+++ resolved
@@ -1,8 +1,4 @@
-<<<<<<< HEAD
-## [1.2.3] - 2019-10-29
-=======
 ## [unversioned] 
->>>>>>> fb3fed63
 ### Fixed
 - Setting viewportSize through configuration. [Ticket](https://trello.com/c/yPqI3erm)
 

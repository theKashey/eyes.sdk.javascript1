--- conflicted
+++ resolved
@@ -1,8 +1,4 @@
-<<<<<<< HEAD
-## [1.2.3] - 2019-11-01
-=======
 ## [unversioned] 
->>>>>>> 12c460fc
 ### Fixed
 - Setting viewportSize through configuration. [Ticket](https://trello.com/c/yPqI3erm)
 - Set appName from describe tag. [Ticket](https://trello.com/c/gIlKtwZU)
